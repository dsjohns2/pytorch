--- conflicted
+++ resolved
@@ -150,7 +150,7 @@
     @onlyNativeDeviceTypes
     @dtypes(torch.int8, torch.uint8, torch.int16, torch.int32, torch.int64,
             torch.bool, torch.float32, torch.complex64, torch.float64,
-            torch.complex128)
+            torch.complex128, torch.uint16, torch.uint32, torch.uint64)
     def test_bytes_to_scalar(self, device, dtype):
         def rand_byte():
             if dtype == torch.bool:
@@ -167,7 +167,7 @@
 
     @dtypes(torch.int8, torch.uint8, torch.int16, torch.int32, torch.int64,
             torch.bool, torch.float32, torch.complex64, torch.float64,
-            torch.complex128)
+            torch.complex128, torch.uint16, torch.uint32, torch.uint64)
     def test_storage(self, device, dtype):
         v = make_tensor((3, 5), dtype=dtype, device=device, low=-9, high=9)
         self.assertEqual(v.storage()[0], v[0][0])
@@ -239,7 +239,7 @@
         self.assertEqual(a.storage_type(), expected_storage_type)
 
     @onlyNativeDeviceTypes
-    @dtypes(*all_types_and_complex_and(torch.half, torch.bool, torch.bfloat16))
+    @dtypes(*all_types_and_complex_and(torch.half, torch.bool, torch.bfloat16, torch.uint16, torch.uint32, torch.uint64))
     def test_tensor_from_storage(self, device, dtype):
         a = make_tensor((4, 5, 3), dtype=dtype, device=device, low=-9, high=9)
         a_s = a.storage()
@@ -1269,7 +1269,7 @@
 
     @skipXLA
     @skipIfTorchInductor("https://github.com/pytorch/pytorch/issues/113707")
-    @dtypes(*all_types_and_complex_and(torch.half, torch.bool, torch.bfloat16))
+    @dtypes(*all_types_and_complex_and(torch.half, torch.bool, torch.bfloat16, torch.uint16, torch.uint32, torch.uint64))
     def test_deterministic_resize(self, device, dtype):
         test_cases = [
             # size, stride, resize_size
@@ -1327,7 +1327,7 @@
     # point tensors with NaN and integer tensors with MAX_INT
     @skipXLA
     @skipIfTorchInductor("https://github.com/pytorch/pytorch/issues/113707")
-    @dtypes(*all_types_and_complex_and(torch.half, torch.bool, torch.bfloat16))
+    @dtypes(*all_types_and_complex_and(torch.half, torch.bool, torch.bfloat16, torch.uint16, torch.uint32, torch.uint64))
     def test_deterministic_empty(self, device, dtype):
         gen_fns = [
             lambda: torch.empty(10, 9, device=device, dtype=dtype),
@@ -5076,8 +5076,6 @@
             t = torch.tensor((), device=device)
             self.assertEqual(t.dtype, t.storage().dtype)
 
-<<<<<<< HEAD
-=======
     # Note [lazy_clone_ tests with inductor enabled]
     # These `lazy_clone_` tests are written in a way that makes them pass in
     # both eager mode and compiled mode (`PYTORCH_TEST_WITH_INDUCTOR=1`). There
@@ -5211,7 +5209,6 @@
         self.assertTrue(torch._C._is_cow_tensor(t))
         self.assertTrue(torch._C._is_cow_tensor(clone))
 
->>>>>>> 9768f73c
     # FIXME: move to test distributions
     @skipIfMps
     @dtypesIfCUDA(torch.float, torch.double, torch.half)
@@ -5834,8 +5831,12 @@
                     atol = 1e-2
                 self.assertEqual(src, dst.copy_(t), rtol=rtol, atol=atol)
 
-    @dtypes(*all_types_and_complex_and(torch.bool, torch.half, torch.bfloat16, torch.complex32))
+    @dtypes(*all_types_and_complex_and(
+        torch.bool, torch.half, torch.bfloat16, torch.complex32,
+        torch.uint16, torch.uint32, torch.uint64))
     def test_item(self, device, dtype):
+        if torch.device(device).type == 'xla' and dtype in [torch.uint16, torch.uint32, torch.uint64]:
+            self.skipTest('uint16,32,64 not implemented on XLA')
         t = torch.ones((), device=device, dtype=dtype)
         self.assertEqual(1, t.item())
 
