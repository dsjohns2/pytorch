# Owner(s): ["module: dynamo"]
import copy
import functools
import logging
import os
import random
import unittest
from unittest.mock import patch
import numpy as np
import torch
import torch._dynamo
from torch._dynamo.optimizations.distributed import DDPOptimizer
import torch._dynamo.test_case
import torch.distributed as dist
from contextlib import contextmanager
from torch import nn
from torch._dynamo import config
from torch._dynamo.utils import same
from torch._dynamo.testing import collect_results
from torch._inductor.utils import has_triton
from torch.distributed.fsdp.wrap import transformer_auto_wrap_policy
from torch.nn.parallel import DistributedDataParallel as DDP
from torch.distributed.fsdp import FullyShardedDataParallel as FSDP
from torch.testing._internal.common_distributed import (
    MultiProcessTestCase,
    import_transformers_or_skip,
    skip_if_lt_x_gpu,
    requires_nccl
)
import torch._dynamo.logging


def reset_rng_state():
    torch.manual_seed(1337)
    random.seed(1337)
    np.random.seed(1337)

def init_weights(m):
    if isinstance(m, nn.Linear):
        nn.init.xavier_uniform_(m.weight)
        m.bias.data.fill_(0.01)

class ToyModel(nn.Module):
    def __init__(self, in_feat=10, hidden_feat=5000, out_feat=5):
        super().__init__()
        self.net = nn.Sequential(
            *[nn.Linear(in_feat, hidden_feat), nn.ReLU()]
            + [nn.Linear(hidden_feat, hidden_feat), nn.ReLU()]
            + [nn.Linear(hidden_feat, hidden_feat), nn.ReLU()]
            + [nn.Linear(hidden_feat, out_feat), nn.ReLU()]
        )

    def forward(self, inputs):
        return self.net(inputs)

def get_model(device, bsz=20, in_feat=10, hidden_feat=5000, out_feat=5):
    m = ToyModel(in_feat=in_feat, hidden_feat=hidden_feat, out_feat=out_feat).to(device)
    m.apply(init_weights)
    inputs = torch.rand(bsz, in_feat).to(device)
    outputs = m(inputs)
    return m, inputs, outputs

def get_custom_model(device):
    class MyCustomLinear(torch.nn.Module):
        def __init__(self):
            super(MyCustomLinear, self).__init__()
            self.weight = nn.Parameter(torch.randn(512, 512))

        def forward(self, x):
            return torch.mm(x, self.weight.t())

    class MyLinear(torch.nn.Module):
        def __init__(self):
            super(MyLinear, self).__init__()
            self.linear = torch.nn.Linear(512, 512)

        def forward(self, x):
            return self.linear(x)

    class MyModule(torch.nn.Module):
        def __init__(self):
            super(MyModule, self).__init__()
            mods = [
                (MyLinear(), torch.nn.ReLU()),
                # sandwitch the custom in the middle so it comes before and after
                (MyCustomLinear(), torch.nn.ReLU()),
                (MyLinear(), torch.nn.ReLU()),
            ]
            self.seq = torch.nn.Sequential(*[x for items in mods for x in items])

        def forward(self, x):
            return self.seq(x)

    m = MyModule().to(device)
    m.apply(init_weights)
    inputs = torch.rand((512, 512)).to(device)
    correct_outputs = m(inputs)
    return m, inputs, correct_outputs

def get_hf_bert(rank):
    # Note: use @import_transformers_or_skip on your test case if you use this
    try:
        from transformers import BertConfig, AutoModelForMaskedLM
    except ImportError:
        unittest.skip("Unable to import transformers")

    batch_size, max_length, config, device = 4, 512, BertConfig(), f"cuda:{rank}"
    model = AutoModelForMaskedLM.from_config(config).to(device)
    input_ids = torch.randint(0, config.vocab_size, (batch_size, max_length)).to(device)
    decoder_ids = torch.randint(0, config.vocab_size, (batch_size, max_length)).to(device)
    inputs = {'input_ids': input_ids, 'labels': decoder_ids}
    model.train()
    return model, inputs

class CheckSplitsCompiler:
    def __init__(self):
        self.compiler_called = 0

    def compile_fn(self, gm, example_inputs):
        self.compiler_called += 1
        return gm

@contextmanager
def _per_rank_init(rank, world_size):
    # To avoid multiple inheritance from _dynamo.test_case.TestCase and MultiProcessTestCase,
    # Just manually implement the most important part of the dynamo behavior to reset/clear.
    torch.cuda.set_device(rank)
    os.environ['MASTER_ADDR'] = 'localhost'
    os.environ['MASTER_PORT'] = '6789'
    dist.init_process_group("nccl", rank=rank, world_size=world_size)
    torch._dynamo.reset()
    torch._dynamo.utils.counters.clear()
    yield
    torch._dynamo.reset()
    torch._dynamo.utils.counters.clear()
    dist.destroy_process_group()


@requires_nccl()
class TestDistributedMultiProc(MultiProcessTestCase):
    def setUp(self):
        super(TestDistributedMultiProc, self).setUp()
        self._spawn_processes()

    def tearDown(self):
        super(TestDistributedMultiProc, self).tearDown()
        try:
            os.remove(self.file_name)
        except OSError:
            pass

    @property
    def world_size(self) -> int:
        return torch.cuda.device_count()

    @classmethod
    def _run(cls, rank: int, test_name: str, file_name: str, parent_pipe) -> None:
        # Don't enable DDP + ReplicatedTensor, as that breaks Dynamo+DDP
        # TODO(whc) why is ReplicatedTensor defaulted=True in MultiProcessTestCase, and should we support it?
        # from torch.nn.parallel._replicated_tensor_ddp_utils import _set_ddp_with_replicated_tensor
        # _set_ddp_with_replicated_tensor(True)

        # The rest is copypasta from MultiProcessTestCase._run
        self = cls(test_name)
        self.rank = rank
        self.file_name = file_name
        self.run_test(test_name, parent_pipe)

    @skip_if_lt_x_gpu(2)
    @patch.object(config, "optimize_ddp", False)
    def test_ddp_baseline_aot_eager_multiprocess(self):
        with _per_rank_init(self.rank, self.world_size):
            self.assertFalse(config.optimize_ddp)
            m, inputs, correct_outputs = get_model(f"cuda:{self.rank}")
            m = DDP(m, device_ids=[self.rank])
            m = torch._dynamo.optimize("aot_eager")(m)
            outputs = m(inputs)
            self.assertTrue(same(correct_outputs, outputs))

    @skip_if_lt_x_gpu(2)
    @import_transformers_or_skip()
    @unittest.skipIf(not has_triton(), "Inductor+gpu needs triton and recent GPU arch")
    @patch.object(config, "optimize_ddp", True)
    @patch.object(torch._inductor.config, "fallback_random", True)
    def test_hf_bert_ddp(self):

        with _per_rank_init(self.rank, self.world_size):
            model, inputs = get_hf_bert(self.rank)
            model = DDP(model)

            reset_rng_state()
            correct_outputs = model(**inputs)
            correct_loss = correct_outputs.loss
            correct_loss.backward()

            reset_rng_state()
            opt_model = torch._dynamo.optimize("inductor")(model)
            opt_outputs = opt_model(**inputs)
            opt_loss = opt_outputs.loss
            opt_loss.backward()

            inputs_flat = [inputs[k] for k in inputs]
            correct_results = collect_results(model, correct_outputs.logits, correct_loss, inputs_flat)
            opt_results = collect_results(opt_model, opt_outputs.logits, opt_loss, inputs_flat)
            self.assertTrue(same(correct_results, opt_results))


    @skip_if_lt_x_gpu(1)
    # TODO(whc)  delete aot_eager test, if inductor test lands stably
    def test_fsdp_aot_eager(self):
        with _per_rank_init(self.rank, self.world_size):
            # Test with basic FSDP wrapping (outer wrap around whole model)
            m, inputs, correct_outputs = get_model(f"cuda:{self.rank}")
            fsdp_m = FSDP(m, use_orig_params=True)
            fsdp_m = torch._dynamo.optimize("aot_eager")(fsdp_m)
            outputs = fsdp_m(inputs)
            self.assertTrue(same(correct_outputs, outputs))

            # Test with recursive wrapping, nested FSDP around each Linear
            m, inputs, correct_outputs = get_model(f"cuda:{self.rank}")
            fsdp_m = FSDP(
                m,
                auto_wrap_policy=functools.partial(
                    transformer_auto_wrap_policy, transformer_layer_cls=(nn.Linear, )
                ),
                use_orig_params=True
            )
            fsdp_m = torch._dynamo.optimize("aot_eager")(fsdp_m)
            outputs = fsdp_m(inputs)
            self.assertTrue(same(correct_outputs, outputs))

    @skip_if_lt_x_gpu(1)
    @unittest.skipIf(not has_triton(), "Inductor+gpu needs triton and recent GPU arch")
    def test_fsdp_inductor(self):
        with _per_rank_init(self.rank, self.world_size):
            # Test with basic FSDP wrapping (outer wrap around whole model)
            m, inputs, correct_outputs = get_model(f"cuda:{self.rank}")
            fsdp_m = FSDP(m, use_orig_params=True)
            fsdp_m = torch._dynamo.optimize("inductor")(fsdp_m)
            outputs = fsdp_m(inputs)
            self.assertTrue(same(correct_outputs, outputs))

            # Test with recursive wrapping, nested FSDP around each Linear
            m, inputs, correct_outputs = get_model(f"cuda:{self.rank}")
            fsdp_m = FSDP(
                m,
                auto_wrap_policy=functools.partial(
                    transformer_auto_wrap_policy, transformer_layer_cls=(nn.Linear, )
                ),
                use_orig_params=True
            )
            fsdp_m = torch._dynamo.optimize("inductor")(fsdp_m)
            outputs = fsdp_m(inputs)
            self.assertTrue(same(correct_outputs, outputs))

    @import_transformers_or_skip()
    @unittest.skipIf(not has_triton(), "Inductor+gpu needs triton and recent GPU arch")
    # TODO(whc) Investigate why cudagraphs breaks inductor+fsdp for hf_bert
    @patch.object(torch._inductor.config.triton, "cudagraphs", False)
    @patch.object(torch._inductor.config, "fallback_random", True)
<<<<<<< HEAD
=======
    # TODO(voz): Flaky on CI failure, consistent failure on local master.
    @unittest.skipIf(True, "Flaky on CI failure, consistent failure on local master")
>>>>>>> 4570bd60
    def test_hf_bert_fsdp(self):
        from transformers.models.bert.modeling_bert import BertLayer

        def apply_fsdp(model, wrap_policy):
            model = FSDP(
                copy.deepcopy(model),
                auto_wrap_policy=wrap_policy,
                use_orig_params=True
            )
            return model

        with _per_rank_init(self.rank, self.world_size):
            for (wrap_policy, test_instance) in (
                (
                    None,
                    "FSDP without recursive wrapping"
                ),
                (
                    functools.partial(
                        transformer_auto_wrap_policy, transformer_layer_cls=(BertLayer, )
                    ),
                    "FSDP with recursive wrapping BertLayer instances"
                )
            ):
                print(f"Running hf_bert test for {test_instance}")
                model, inputs = get_hf_bert(self.rank)
                reset_rng_state()
                eager_model = apply_fsdp(model, wrap_policy)
                correct_outputs = eager_model(**inputs)
                correct_loss = correct_outputs.loss
                correct_loss.backward()

                reset_rng_state()
                opt_model = apply_fsdp(model, wrap_policy)

                opt_model = torch._dynamo.optimize("inductor")(opt_model)
                opt_outputs = opt_model(**inputs)
                opt_loss = opt_outputs.loss
                opt_loss.backward()

                inputs_flat = [inputs[k] for k in inputs]
                correct_results = collect_results(eager_model, correct_outputs.logits, correct_loss, inputs_flat)
                opt_results = collect_results(opt_model, opt_outputs.logits, opt_loss, inputs_flat)
                self.assertTrue(same(correct_results, opt_results))


@requires_nccl()
class TestDistributed(torch._dynamo.test_case.TestCase):
    """
    Test harness initializes dist process group
    """

    @classmethod
    def setUpClass(cls):
        super().setUpClass()
        # _exit_stack is set up in TestCase
        cls._exit_stack.enter_context(
            patch.dict(
                os.environ,
                {
                    "MASTER_ADDR": "localhost",
                    "MASTER_PORT": "12355",
                },
            )
        )
        cls._exit_stack.enter_context(patch.object(config, "log_level", logging.DEBUG))
        cls.rank = 0
        cls.device = f"cuda:{cls.rank}"
        cls.device_ids = None if "cuda" in cls.device else [cls.rank]
        dist.init_process_group("nccl", rank=cls.rank, world_size=1)

    @classmethod
    def tearDownClass(cls):
        dist.destroy_process_group()
        super().tearDownClass()

    def get_model(self, bsz=20, in_feat=10, hidden_feat=5000, out_feat=5):
        m = ToyModel(in_feat=in_feat, hidden_feat=hidden_feat, out_feat=out_feat).to(self.device)
        m.apply(init_weights)
        inputs = torch.rand(bsz, in_feat).to(self.device)
        outputs = m(inputs)
        return m, inputs, outputs

    @patch.object(config, "optimize_ddp", False)
    def test_ddp_baseline_aot_eager(self):
        from torch.nn.parallel import DistributedDataParallel as DDP

        m, inputs, correct_outputs = self.get_model()
        ddp_m = DDP(m, device_ids=self.device_ids)
        ddp_m = torch._dynamo.optimize("aot_eager")(ddp_m)
        outputs = ddp_m(inputs)
        self.assertTrue(same(correct_outputs, outputs))

    @unittest.skipIf(not has_triton(), "Inductor+gpu needs triton and recent GPU arch")
    @patch.object(config, "optimize_ddp", False)
    def test_ddp_baseline_inductor(self):
        from torch.nn.parallel import DistributedDataParallel as DDP

        m, inputs, correct_outputs = self.get_model()
        ddp_m = DDP(m, device_ids=self.device_ids)
        ddp_m = torch._dynamo.optimize("inductor")(ddp_m)
        outputs = ddp_m(inputs)
        self.assertTrue(same(correct_outputs, outputs))

    @patch.object(config, "optimize_ddp", True)
    def test_graph_split(self):
        """
        Just ensures that the appropriate number of splits happen (based on
        bucket size and model parameters) - verifies the number of times
        the user-provided compiler is called by the DDPOptimizer which is
        doing the graph splitting
        """

        m, inputs, correct_outputs = self.get_model()
        ddp_m = DDP(m, device_ids=self.device_ids, bucket_cap_mb=25)

        check_splits_compiler = CheckSplitsCompiler()

        @torch._dynamo.optimize(check_splits_compiler.compile_fn)
        def opt_fn(inputs):
            return ddp_m(inputs)

        opt_outputs = opt_fn(inputs)
        self.assertTrue(same(correct_outputs, opt_outputs))
        self.assertEqual(check_splits_compiler.compiler_called, 3)

    @patch.object(config, "optimize_ddp", True)
    @unittest.skipIf(not has_triton(), "Inductor+gpu needs triton and recent GPU arch")
    def test_graph_split_inductor(self):
        """
        Same as above, but using inductor backend.
        We observed issues with inductor/fx interface in the past.
        """
        m, inputs, correct_outputs = self.get_model()
        ddp_m = DDP(m, device_ids=self.device_ids, bucket_cap_mb=25)

        @torch._dynamo.optimize("inductor")
        def opt_fn(inputs):
            return ddp_m(inputs)

        opt_outputs = opt_fn(inputs)
        self.assertTrue(same(correct_outputs, opt_outputs))

    @patch.object(config, "optimize_ddp", True)
    def test_no_split(self):
        """
        Ensures the DDPOptimizer returns a correct, compiled module without
        introducing graph splits. (Based on model parmeters fitting in the bucket)
        """
        # DDP will always do a 'first bucket' with a really small size;  so only a tiny model will escape this
        m, inputs, correct_outputs = self.get_model(hidden_feat=5)
        ddp_m = DDP(m, device_ids=self.device_ids, bucket_cap_mb=250)
        check_splits_compiler = CheckSplitsCompiler()

        @torch._dynamo.optimize(check_splits_compiler.compile_fn)
        def opt_fn(inputs):
            return ddp_m(inputs)

        opt_outputs = opt_fn(inputs)
        self.assertTrue(same(correct_outputs, opt_outputs))
        self.assertEqual(check_splits_compiler.compiler_called, 1)

    @patch.object(config, "optimize_ddp", True)
    def test_aot_autograd(self):
        """
        Explicitly check AotAutograd family of compilers work,
        since they require example inputs propagated between graph splits.
        """
        m, inputs, correct_outputs = self.get_model()
        ddp_m = DDP(m, device_ids=self.device_ids, bucket_cap_mb=25)

        @torch._dynamo.optimize("aot_eager")
        def opt_fn(inputs):
            return ddp_m(inputs)

        opt_outputs = opt_fn(inputs)
        opt_outputs.sum().backward()
        self.assertTrue(same(correct_outputs, opt_outputs))

    @patch.object(config, "optimize_ddp", True)
    def test_custom_layer(self):
        """
        Just ensures that the appropriate number of splits happen (based on
        bucket size and model parameters) - verifies the number of times
        the user-provided compiler is called by the DDPOptimizer which is
        doing the graph splitting
        """
        m, inputs, correct_outputs = get_custom_model(self.device)
        ddp_m = DDP(m, device_ids=self.device_ids, bucket_cap_mb=1)

        check_splits_compiler = CheckSplitsCompiler()

        @torch._dynamo.optimize(check_splits_compiler.compile_fn)
        def opt_fn(inputs):
            return ddp_m(inputs)

        opt_outputs = opt_fn(inputs)
        self.assertTrue(same(correct_outputs, opt_outputs))
        self.assertEqual(check_splits_compiler.compiler_called, 3)

    @unittest.skipIf(not has_triton(), "Inductor+gpu needs triton and recent GPU arch")
    def test_empty_graph_inductor(self):
        def fn():
            get_world_size = torch.distributed.distributed_c10d.get_world_size()
            return (get_world_size,)

        opt_fn = torch._dynamo.optimize("inductor")(fn)
        res = None
        try:
            res = opt_fn()[0]
        except Exception:
            pass
        self.assertEqual(res, 1)

    @patch.object(config, "optimize_ddp", False)
    def test_ignored_parameters(self):
        """
        Verifies ddp graph-split logic ignores parameters marked to ignore on DDP module.
        Hooks up graph-split optimizer manually so it can peek at internal state.
        """
        m, inputs, correct_outputs = get_custom_model(self.device)
        parameters_to_ignore = ["seq.2.weight", "seq.4.linear.bias"]
        DDP._set_params_and_buffers_to_ignore_for_model(m, parameters_to_ignore)
        ddp_m = DDP(m, device_ids=self.device_ids, bucket_cap_mb=25)
        parameter_ids_to_ignore = [
            id(ddp_m.module.get_parameter(p))
            for p in ddp_m.parameters_to_ignore
        ]

        check_splits_compiler = CheckSplitsCompiler()
        ddp_optimizer = DDPOptimizer(
            bucket_bytes_cap=ddp_m.bucket_bytes_cap,
            backend_compile_fn=check_splits_compiler.compile_fn
        )

        @torch._dynamo.optimize(ddp_optimizer.compile_fn)
        def opt_fn(inputs):
            return ddp_m(inputs)

        opt_outputs = opt_fn(inputs)
        self.assertTrue(same(correct_outputs, opt_outputs))
        self.assertEqual(check_splits_compiler.compiler_called, 2)
        for b in ddp_optimizer.buckets:
            for p_id in b.param_ids:
                self.assertFalse(p_id in parameter_ids_to_ignore)


if __name__ == "__main__":
    from torch._dynamo.test_case import run_tests

    run_tests()<|MERGE_RESOLUTION|>--- conflicted
+++ resolved
@@ -258,11 +258,8 @@
     # TODO(whc) Investigate why cudagraphs breaks inductor+fsdp for hf_bert
     @patch.object(torch._inductor.config.triton, "cudagraphs", False)
     @patch.object(torch._inductor.config, "fallback_random", True)
-<<<<<<< HEAD
-=======
     # TODO(voz): Flaky on CI failure, consistent failure on local master.
     @unittest.skipIf(True, "Flaky on CI failure, consistent failure on local master")
->>>>>>> 4570bd60
     def test_hf_bert_fsdp(self):
         from transformers.models.bert.modeling_bert import BertLayer
 
