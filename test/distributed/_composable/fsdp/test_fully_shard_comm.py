# Owner(s): ["oncall: distributed"]

import functools
from typing import List, Tuple, Union

import torch
import torch.distributed as dist
<<<<<<< HEAD
from _test_fully_shard_common import (
    patch_all_gather,
    patch_post_backward,
    patch_reduce_scatter,
    patch_unshard,
)
=======
>>>>>>> 9f8b318e

from torch.distributed._composable.fsdp import fully_shard
from torch.distributed._composable.fsdp._fsdp_common import TrainingState
from torch.distributed._composable.fsdp._fsdp_param import ShardedState
from torch.distributed._composable.fsdp._fsdp_param_group import FSDPParamGroup
from torch.testing._internal.common_distributed import skip_if_lt_x_gpu
from torch.testing._internal.common_fsdp import (
    FSDPTest,
    patch_all_gather,
    patch_reduce_scatter,
)
from torch.testing._internal.common_utils import run_tests
from torch.testing._internal.distributed._tensor.common_dtensor import (
    ModelArgs,
    Transformer,
    TransformerBlock,
)


class TestFullyShardCommunication(FSDPTest):
    @property
    def world_size(self) -> int:
        return min(4, torch.cuda.device_count())

    @skip_if_lt_x_gpu(2)
    def test_fully_shard_communication_count(self):
        """
        Tests that FSDP issues the expected number of all-gathers and
        reduce-scatters during forward and backward.
        """
        self.run_subtests(
            {"reshard_after_forward": [True, False, 2]},
            self._test_communication_count,
        )

    def _test_communication_count(
        self,
        reshard_after_forward: Union[bool, int],
    ):
        torch.manual_seed(42)
        model_args = ModelArgs()
        model = Transformer(model_args)
        fully_shard_fn = functools.partial(
            fully_shard, reshard_after_forward=reshard_after_forward
        )
        num_blocks = 0
        for module in model.modules():
            if isinstance(module, TransformerBlock):
                fully_shard_fn(module)
                num_blocks += 1
        fully_shard_fn(model)
        # We construct `num_blocks` plus 1 FSDP states/communication groups

        orig_all_gather = dist.all_gather_into_tensor
        orig_reduce_scatter = dist.reduce_scatter_tensor
        reduce_scatter_count = all_gather_count = 0

        def all_gather_with_count(*args, **kwargs):
            nonlocal all_gather_count
            all_gather_count += 1
            return orig_all_gather(*args, **kwargs)

        def reduce_scatter_with_count(*args, **kwargs):
            nonlocal reduce_scatter_count
            reduce_scatter_count += 1
            return orig_reduce_scatter(*args, **kwargs)

        torch.manual_seed(42 + self.rank)
        inp = torch.randint(0, model_args.vocab_size, (2, 16), device="cuda")
        with patch_all_gather(all_gather_with_count), patch_reduce_scatter(
            reduce_scatter_with_count
        ):
            loss = model(inp)
        self.assertEqual(all_gather_count, num_blocks + 1)
        self.assertEqual(reduce_scatter_count, 0)
        all_gather_count = reduce_scatter_count = 0
        with patch_all_gather(all_gather_with_count), patch_reduce_scatter(
            reduce_scatter_with_count
        ):
            loss.sum().backward()
        if reshard_after_forward is False:
            self.assertEqual(
                all_gather_count,
                0,
                f"Expects 0 but got {all_gather_count} for reshard_after_forward={reshard_after_forward}",
            )
        else:
            # The root always does not reshard after forward
            self.assertEqual(all_gather_count, num_blocks)
        self.assertEqual(reduce_scatter_count, num_blocks + 1)


class TestFullyShardBackwardPrefetch(FSDPTest):
    @property
    def world_size(self) -> int:
        return min(4, torch.cuda.device_count())

    @skip_if_lt_x_gpu(2)
    def test_fully_shard_backward_prefetch(self):
        self.run_subtests(
            {"reshard_after_forward": [True, False, 2]},
            self._test_fully_shard_backward_prefetch,
        )

    def _test_fully_shard_backward_prefetch(
        self, reshard_after_forward: Union[bool, int]
    ):
        n_layers = 3
        model_args = ModelArgs(n_layers=n_layers)
        model = Transformer(model_args)
        for module in model.modules():
            if isinstance(module, TransformerBlock):
                fully_shard(module, reshard_after_forward=reshard_after_forward)
        fully_shard(model, reshard_after_forward=reshard_after_forward)
        optim = torch.optim.Adam(model.parameters(), lr=1e-2)
        inp = torch.randint(0, model_args.vocab_size, (2, 16), device="cuda")

        orig_unshard = FSDPParamGroup.unshard
        orig_post_backward = FSDPParamGroup._post_backward
        events: List[Tuple[str, str, TrainingState]] = []

        def unshard_with_record(self, *args, **kwargs):
            nonlocal events
            if (
                self._all_gather_result is None
                and self._sharded_state != ShardedState.UNSHARDED
            ):  # skip no-ops
                events.append(("unshard", self._module_fqn, self._training_state))
            return orig_unshard(self, *args, **kwargs)

        def post_backward_with_record(self, *args, **kwargs):
            nonlocal events
            ret = orig_post_backward(self, *args, **kwargs)
            # Use training state after running post-backward to check that the
            # state is transitioned to `POST_BACKWARD` as expected
            events.append(("post_backward", self._module_fqn, self._training_state))
            return ret

        # Check the order for normal 1 forward, 1 backward, 1 optimizer step
        with patch_unshard(unshard_with_record), patch_post_backward(
            post_backward_with_record
        ):
            for iter_idx in range(3):
                loss = model(inp)
                expected_events = [
                    ("unshard", "", TrainingState.FORWARD),  # root
                    ("unshard", "layers.0", TrainingState.FORWARD),
                    ("unshard", "layers.1", TrainingState.FORWARD),
                    ("unshard", "layers.2", TrainingState.FORWARD),
                ]
                self.assertEqual(events, expected_events)
                events.clear()
                loss.sum().backward()
                expected_events = [
                    # Root does not reshard after forward so there is no
                    # unshard event for it in backward
                    ("unshard", "layers.2", TrainingState.PRE_BACKWARD),
                    # Explicit backward prefetching moves the unshards early
                    # by one module (note how swapping each unshard down one
                    # event would give the natural event order)
                    ("unshard", "layers.1", TrainingState.PRE_BACKWARD),
                    ("post_backward", "layers.2", TrainingState.POST_BACKWARD),
                    ("unshard", "layers.0", TrainingState.PRE_BACKWARD),
                    ("post_backward", "layers.1", TrainingState.POST_BACKWARD),
                    ("post_backward", "layers.0", TrainingState.POST_BACKWARD),
                    ("post_backward", "", TrainingState.POST_BACKWARD),
                ]
                if reshard_after_forward is False:
                    # No reshard after forward means no backward unshards
                    expected_events = [e for e in expected_events if e[0] != "unshard"]
                self.assertEqual(events, expected_events)
                events.clear()
                optim.step()
                optim.zero_grad(set_to_none=(iter_idx % 2 == 0))

        # Check the order for multiple forwards before 1 backward
        with patch_unshard(unshard_with_record), patch_post_backward(
            post_backward_with_record
        ):
            loss1 = model(inp)
            loss2 = model(inp)
            expected_events = [
                ("unshard", "", TrainingState.FORWARD),  # root
                ("unshard", "layers.0", TrainingState.FORWARD),
                ("unshard", "layers.1", TrainingState.FORWARD),
                ("unshard", "layers.2", TrainingState.FORWARD),
                # Root does not reshard after forward so there is not another
                # unshard event for it
                ("unshard", "layers.0", TrainingState.FORWARD),
                ("unshard", "layers.1", TrainingState.FORWARD),
                ("unshard", "layers.2", TrainingState.FORWARD),
            ]
            if reshard_after_forward is False:
                # No reshard after forward means no second set of unshards
                expected_events = expected_events[:-3]
            self.assertEqual(events, expected_events)
            events.clear()
            (loss1 + loss2).sum().backward()
            expected_events = [
                # Same as before except the root's post-backward does not run
                # until the end of backward in the final callback (since the
                # input not requiring gradient means that we do not have a
                # tensor on which to hook for post-backward)
                ("unshard", "layers.2", TrainingState.PRE_BACKWARD),
                ("unshard", "layers.1", TrainingState.PRE_BACKWARD),
                ("post_backward", "layers.2", TrainingState.POST_BACKWARD),
                ("unshard", "layers.0", TrainingState.PRE_BACKWARD),
                ("post_backward", "layers.1", TrainingState.POST_BACKWARD),
                ("post_backward", "layers.0", TrainingState.POST_BACKWARD),
            ]
            if reshard_after_forward is False:
                # No reshard after forward means no backward unshards
                expected_events = [e for e in expected_events if e[0] != "unshard"]
                # However, the post-backward reshards, so the second set of
                # unshards will run as real ops
            expected_events += [
                # Repeat the same pattern except with the root's post-backward
                # at the end since the final callback runs
                ("unshard", "layers.2", TrainingState.PRE_BACKWARD),
                ("unshard", "layers.1", TrainingState.PRE_BACKWARD),
                ("post_backward", "layers.2", TrainingState.POST_BACKWARD),
                ("unshard", "layers.0", TrainingState.PRE_BACKWARD),
                ("post_backward", "layers.1", TrainingState.POST_BACKWARD),
                ("post_backward", "layers.0", TrainingState.POST_BACKWARD),
                ("post_backward", "", TrainingState.POST_BACKWARD),
            ]
            self.assertEqual(events, expected_events)
            events.clear()


if __name__ == "__main__":
    run_tests()<|MERGE_RESOLUTION|>--- conflicted
+++ resolved
@@ -5,15 +5,6 @@
 
 import torch
 import torch.distributed as dist
-<<<<<<< HEAD
-from _test_fully_shard_common import (
-    patch_all_gather,
-    patch_post_backward,
-    patch_reduce_scatter,
-    patch_unshard,
-)
-=======
->>>>>>> 9f8b318e
 
 from torch.distributed._composable.fsdp import fully_shard
 from torch.distributed._composable.fsdp._fsdp_common import TrainingState
@@ -23,7 +14,9 @@
 from torch.testing._internal.common_fsdp import (
     FSDPTest,
     patch_all_gather,
+    patch_post_backward,
     patch_reduce_scatter,
+    patch_unshard,
 )
 from torch.testing._internal.common_utils import run_tests
 from torch.testing._internal.distributed._tensor.common_dtensor import (
