# Owner(s): ["oncall: distributed"]

import copy
import unittest
from typing import Iterable, List, Tuple, Union

import torch
import torch.distributed as dist
import torch.nn as nn
from _test_fully_shard_common import MLP, patch_all_gather, patch_reduce_scatter
from torch.distributed._composable import checkpoint, replicate
from torch.distributed._composable.fsdp import FSDP, fully_shard
from torch.distributed._tensor import DTensor
from torch.distributed.device_mesh import init_device_mesh
from torch.testing._internal.common_cuda import TEST_CUDA
from torch.testing._internal.common_distributed import skip_if_lt_x_gpu
from torch.testing._internal.common_fsdp import FSDPTest, FSDPTestMultiThread
from torch.testing._internal.common_utils import get_cycles_per_ms, run_tests
from torch.testing._internal.distributed._tensor.common_dtensor import (
    ModelArgs,
    Transformer,
    TransformerBlock,
)


class TestFullyShardForwardInputs(FSDPTestMultiThread):
    @property
    def world_size(self) -> int:
        return 2

    @unittest.skipIf(not TEST_CUDA, "no cuda")
    def test_root_move_forward_input_to_device(self):
        device = torch.device("cuda", 0)

        class ParamlessModule(nn.Module):
            def forward(self, x: torch.Tensor, ys: Tuple[torch.Tensor, ...]):
                # Check that FSDP moved the inputs to GPU, including recursing
                # into the tuple data structure
                assert x.device == device, f"Expects {device} but got {x.device}"
                assert (
                    ys[0].device == device
                ), f"Expects {device} but got {ys[0].device}"
                assert (
                    ys[1].device == device
                ), f"Expects {device} but got {ys[1].device}"
                y = ys[0] + ys[1]
                return x + y + 1

        model = ParamlessModule()
        fully_shard(model)
        x = torch.randn((3,))
        ys = (torch.randn((3,)), torch.randn((3,)))
        self.assertEqual(x.device, torch.device("cpu"))
        self.assertEqual(ys[0].device, torch.device("cpu"))
        self.assertEqual(ys[1].device, torch.device("cpu"))
        model(x, ys)


class TestFullyShardRegisteredParams(FSDPTestMultiThread):
    @property
    def world_size(self) -> int:
        return 4

    @unittest.skipIf(not TEST_CUDA, "no cuda")
    def test_param_registration_after_forward(self):
        """Tests the parameter registration after forward."""
        device = torch.device("cuda", 0)
        # Single FSDP group
        for reshard_after_forward in (True, False, 2):
            model = MLP(8, device)
            fully_shard(model, reshard_after_forward=reshard_after_forward)  # root only
            inp = torch.randn((2, 8), device="cuda")
            self._assert_dtensor_params(model.parameters())
            model(inp)  # root does not reshard after forward
            self._assert_tensor_params(model.parameters())
            model.reshard()  # however, we can manually reshard
            self._assert_dtensor_params(model.parameters())

        # Multiple FSDP groups
        for reshard_after_forward in (True, False, 2):
            model = MLP(8, device)
            fully_shard(model.in_proj, reshard_after_forward=reshard_after_forward)
            fully_shard(model.out_proj, reshard_after_forward=reshard_after_forward)
            fully_shard(model, reshard_after_forward=reshard_after_forward)

            self._assert_dtensor_params(model.parameters())
            model(inp)
            non_root_params = list(model.in_proj.parameters()) + list(
                model.out_proj.parameters()
            )
            root_params = list(model.parameters(recurse=False))
            if reshard_after_forward is True:
                self._assert_dtensor_params(non_root_params)
            elif reshard_after_forward is False:
                self._assert_tensor_params(non_root_params)
            else:
                # Do not register the sharded post-forward parameters
                self.assertEqual(len(non_root_params), 0)
                self.assertEqual(len(root_params), 0)
            self._assert_tensor_params(root_params)
            for module in model.modules():
                if isinstance(module, FSDP):
                    module.reshard()  # however, we can manually reshard
            self._assert_dtensor_params(model.parameters())

    @unittest.skipIf(not TEST_CUDA, "no cuda")
    def test_param_registration_after_backward(self):
        """Tests the parameter registration after backward."""
        device = torch.device("cuda", 0)
        fully_shard_fn = functools.partial(fully_shard)
        # Single FSDP group
        for reshard_after_forward in (True, False, 2):
            model = MLP(8, device)
            fully_shard_fn(
                model, reshard_after_forward=reshard_after_forward
            )  # root only
            inp = torch.randn((2, 8), device="cuda")
            self._assert_dtensor_params(model.parameters())
            model(inp).sum().backward()
            self._assert_dtensor_params(model.parameters())

        # Multiple FSDP groups
        for reshard_after_forward in (True, False, 2):
            model = MLP(8, device)
            fully_shard_fn(model.in_proj, reshard_after_forward=reshard_after_forward)
            fully_shard_fn(model.out_proj, reshard_after_forward=reshard_after_forward)
            fully_shard_fn(model, reshard_after_forward=reshard_after_forward)
            self._assert_dtensor_params(model.parameters())
            model(inp).sum().backward()
            self._assert_dtensor_params(model.parameters())

    def _assert_tensor_params(self, params: Iterable[nn.Parameter]):
        for param in params:
            self.assertNotIsInstance(param, DTensor)
            self.assertIsInstance(param, torch.Tensor)

    def _assert_dtensor_params(self, params: Iterable[nn.Parameter]):
        for param in params:
            self.assertIsInstance(param, DTensor)


class TestFullyShard1DTrainingCore(FSDPTest):
    @property
    def world_size(self) -> int:
        return min(8, torch.cuda.device_count())

    @skip_if_lt_x_gpu(2)
    def test_train_parity_single_group(self):
        """Tests train parity with DDP for a single FSDP group."""
        self.run_subtests(
            {
                "lin_shapes": [[(16, 15), (15, 8)], [(7, 15), (15, 3)]],
            },
            self._test_train_parity_single_group,
        )

    def _test_train_parity_single_group(self, lin_shapes: List[Tuple[int, int]]):
        torch.manual_seed(42)
        model = nn.Sequential(
            nn.Linear(*lin_shapes[0]), nn.ReLU(), nn.Linear(*lin_shapes[1])
        )
        ref_model = copy.deepcopy(model).cuda()
        replicate(ref_model, device_ids=[self.rank])
        ref_optim = torch.optim.Adam(ref_model.parameters(), lr=1e-2)
        fully_shard(model)
        optim = torch.optim.Adam(model.parameters(), lr=1e-2)
        torch.manual_seed(42 + self.rank + 1)
        inp = (torch.randn((4, lin_shapes[0][0]), device="cuda"),)
        for iter_idx in range(10):
            losses: List[torch.Tensor] = []
            for _model, _optim in ((ref_model, ref_optim), (model, optim)):
                _optim.zero_grad(set_to_none=(iter_idx % 2 == 0))
                losses.append(_model(*inp).sum())
                losses[-1].backward()
                _optim.step()
            self.assertEqual(losses[0], losses[1])

    @skip_if_lt_x_gpu(2)
    def test_train_parity_multi_group(self):
        """
        Tests train parity against DDP when using multiple parameter groups for
        communication (for communication and computation overlap plus memory
        reduction).
        """
        self.run_subtests(
            {
<<<<<<< HEAD
                "reshard_after_forward": [True, False, 2],
                "device": ["cuda"],
=======
                "device_type": ["cuda"],
>>>>>>> 72ce5b4a
                "delay_after_forward": [False, True],
                "delay_before_all_gather": [False, True],
                "delay_before_reduce_scatter": [False, True],
                "delay_before_optim": [False, True],
            },
            self._test_train_parity_multi_group,
        )

    def _test_train_parity_multi_group(
        self,
<<<<<<< HEAD
        reshard_after_forward: Union[bool, int],
        device: str,
=======
        device_type: str,
>>>>>>> 72ce5b4a
        delay_after_forward: bool,
        delay_before_all_gather: bool,
        delay_before_reduce_scatter: bool,
        delay_before_optim: bool,
    ):
        # Only test individual delays or all four delays to save test time
        if (
            delay_after_forward
            + delay_before_all_gather
            + delay_before_reduce_scatter
            + delay_before_optim
            in (2, 3)
        ):
            return
        assert device_type in ("cuda", "cpu"), f"{device_type}"
        torch.manual_seed(42)
        lin_dim = 32
        model = nn.Sequential(*[MLP(lin_dim, torch.device("cpu")) for _ in range(3)])
        ref_model = copy.deepcopy(model)
        if device_type == "cuda":
            replicate(ref_model.cuda(), device_ids=[self.rank])
        else:
            gloo_pg = dist.new_group(backend="gloo")
            replicate(ref_model, process_group=gloo_pg)
        ref_optim = torch.optim.Adam(ref_model.parameters(), lr=1e-2)
<<<<<<< HEAD
        fully_shard_fn = functools.partial(
            fully_shard,
            reshard_after_forward=reshard_after_forward,
        )
=======
        mesh = init_device_mesh(device_type, (self.world_size,))
>>>>>>> 72ce5b4a
        for mlp in model:
            fully_shard(mlp, mesh=mesh)
        fully_shard(model, mesh=mesh)
        optim = torch.optim.Adam(model.parameters(), lr=1e-2)

        delay_in_ms = 100
        orig_all_gather = dist.all_gather_into_tensor
        orig_reduce_scatter = dist.reduce_scatter_tensor

        def delayed_all_gather(*args, **kwargs):
            if delay_before_all_gather:
                torch.cuda._sleep(int(delay_in_ms * get_cycles_per_ms()))
            return orig_all_gather(*args, **kwargs)

        def delayed_reduce_scatter(*args, **kwargs):
            if delay_before_reduce_scatter:
                torch.cuda._sleep(int(delay_in_ms * get_cycles_per_ms()))
            return orig_reduce_scatter(*args, **kwargs)

        torch.manual_seed(42 + self.rank + 1)
        with patch_all_gather(delayed_all_gather), patch_reduce_scatter(
            delayed_reduce_scatter
        ):
            for iter_idx in range(10):
                inp = torch.randn((8, lin_dim), device=torch.device(device_type))
                losses: List[torch.Tensor] = []
                for _model, _optim in ((ref_model, ref_optim), (model, optim)):
                    _optim.zero_grad(set_to_none=(iter_idx % 2 == 0))
                    losses.append(_model(inp).sum())
                    if _model is model and delay_after_forward:
                        torch.cuda._sleep(int(delay_in_ms * get_cycles_per_ms()))
                    losses[-1].backward()
                    if _model is model and delay_before_optim:
                        torch.cuda._sleep(int(delay_in_ms * get_cycles_per_ms()))
                    _optim.step()
                self.assertEqual(losses[0], losses[1])

    @skip_if_lt_x_gpu(2)
<<<<<<< HEAD
    def test_multi_forward_module(self):
        """
        Tests parity with DDP when running a module that participates multiple
        times in forward.
        """
        self.run_subtests(
            {"reshard_after_forward": [True, False, 2]},
            self._test_multi_forward_module,
        )

    def _test_multi_forward_module(self, reshard_after_forward: Union[bool, int]):
        class MultiForwardModule(nn.Module):
            def __init__(self, device: torch.device):
                super().__init__()
                self.inner = nn.Linear(4, 4, device=device)
                self.outer = nn.Linear(4, 5, device=device)

            def forward(self, x):
                i = self.inner(x)
                j = self.inner(x)
                return self.outer(i + j)

        torch.manual_seed(42)
        model = MultiForwardModule(device="cuda")
        ref_model = copy.deepcopy(model)
        replicate(ref_model, device_ids=[self.rank])
        ref_optim = torch.optim.Adam(ref_model.parameters(), lr=1e-2)
        fully_shard(model.inner)
        fully_shard(model)
        optim = torch.optim.Adam(model.parameters(), lr=1e-2)

        torch.manual_seed(42 + self.rank)
        inp = torch.randn((32, 4), device="cuda")
        for iter_idx in range(10):
            losses: List[torch.Tensor] = []
            for _model, _optim in ((ref_model, ref_optim), (model, optim)):
                _optim.zero_grad(set_to_none=(iter_idx % 2 == 0))
                losses.append(_model(inp).sum())
                losses[-1].backward()
                _optim.step()
            self.assertEqual(losses[0], losses[1])


class TestFullyShardSharedParams(FSDPTest):
    @property
    def world_size(self) -> int:
        return min(4, torch.cuda.device_count())

    @skip_if_lt_x_gpu(2)
    def test_train_parity_with_shared_params(self):
        self.run_subtests(
            {
                "reshard_after_forward": [False, True],
                "use_activation_checkpointing": [False, True],
            },
            self._test_train_shared_params,
        )

    def _test_train_shared_params(
        self,
        reshard_after_forward: bool,
        use_activation_checkpointing: bool,
    ):
        torch.manual_seed(42)
        model_args = ModelArgs(n_layers=3, dropout_p=0.0, weight_tying=True)
        model = Transformer(model_args)
        ref_model = copy.deepcopy(model).cuda()
        replicate(ref_model, device_ids=[self.rank])
        ref_optim = torch.optim.Adam(ref_model.parameters(), lr=1e-2)
        for module in model.modules():
            if isinstance(module, TransformerBlock):
                if use_activation_checkpointing:
                    checkpoint(module)
                fully_shard(module, reshard_after_forward=reshard_after_forward)
        fully_shard(model, reshard_after_forward=reshard_after_forward)
        optim = torch.optim.Adam(model.parameters(), lr=1e-2)

        torch.manual_seed(42 + self.rank + 1)
        for iter_idx in range(10):
            inp = torch.randint(0, model_args.vocab_size, (2, 16), device="cuda")
            losses: List[torch.Tensor] = []
            for _model, _optim in ((ref_model, ref_optim), (model, optim)):
                _optim.zero_grad(set_to_none=(iter_idx % 2 == 0))
                losses.append(_model(inp).sum())
                losses[-1].backward()
                _optim.step()
            self.assertEqual(losses[0], losses[1])
=======
    def test_non_root_forward_backward(self):
        """
        Tests running forward/backward through the root and then through a
        non-root. The non-root needs to synchronize streams/queue the callback.
        """
        torch.manual_seed(42)
        lin_dim = 32
        model = nn.Sequential(*[MLP(lin_dim, torch.device("cpu")) for _ in range(3)])
        ref_model = copy.deepcopy(model).cuda()
        ref_optim = torch.optim.Adam(ref_model.parameters(), lr=1e-2)
        for mlp in model:
            fully_shard(mlp)
        fully_shard(model)
        optim = torch.optim.Adam(model.parameters(), lr=1e-2, foreach=True)
        torch.manual_seed(42 + self.rank)
        inp = torch.randn((8, lin_dim), device=torch.device("cuda"))

        ref_root_loss = ref_model(inp).sum()
        ref_root_loss.backward()
        for param in ref_model.parameters():
            dist.all_reduce(param.grad)
            param.grad.detach().div_(self.world_size)
        ref_optim.step()
        ref_optim.zero_grad()
        ref_nonroot_loss = ref_model[0](inp).sum()
        ref_nonroot_loss.backward()
        for param in ref_model.parameters():
            if param.grad is not None:
                dist.all_reduce(param.grad)
                param.grad.detach().div_(self.world_size)
        ref_optim.step()

        root_loss = model(inp).sum()
        root_loss.backward()
        torch.cuda._sleep(int(100 * get_cycles_per_ms()))
        optim.step()
        optim.zero_grad()
        nonroot_loss = model[0](inp).sum()
        nonroot_loss.backward()
        optim.step()

        self.assertEqual(ref_root_loss, root_loss)
        self.assertEqual(ref_nonroot_loss, nonroot_loss)
        self.assertEqual(ref_model(inp).sum(), model(inp).sum())
>>>>>>> 72ce5b4a


if __name__ == "__main__":
    run_tests()<|MERGE_RESOLUTION|>--- conflicted
+++ resolved
@@ -107,13 +107,10 @@
     def test_param_registration_after_backward(self):
         """Tests the parameter registration after backward."""
         device = torch.device("cuda", 0)
-        fully_shard_fn = functools.partial(fully_shard)
         # Single FSDP group
         for reshard_after_forward in (True, False, 2):
             model = MLP(8, device)
-            fully_shard_fn(
-                model, reshard_after_forward=reshard_after_forward
-            )  # root only
+            fully_shard(model, reshard_after_forward=reshard_after_forward)  # root only
             inp = torch.randn((2, 8), device="cuda")
             self._assert_dtensor_params(model.parameters())
             model(inp).sum().backward()
@@ -122,9 +119,9 @@
         # Multiple FSDP groups
         for reshard_after_forward in (True, False, 2):
             model = MLP(8, device)
-            fully_shard_fn(model.in_proj, reshard_after_forward=reshard_after_forward)
-            fully_shard_fn(model.out_proj, reshard_after_forward=reshard_after_forward)
-            fully_shard_fn(model, reshard_after_forward=reshard_after_forward)
+            fully_shard(model.in_proj, reshard_after_forward=reshard_after_forward)
+            fully_shard(model.out_proj, reshard_after_forward=reshard_after_forward)
+            fully_shard(model, reshard_after_forward=reshard_after_forward)
             self._assert_dtensor_params(model.parameters())
             model(inp).sum().backward()
             self._assert_dtensor_params(model.parameters())
@@ -184,12 +181,8 @@
         """
         self.run_subtests(
             {
-<<<<<<< HEAD
                 "reshard_after_forward": [True, False, 2],
-                "device": ["cuda"],
-=======
                 "device_type": ["cuda"],
->>>>>>> 72ce5b4a
                 "delay_after_forward": [False, True],
                 "delay_before_all_gather": [False, True],
                 "delay_before_reduce_scatter": [False, True],
@@ -200,12 +193,8 @@
 
     def _test_train_parity_multi_group(
         self,
-<<<<<<< HEAD
         reshard_after_forward: Union[bool, int],
-        device: str,
-=======
         device_type: str,
->>>>>>> 72ce5b4a
         delay_after_forward: bool,
         delay_before_all_gather: bool,
         delay_before_reduce_scatter: bool,
@@ -231,17 +220,10 @@
             gloo_pg = dist.new_group(backend="gloo")
             replicate(ref_model, process_group=gloo_pg)
         ref_optim = torch.optim.Adam(ref_model.parameters(), lr=1e-2)
-<<<<<<< HEAD
-        fully_shard_fn = functools.partial(
-            fully_shard,
-            reshard_after_forward=reshard_after_forward,
-        )
-=======
         mesh = init_device_mesh(device_type, (self.world_size,))
->>>>>>> 72ce5b4a
         for mlp in model:
-            fully_shard(mlp, mesh=mesh)
-        fully_shard(model, mesh=mesh)
+            fully_shard(mlp, mesh=mesh, reshard_after_forward=reshard_after_forward)
+        fully_shard(model, mesh=mesh, reshard_after_forward=reshard_after_forward)
         optim = torch.optim.Adam(model.parameters(), lr=1e-2)
 
         delay_in_ms = 100
@@ -277,95 +259,6 @@
                 self.assertEqual(losses[0], losses[1])
 
     @skip_if_lt_x_gpu(2)
-<<<<<<< HEAD
-    def test_multi_forward_module(self):
-        """
-        Tests parity with DDP when running a module that participates multiple
-        times in forward.
-        """
-        self.run_subtests(
-            {"reshard_after_forward": [True, False, 2]},
-            self._test_multi_forward_module,
-        )
-
-    def _test_multi_forward_module(self, reshard_after_forward: Union[bool, int]):
-        class MultiForwardModule(nn.Module):
-            def __init__(self, device: torch.device):
-                super().__init__()
-                self.inner = nn.Linear(4, 4, device=device)
-                self.outer = nn.Linear(4, 5, device=device)
-
-            def forward(self, x):
-                i = self.inner(x)
-                j = self.inner(x)
-                return self.outer(i + j)
-
-        torch.manual_seed(42)
-        model = MultiForwardModule(device="cuda")
-        ref_model = copy.deepcopy(model)
-        replicate(ref_model, device_ids=[self.rank])
-        ref_optim = torch.optim.Adam(ref_model.parameters(), lr=1e-2)
-        fully_shard(model.inner)
-        fully_shard(model)
-        optim = torch.optim.Adam(model.parameters(), lr=1e-2)
-
-        torch.manual_seed(42 + self.rank)
-        inp = torch.randn((32, 4), device="cuda")
-        for iter_idx in range(10):
-            losses: List[torch.Tensor] = []
-            for _model, _optim in ((ref_model, ref_optim), (model, optim)):
-                _optim.zero_grad(set_to_none=(iter_idx % 2 == 0))
-                losses.append(_model(inp).sum())
-                losses[-1].backward()
-                _optim.step()
-            self.assertEqual(losses[0], losses[1])
-
-
-class TestFullyShardSharedParams(FSDPTest):
-    @property
-    def world_size(self) -> int:
-        return min(4, torch.cuda.device_count())
-
-    @skip_if_lt_x_gpu(2)
-    def test_train_parity_with_shared_params(self):
-        self.run_subtests(
-            {
-                "reshard_after_forward": [False, True],
-                "use_activation_checkpointing": [False, True],
-            },
-            self._test_train_shared_params,
-        )
-
-    def _test_train_shared_params(
-        self,
-        reshard_after_forward: bool,
-        use_activation_checkpointing: bool,
-    ):
-        torch.manual_seed(42)
-        model_args = ModelArgs(n_layers=3, dropout_p=0.0, weight_tying=True)
-        model = Transformer(model_args)
-        ref_model = copy.deepcopy(model).cuda()
-        replicate(ref_model, device_ids=[self.rank])
-        ref_optim = torch.optim.Adam(ref_model.parameters(), lr=1e-2)
-        for module in model.modules():
-            if isinstance(module, TransformerBlock):
-                if use_activation_checkpointing:
-                    checkpoint(module)
-                fully_shard(module, reshard_after_forward=reshard_after_forward)
-        fully_shard(model, reshard_after_forward=reshard_after_forward)
-        optim = torch.optim.Adam(model.parameters(), lr=1e-2)
-
-        torch.manual_seed(42 + self.rank + 1)
-        for iter_idx in range(10):
-            inp = torch.randint(0, model_args.vocab_size, (2, 16), device="cuda")
-            losses: List[torch.Tensor] = []
-            for _model, _optim in ((ref_model, ref_optim), (model, optim)):
-                _optim.zero_grad(set_to_none=(iter_idx % 2 == 0))
-                losses.append(_model(inp).sum())
-                losses[-1].backward()
-                _optim.step()
-            self.assertEqual(losses[0], losses[1])
-=======
     def test_non_root_forward_backward(self):
         """
         Tests running forward/backward through the root and then through a
@@ -410,7 +303,94 @@
         self.assertEqual(ref_root_loss, root_loss)
         self.assertEqual(ref_nonroot_loss, nonroot_loss)
         self.assertEqual(ref_model(inp).sum(), model(inp).sum())
->>>>>>> 72ce5b4a
+
+    def test_multi_forward_module(self):
+        """
+        Tests parity with DDP when running a module that participates multiple
+        times in forward.
+        """
+        self.run_subtests(
+            {"reshard_after_forward": [True, False, 2]},
+            self._test_multi_forward_module,
+        )
+
+    def _test_multi_forward_module(self, reshard_after_forward: Union[bool, int]):
+        class MultiForwardModule(nn.Module):
+            def __init__(self, device: torch.device):
+                super().__init__()
+                self.inner = nn.Linear(4, 4, device=device)
+                self.outer = nn.Linear(4, 5, device=device)
+
+            def forward(self, x):
+                i = self.inner(x)
+                j = self.inner(x)
+                return self.outer(i + j)
+
+        torch.manual_seed(42)
+        model = MultiForwardModule(device="cuda")
+        ref_model = copy.deepcopy(model)
+        replicate(ref_model, device_ids=[self.rank])
+        ref_optim = torch.optim.Adam(ref_model.parameters(), lr=1e-2)
+        fully_shard(model.inner)
+        fully_shard(model)
+        optim = torch.optim.Adam(model.parameters(), lr=1e-2)
+
+        torch.manual_seed(42 + self.rank)
+        inp = torch.randn((32, 4), device="cuda")
+        for iter_idx in range(10):
+            losses: List[torch.Tensor] = []
+            for _model, _optim in ((ref_model, ref_optim), (model, optim)):
+                _optim.zero_grad(set_to_none=(iter_idx % 2 == 0))
+                losses.append(_model(inp).sum())
+                losses[-1].backward()
+                _optim.step()
+            self.assertEqual(losses[0], losses[1])
+
+
+class TestFullyShardSharedParams(FSDPTest):
+    @property
+    def world_size(self) -> int:
+        return min(4, torch.cuda.device_count())
+
+    @skip_if_lt_x_gpu(2)
+    def test_train_parity_with_shared_params(self):
+        self.run_subtests(
+            {
+                "reshard_after_forward": [False, True],
+                "use_activation_checkpointing": [False, True],
+            },
+            self._test_train_shared_params,
+        )
+
+    def _test_train_shared_params(
+        self,
+        reshard_after_forward: bool,
+        use_activation_checkpointing: bool,
+    ):
+        torch.manual_seed(42)
+        model_args = ModelArgs(n_layers=3, dropout_p=0.0, weight_tying=True)
+        model = Transformer(model_args)
+        ref_model = copy.deepcopy(model).cuda()
+        replicate(ref_model, device_ids=[self.rank])
+        ref_optim = torch.optim.Adam(ref_model.parameters(), lr=1e-2)
+        for module in model.modules():
+            if isinstance(module, TransformerBlock):
+                if use_activation_checkpointing:
+                    checkpoint(module)
+                fully_shard(module, reshard_after_forward=reshard_after_forward)
+        fully_shard(model, reshard_after_forward=reshard_after_forward)
+        optim = torch.optim.Adam(model.parameters(), lr=1e-2)
+
+        torch.manual_seed(42 + self.rank + 1)
+        for iter_idx in range(10):
+            inp = torch.randint(0, model_args.vocab_size, (2, 16), device="cuda")
+            losses: List[torch.Tensor] = []
+            for _model, _optim in ((ref_model, ref_optim), (model, optim)):
+                _optim.zero_grad(set_to_none=(iter_idx % 2 == 0))
+                losses.append(_model(inp).sum())
+                losses[-1].backward()
+                _optim.step()
+            self.assertEqual(losses[0], losses[1])
 
 
 if __name__ == "__main__":
