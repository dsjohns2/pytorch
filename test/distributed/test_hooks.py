--- conflicted
+++ resolved
@@ -5,13 +5,8 @@
 import sys
 import tempfile
 import threading
-<<<<<<< HEAD
-import time
-from datetime import timedelta
-=======
 import warnings
 
->>>>>>> 0ae71f87
 from functools import partial, wraps
 
 import torch
@@ -170,11 +165,11 @@
 
         def coll_start(status):
             starts.append(status)
-            print(f"col_start {len(starts)} rank{self.rank}")
+            logger.debug("col_start %d rank%d", len(starts), self.rank)
 
         def coll_end(status):
             ends.append(status)
-            print(f"col_end {len(ends)} rank{self.rank}")
+            logger.debug("col_start %d rank%d", len(starts), self.rank)
             if len(ends) == 2:
                 with cv:
                     cv.notify()
@@ -226,24 +221,8 @@
         check_op(1, "ALLREDUCE", True)
 
 
-<<<<<<< HEAD
-class GlooHooks(MultiProcessTestCase, CollectiveHooks):
-    def setUp(self) -> None:
-        super().setUp()
-        self._spawn_processes()
-
-    def tearDown(self):
-        super().tearDown()
-        try:
-            os.remove(self.file_name)
-        except OSError:
-            pass
-
-    def init_comms(self, timeout):
-=======
 class GlooHooks(CollectiveHooks):
     def init_comms(self):
->>>>>>> 0ae71f87
         dist.init_process_group(
             backend="gloo",
             rank=self.rank,
@@ -277,18 +256,6 @@
     def setUp(self) -> None:
         os.environ["NCCL_ASYNC_ERROR_HANDLING"] = "2"
         super().setUp()
-<<<<<<< HEAD
-        os.environ["NCCL_ASYNC_ERROR_HANDLING"] = "2"
-        self._spawn_processes()
-
-    def tearDown(self):
-        super().tearDown()
-        try:
-            os.remove(self.file_name)
-        except OSError:
-            pass
-=======
->>>>>>> 0ae71f87
 
     def init_comms(self, timeout):
         dist.init_process_group(
