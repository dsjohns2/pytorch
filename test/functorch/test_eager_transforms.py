# Owner(s): ["module: functorch"]

# Copyright (c) Facebook, Inc. and its affiliates.
# All rights reserved.
#
# This source code is licensed under the BSD-style license found in the
# LICENSE file in the root directory of this source tree.

import copy
from torch.testing._internal.common_utils import (
    TestCase, run_tests, parametrize, subtest, instantiate_parametrized_tests,
    IS_FBCODE, freeze_rng_state, skipIfTorchDynamo, IS_WINDOWS, IS_MACOS, IS_ARM64,
<<<<<<< HEAD
    markDynamoStrictTest, xfailIfTorchDynamo
=======
    markDynamoStrictTest
>>>>>>> 7f84f900
)
import torch
import torch.nn as nn
import torch.nn.functional as F
import os
import subprocess
import sys
import unittest
import warnings
import math
from functools import wraps
from torch.testing._internal.common_device_type import instantiate_device_type_tests, onlyCPU, dtypes, onlyCUDA
from torch.testing._internal.common_dtype import get_all_fp_dtypes
from torch.testing._internal.common_cuda import with_tf32_off, SM70OrLater, TEST_CUDA
from torch.testing._internal.common_utils import skipIfRocm
from torch.testing import make_tensor
from torch._dynamo import allow_in_graph
from torch._subclasses.fake_tensor import FakeTensorMode
from functools import partial
from functorch.experimental import replace_all_batch_norm_modules_
from torch._C import _ExcludeDispatchKeyGuard, DispatchKeySet, DispatchKey

import functorch
from functorch import (
    grad, vjp, vmap, jacrev, jacfwd, grad_and_value, hessian,
    jvp, make_functional, make_functional_with_buffers,
    combine_state_for_ensemble, make_fx
)
from torch._functorch.make_functional import (
    functional_init, functional_init_with_buffers,
)
from torch._functorch.eager_transforms import _slice_argnums
from functorch.experimental import functionalize
from torch._ops import HigherOrderOperator
from torch._functorch.utils import enable_single_level_autograd_function
import torch.autograd.forward_ad as fwAD
from torch.func import functional_call, stack_module_state, linearize
from common_utils import expectedFailureIf

# NB: numpy is a testing dependency!
import numpy as np

from torch.utils._pytree import tree_flatten, tree_unflatten, tree_map

USE_TORCHVISION = False
try:
    import torchvision  # noqa: F401
    USE_TORCHVISION = True
except ImportError:
    warnings.warn("Couldn't import torchvision. Some of our tests use it, try "
                  "to install it with commands from pytorch.org, post-fixed with "
                  "`--no-deps` to avoid overwriting the pytorch installation",
                  UserWarning)

# TestCase for _slice_argnums, an important helper function


@markDynamoStrictTest
class TestSliceArgnums(TestCase):
    def test_invalid_argnum_type(self):
        x = torch.randn(3)
        args = (x,)
        with self.assertRaisesRegex(RuntimeError, "int or Tuple"):
            _slice_argnums(args, 0.0)
        with self.assertRaisesRegex(RuntimeError, "int or Tuple"):
            _slice_argnums(args, [0])
        with self.assertRaisesRegex(RuntimeError, "must be int"):
            _slice_argnums(args, (0.0,))

        args = (0.1, 1.1, 2.1, 3.1, 4.1)

        with self.assertRaisesRegex(RuntimeError, "must be int"):
            _slice_argnums(args, ((0, 1), 2))

    def test_out_of_bounds_argnum_values(self):
        x = torch.randn(3)
        args = (x,)
        with self.assertRaisesRegex(RuntimeError, "positional inputs"):
            _slice_argnums(args, 1)
        with self.assertRaisesRegex(RuntimeError, "positional inputs"):
            _slice_argnums(args, -2)
        with self.assertRaisesRegex(RuntimeError, "positional inputs"):
            _slice_argnums(args, (-2,))

    def test_not_enough_argnums(self):
        x = torch.randn(3)
        args = (x,)
        with self.assertRaisesRegex(RuntimeError, "must be non-empty"):
            _slice_argnums(args, ())

    def test_duplicate_argnums(self):
        x = torch.randn(3)
        args = (x, x)
        with self.assertRaisesRegex(RuntimeError, "must be unique"):
            _slice_argnums(args, (0, 0))
        with self.assertRaisesRegex(RuntimeError, "must be unique"):
            _slice_argnums(args, (0, -2))

    def test_flat_args_with_positive_int_argnum(self):
        args = (0.1, 1.1, 2.1, 3.1, 4.1)

        res = _slice_argnums(args, 0)
        self.assertEqual(res, (0.1,))

        res = _slice_argnums(args, 4)
        self.assertEqual(res, (4.1,))

    def test_flat_args_with_negative_int_argnum(self):
        args = (0.1, 1.1, 2.1, 3.1, 4.1)

        res = _slice_argnums(args, -1)
        self.assertEqual(res, (4.1,))

        res = _slice_argnums(args, -5)
        self.assertEqual(res, (0.1,))

    def test_flat_args_with_tuple_argnum(self):
        args = (0.1, 1.1, 2.1, 3.1, 4.1)

        res = _slice_argnums(args, (0, 1, 2, 3, 4))
        self.assertEqual(res, args)

        res = _slice_argnums(args, (0, -3))
        self.assertEqual(res, (0.1, 2.1))

    def test_pytree_args(self):
        args = ((0.1, 1.1), 2.0, [3.1])

        res = _slice_argnums(args, 0)
        self.assertEqual(res, args[0:1])

        res = _slice_argnums(args, (0,))
        self.assertEqual(res, args[0:1])

        res = _slice_argnums(args, -1)
        self.assertEqual(res, args[-1:])

        res = _slice_argnums(args, (0, -2))
        self.assertEqual(res, args[0:2])

    def test_argnums_reorders(self):
        args = ((0.1, 1.1, 2.1), 3.1, 4.1)

        res = _slice_argnums(args, (1, 0))
        self.assertEqual(res, (args[1], args[0]))

def _get_weights_and_functional_call(net, mechanism):
    if mechanism == "make_functional":
        return make_functional(net)
    else:
        assert mechanism == "functional_call"
        # this makes it so the function from make_functional and this call have the same signature

        def net_func(weights, data):
            return functional_call(net, weights, (data,))

        return net_func, dict(net.named_parameters())

def _get_weights_and_functional_call_with_buffers(net, mechanism):
    if mechanism == "make_functional":
        return make_functional_with_buffers(net)
    else:
        assert mechanism == "functional_call"

        # this makes it so the function from make_functional and this call have the same signature
        def net_func(weights, buffers, data):
            return functional_call(net, (weights, buffers), (data,))

        return net_func, dict(net.named_parameters()), dict(net.named_buffers())


@markDynamoStrictTest
class TestGradTransform(TestCase):
    def test_primitive(self, device):
        x = torch.randn([], device=device)
        result = grad(torch.sin)(x)
        self.assertEqual(result, torch.cos(x))

    def test_composite_simple(self, device):
        x = torch.randn(2, 3, 4, device=device)
        result = grad(lambda x: torch.flatten(x).sum())(x)
        self.assertEqual(result, torch.ones_like(x))

    def test_fn_with_kwargs(self, device):
        def foo(x, y):
            return (x * y).sum()

        x = torch.randn(3, device=device)
        y = torch.randn(3, device=device)
        expected = grad(foo)(x, y)
        result = grad(foo)(x, y=y)
        self.assertEqual(result, expected)

    def test_composite_complicated(self, device):
        x = torch.randn(3, device=device)
        y = torch.randn(3, 5, device=device)

        def foo(x, y):
            result = x @ y
            return result.sum()

        result = grad(foo)(x, y)

        x.requires_grad_()
        out = foo(x, y)
        expected, = torch.autograd.grad(out, x)

        self.assertEqual(result, expected)

    def test_composite_two_ops(self, device):
        N, C = 2, 5
        y = torch.randn(N, C, device=device)
        targets = torch.randint(0, C, (N,), device=device)

        def foo(y, targets):
            return F.cross_entropy(y, targets)

        result = grad(foo)(y, targets)

        y.requires_grad_()
        expected, = torch.autograd.grad(foo(y, targets), y)

        self.assertEqual(result, expected)

    def _test_attributes(self, get_attr_lambda, device):
        x = torch.randn(2, 3, 5, dtype=torch.double, device=device)
        expected = get_attr_lambda(x)

        def foo(x):
            self.assertEqual(get_attr_lambda(x), expected)
            return x.sum()

        grad(foo)(x)

    def test_shape(self, device):
        self._test_attributes(lambda x: x.shape, device)

    def test_dtype(self, device):
        self._test_attributes(lambda x: x.dtype, device)

    def test_is_cuda(self, device):
        self._test_attributes(lambda x: x.is_cuda, device)

    def test_numel(self, device):
        self._test_attributes(lambda x: x.numel(), device)

    def test_inplace(self, device):
        x = torch.randn([], device=device)

        def foo(x):
            return x.clone().sin_()

        result = grad(foo)(x)
        self.assertEqual(result, x.cos())

    def test_inplace_on_view(self, device):
        x = torch.randn(3, device=device)

        def foo(x):
            y = x.clone()
            y0 = y[0]
            y0.sin_()
            return y.sum()

        result = grad(foo)(x)

        x.requires_grad_()
        out = foo(x)
        expected, = torch.autograd.grad(out, x)

        self.assertEqual(result, expected)

    def test_inplace_on_view_base(self, device):
        x = torch.randn(3, device=device)

        def foo(x):
            y = x.clone()
            y0 = y[0]
            y.sin_()
            return y0

        result = grad(foo)(x)

        x.requires_grad_()
        out = foo(x)
        expected, = torch.autograd.grad(out, x)

        self.assertEqual(result, expected)

    def test_inplace_on_captures(self, device):
        x = torch.tensor([1., 2., 3.], device=device)
        captured = torch.randn(3, device=device)

        def foo(x):
            captured.copy_(x)
            return (x * captured).sum()

        with self.assertRaisesRegex(RuntimeError, 'mutate a captured Tensor'):
            grad(foo)(x)

    def test_nesting_simple(self, device):
        x = torch.randn([], device=device)
        result = grad(grad(torch.sin))(x)
        self.assertEqual(result, -torch.sin(x))

    @skipIfTorchDynamo("Ref: https://github.com/pytorch/pytorch/issues/103613")
    def test_escaped_wrappers_are_marked_as_dead(self, device):
        x = torch.randn([], device=device)
        escaped = []

        def foo(x):
            y = x.sin()
            escaped.append(y)
            return y

        grad(foo)(x)
        self.assertEqual(torch._C._functorch.dlevel(escaped[0]), -1)

    @skipIfTorchDynamo("Ref: https://github.com/pytorch/pytorch/issues/103613")
    def test_escaped_wrappers_are_ignored(self, device):
        x = torch.randn([], device=device)
        escaped = []

        def foo(x):
            y = x.sin()
            escaped.append(y)
            return y

        grad(foo)(x)

        something = escaped[0].sum()
        self.assertEqual(torch._C._functorch.dlevel(something), 0)
        self.assertEqual(something, x.sin().sum())

    def test_manual_seed_inside_grad(self, device):
        x = torch.randn([], device=device)

        def f(x):
            torch.manual_seed(0)
            return x * torch.randn_like(x)

        with freeze_rng_state():
            result = grad(f)(x)
            x.requires_grad_()
            expected, = torch.autograd.grad(f(x), x)
            self.assertEqual(result, expected)

    def test_vjp(self, device):
        x = torch.randn([], device=device)
        out, vjp_fn = vjp(torch.sin, x)
        self.assertEqual(out, x.sin())

        v = torch.randn([], device=device)
        result, = vjp_fn(v)
        self.assertEqual(result, v * x.cos())

    def test_vjp_two_outputs(self, device):
        def f(x):
            return x, x
        result, vjp_fn = vjp(f, torch.tensor(1.))
        vjp_fn(result)

    def test_conj_bit(self):
        x = torch.tensor(1 + 1j)

        def foo(x):
            assert not x.is_conj()
            y = x.conj()
            assert y.is_conj()
            return y.abs()
        res = grad(foo)(x)
        with torch.no_grad():
            self.assertEqual(res, torch.ones_like(res) * torch.sgn(x))

    def test_composed_with_autograd(self, device):
        x = torch.randn([], requires_grad=True, device=device)

        y = grad(torch.sin)(x)
        result, = torch.autograd.grad(y, x)
        self.assertEqual(result, -x.sin())

    def test_grad_of_vjp_composition(self, device):
        x = torch.randn([], device=device)
        y = torch.randn([], device=device)

        def foo(x, y):
            out, vjp_fn = vjp(torch.sin, x)
            return grad(lambda y: vjp_fn(y)[0])(y)

        result = foo(x, y)
        expected = x.cos()
        self.assertEqual(result, expected)

    def test_vjp_of_grad_composition(self, device):
        x = torch.randn([], device=device)
        y = torch.randn([], device=device)

        def foo(x, y):
            out, vjp_fn = vjp(grad(torch.sin), x)
            return vjp_fn(y)[0]

        result = foo(x, y)
        expected = -y * x.sin()
        self.assertEqual(result, expected)

    def test_grad_of_vjp_of_grad_composition(self, device):
        x = torch.randn([], device=device)
        y = torch.randn([], device=device)

        def foo(x, y):
            df, vjp_fn = vjp(grad(lambda x: -torch.cos(x)), x)
            return grad(lambda y: vjp_fn(y)[0])(y)

        result = foo(x, y)
        expected = x.cos()
        self.assertEqual(result, expected)

    def test_views(self, device):
        x = torch.randn([], requires_grad=True, device=device)
        y = torch.randn([], requires_grad=True, device=device)

        def silly_sin(x):
            x = x.view([])
            x = x.sin()
            return x

        def foo(x, y):
            z1 = grad(silly_sin)(x)
            z2 = torch.cos(y)
            return z1 + z2

        result = foo(x, y)
        grads = torch.autograd.grad(result, [x, y])
        self.assertEqual(grads[0], -x.sin())
        self.assertEqual(grads[1], -y.sin())

    def test_view_inplace_simple(self, device):
        def foo(x):
            x = x.clone()
            x.view([]).sin_()
            return x

        x = torch.randn([], requires_grad=True, device=device)
        result = grad(foo)(x)
        self.assertEqual(result, x.cos())

    def test_invalid_argnums(self, device):
        x = torch.randn([])
        y = torch.randn([])
        with self.assertRaisesRegex(RuntimeError, 'but only'):
            grad(torch.mul, argnums=-3)(x, y)
        with self.assertRaisesRegex(RuntimeError, 'but only'):
            grad(torch.mul, argnums=2)(x, y)
        with self.assertRaisesRegex(RuntimeError, 'int or Tuple'):
            grad(torch.mul, argnums=[0])(x, y)
        with self.assertRaisesRegex(RuntimeError, 'must be int'):
            grad(torch.mul, argnums=('0',))(x, y)
        with self.assertRaisesRegex(RuntimeError, 'must be unique'):
            grad(torch.mul, argnums=(0, 0))(x, y)
        with self.assertRaisesRegex(RuntimeError, 'must be unique'):
            grad(torch.mul, argnums=(0, -2))(x, y)

    def test_argnums(self, device):
        x = torch.randn([])
        y = torch.randn([])
        gx = grad(torch.mul, argnums=0)(x, y)
        self.assertEqual(gx, y)

        gy = grad(torch.mul, argnums=1)(x, y)
        self.assertEqual(gy, x)

        gx, = grad(torch.mul, argnums=(0,))(x, y)
        self.assertEqual(gx, y)

        gx, gy = grad(torch.mul, argnums=(0, 1))(x, y)
        self.assertEqual(gx, y)
        self.assertEqual(gy, x)

    def test_out_of_order_argnums(self, device):
        x = torch.randn([])
        y = torch.randn([])
        gy, gx = grad(torch.mul, argnums=(1, 0))(x, y)
        self.assertEqual(gx, y)
        self.assertEqual(gy, x)

    def test_negative_argnums(self, device):
        x = torch.randn([])
        y = torch.randn([])
        gx = grad(torch.mul, argnums=-2)(x, y)
        self.assertEqual(gx, y)

        gy = grad(torch.mul, argnums=-1)(x, y)
        self.assertEqual(gy, x)

        gx, = grad(torch.mul, argnums=(-2,))(x, y)
        self.assertEqual(gx, y)

        gx, gy = grad(torch.mul, argnums=(-2, -1))(x, y)
        self.assertEqual(gx, y)
        self.assertEqual(gy, x)

    def test_grad_pytree_inputs(self, device):
        x = torch.randn([], device=device)

        def f(a, b):
            x, y = a
            return 1 * x + 2 * y + 3 * b['foo']

        args = ((x, x), {'foo': x})

        gx, gy = grad(f)(*args)
        self.assertEqual(gx, torch.tensor(1., device=device))
        self.assertEqual(gy, torch.tensor(2., device=device))

        (gx, gy), = grad(f, argnums=(0,))(*args)
        self.assertEqual(gx, torch.tensor(1., device=device))
        self.assertEqual(gy, torch.tensor(2., device=device))

        (gx, gy), gz = grad(f, argnums=(0, 1))(*args)
        self.assertEqual(gx, torch.tensor(1., device=device))
        self.assertEqual(gy, torch.tensor(2., device=device))
        self.assertEqual(gz['foo'], torch.tensor(3., device=device))

    def test_grad_aux_tensor(self, device):

        x = torch.randn(3, device=device)

        with self.assertRaisesRegex(
            RuntimeError,
            r'grad_and_value\(f\)\(\*args\): output of function f should be a tuple'
        ):
            grad(lambda t: [t, t], has_aux=True)(x)

        with self.assertRaisesRegex(
            RuntimeError,
            r'grad_and_value\(f\)\(\*args\): output of function f should be a tuple'
        ):
            grad(lambda t: (t, t + 2, t + 3), has_aux=True)(x)

        def f(t):
            y = t.sin()
            return y.sum(), t.cos()

        out, aux = grad(f, has_aux=True)(x)
        self.assertEqual(aux, x.cos())
        self.assertEqual(out, x.cos())

    def test_grad_aux_pytree(self, device):
        def f(x):
            y = x.sin()
            return y.sum(), {'a': x.cos(), 'b': [x.tan()]}

        x = torch.randn(3, device=device)

        out, aux = grad(f, has_aux=True)(x)
        _, expected_aux = f(x)
        self.assertEqual(aux, expected_aux)
        self.assertEqual(out, x.cos())

        for aux in [1, 1.0, "abc"]:
            with self.assertRaisesRegex(RuntimeError, r"Expected tensors, got unsupported type"):
                _ = grad(lambda x: (x.sum(), aux), has_aux=True)(x)
            with self.assertRaisesRegex(RuntimeError, r"Expected tensors, got unsupported type"):
                _ = grad(lambda x: (x.sum(), [x, aux]), has_aux=True)(x)

    def test_zero_grad(self, device):
        def f(x):
            return (x['a']**2.0).sum()
        inps = ({'a': torch.randn(10, device=device) + 3, 'b': torch.randn(10, device=device)})
        grads = grad(f)(inps)
        self.assertNotEqual(grads['a'].sum(), 0.0)
        self.assertEqual(grads['b'].sum(), 0.0)

    def test_unrelated_grad(self, device):
        x = torch.tensor(1., device=device)
        y = torch.tensor(2., device=device)

        def unrelated(x):
            return y

        result = grad(unrelated)(x)
        self.assertEqual(result, torch.zeros_like(x))

    def test_unrelated_vjp(self, device):
        x = torch.tensor(1., device=device)
        y = torch.tensor(2., device=device)
        v = torch.tensor(1., device=device)

        def unrelated(x):
            return y

        out, vjp_fn = vjp(unrelated, x)
        result = vjp_fn(v)
        expected = (torch.zeros_like(x),)
        self.assertEqual(result, expected)

    def test_unrelated_vjp_multiple_inputs_outputs(self, device):
        w = torch.tensor(3., device=device)
        x = torch.tensor(4., device=device)
        y = torch.tensor(2., device=device)
        v = torch.tensor(1., device=device)

        def unrelated(w, x):
            return y, y, x

        out, vjp_fn = vjp(unrelated, w, x)
        result = vjp_fn((v, v, v))
        expected = (torch.zeros_like(x), torch.ones_like(x))
        self.assertEqual(result, expected)

    # TODO: https://github.com/zou3519/functorch/issues/12
    @onlyCPU
    def test_unrelated_hessian(self, device):
        N = 5
        M = 3
        W = torch.randn(N, M, device=device)

        def f(x):
            return W @ x

        x = torch.randn(M)
        result = jacrev(jacrev(f))(x)
        expected = torch.zeros(N, M, M, device=device)
        self.assertEqual(result, expected)

    def test_vjp_pytree_input(self, device):
        def f(x):
            return x[0] * x[1][0]

        x = torch.randn([], device=device)
        v = torch.randn([], device=device)
        out, vjp_fn = vjp(f, (x, (x, x)))
        self.assertEqual(out, x * x)
        result = vjp_fn(v)
        self.assertEqual(result, ((x * v, (x * v, 0.)),))

    def test_vjp_pytree_output(self, device):
        def f(x):
            return x, (x, x)

        x = torch.randn([], device=device)
        v1 = torch.randn([], device=device)
        v2 = torch.randn([], device=device)
        v3 = torch.randn([], device=device)
        _, vjp_fn = vjp(f, x)
        result, = vjp_fn((v1, (v2, v3)))
        self.assertEqual(result, v1 + v2 + v3)

    def test_vjp_outputs_can_any_pytree(self, device):
        x = torch.randn(2, 3, device=device)
        t = torch.randn(2, 3, device=device)

        for output in [None, ()]:
            with self.assertRaisesRegex(
                RuntimeError, r"vjp\(f, \*primals\): Expected f to be a function that has non-empty output"
            ):
                _, vjp_fn = vjp(lambda _: output, x)
                vjp_fn(t)

        for output in [1, True, 12.2, "abc"]:
            with self.assertRaisesRegex(
                RuntimeError, r"vjp\(f, \*primals\): expected f\(\*primals\) to return only tensors"
            ):
                _, vjp_fn = vjp(lambda _: output, x)
                vjp_fn(t)

        # Check list output
        output, vjp_fn = vjp(lambda x: [x, x.sum()], x)
        vjp_out, = vjp_fn([t, t.sum()])
        assert isinstance(output, list) and len(output) == 2
        assert isinstance(vjp_out, torch.Tensor)

        # Check dict output
        output, vjp_fn = vjp(lambda x: {"x": x, "xsum": x.sum()}, x)
        vjp_out, = vjp_fn({"x": t, "xsum": t.sum()})
        assert isinstance(output, dict) and len(output) == 2 and "xsum" in output
        assert isinstance(vjp_out, torch.Tensor)

        def composite_output(x):
            out = x.sum()
            return [
                (out, {"a": x, "out": [x, out]}),
            ]

        output, vjp_fn = vjp(composite_output, x)
        vjp_out, = vjp_fn([(t.sum(), {"a": t, "out": [t, t.sum()]}), ])
        assert isinstance(output, list)
        assert isinstance(output[0], tuple) and isinstance(output[0][1], dict)
        assert isinstance(vjp_out, torch.Tensor)

    def test_vjp_pytree_error(self, device):
        def f(x):
            return x, (x, x)

        x = torch.randn([], device=device)
        v1 = torch.randn([], device=device)
        v2 = torch.randn([], device=device)
        v3 = torch.randn([], device=device)
        _, vjp_fn = vjp(f, x)
        with self.assertRaisesRegex(RuntimeError, 'Expected pytree structure'):
            result, = vjp_fn(((v1, (v2, v3)),))

    def test_vjp_aux_tensor(self, device):

        x = torch.randn(3, device=device)

        with self.assertRaisesRegex(RuntimeError, r'vjp\(f, \*primals\): output of function f should be a tuple'):
            vjp(lambda t: [t, t], x, has_aux=True)

        with self.assertRaisesRegex(RuntimeError, r'vjp\(f, \*primals\): output of function f should be a tuple'):
            vjp(lambda t: (t, t + 2, t + 3), x, has_aux=True)

        def f(t):
            y = t.sin()
            return y, t.cos()

        out, vjp_fn, aux = vjp(f, x, has_aux=True)
        self.assertEqual(aux, x.cos())
        self.assertEqual(out, x.sin())

        v = torch.randn(3, device=device)
        grad_x, = vjp_fn(v)
        self.assertEqual(grad_x, v * x.cos())

    def test_vjp_aux_pytree(self, device):
        def f(x):
            y = x.sin()
            return y, {'a': x.cos(), 'b': [x.tan()]}

        x = torch.randn(3, device=device)

        out, vjp_fn, aux = vjp(f, x, has_aux=True)
        expected_out, expected_aux = f(x)
        self.assertEqual(out, expected_out)
        self.assertEqual(aux, expected_aux)

        v = torch.randn(3, device=device)
        grad_x, = vjp_fn(v)
        self.assertEqual(grad_x, v * x.cos())

        for aux in [1, 1.0, "abc"]:
            with self.assertRaisesRegex(RuntimeError, r"Expected tensors, got unsupported type"):
                _ = vjp(lambda x: (x, aux), x, has_aux=True)
            with self.assertRaisesRegex(RuntimeError, r"Expected tensors, got unsupported type"):
                _ = vjp(lambda x: (x, [x, aux]), x, has_aux=True)

    def test_functional_init(self, device):
        class MLPClassifier(nn.Module):
            def __init__(self, hidden_dim=32, n_classes=2):
                super().__init__()
                self.hidden_dim = hidden_dim
                self.n_classes = n_classes

                self.fc1 = nn.Linear(2, self.hidden_dim)
                self.fc2 = nn.Linear(self.hidden_dim, self.n_classes)

            def forward(self, x):
                x = self.fc1(x)
                x = F.relu(x)
                x = self.fc2(x)
                x = F.log_softmax(x, -1)
                return x

        B = 10
        weights, fn, _ = functional_init(MLPClassifier, (B,), device=device)(32, 2)
        inputs = torch.randn(B, 7, 2, device=device)
        vmap(fn)(weights, (inputs,))

    def test_functional_init_with_buffers(self, device):
        class MLPClassifier(nn.Module):
            def __init__(self, hidden_dim=32, n_classes=2):
                super().__init__()
                self.hidden_dim = hidden_dim
                self.n_classes = n_classes

                self.fc1 = nn.Linear(2, self.hidden_dim)
                self.bn = nn.BatchNorm1d(self.hidden_dim, affine=True)
                self.fc2 = nn.Linear(self.hidden_dim, self.n_classes)

            def forward(self, x):
                x = self.fc1(x)
                x = F.relu(x)
                x = self.bn(x)
                x = self.fc2(x)
                x = F.log_softmax(x, -1)
                return x

        B = 10
        weights, buffers, fn, _, _ = \
            functional_init_with_buffers(MLPClassifier, [B], device=device)(32, 2)
        inputs = torch.randn(B, 7, 2, device=device)
        vmap(fn)(weights, buffers, (inputs,))

    def test_advanced_indexing(self, device):
        def f(value):
            log_prob = torch.ones((), device=device)
            val = (torch.zeros(()) > 0)
            log_prob[val] = 0
            return value

        result = grad(f)(torch.randn((), device=device))
        self.assertEqual(result, torch.ones_like(result))

        def f2(value):
            value = value.clone()
            value[value > 0] = 0
            return value.sum()

        x = torch.randn(100, device=device)
        result = grad(f2)(x)
        self.assertEqual(result, (x <= 0).type_as(x))

    def test_tensor_ctor_inside_grad(self, device):
        def foo(x):
            return x * torch.tensor(2., device=device)

        x = torch.tensor(3.14, device=device)
        functorch.grad(foo)(x)

    @parametrize("op_list_data", [
        subtest(([vmap, ], [(4, 2), (64, 3, 32, 32)]), name='vmap'),
        subtest(([vmap, vmap], [(4, 3, 2), (64, 3, 32, 32)]), name='vmap_vmap'),
        subtest(([grad, ], [(0, ), [], (4, 2), (64, 3, 32, 32)]), name='grad'),
        subtest(([grad, grad], [[], ]), name='grad_grad'),
        subtest(([vmap, grad], [(4, 2)]), name='vmap_grad'),
    ])
    def test_tensor_print(self, device, op_list_data):

        op_list, shapes = op_list_data

        for dt in get_all_fp_dtypes():
            data = [torch.randn(s, dtype=dt, device=device) for s in shapes]

            for x in data:
                buf = None

                def foo(t):
                    nonlocal buf
                    buf = repr(t)
                    return t.mean()

                fn = foo
                bdim = 0
                for op in reversed(op_list):
                    if op == vmap:
                        fn = op(fn, in_dims=bdim)
                        bdim += 1
                    else:
                        fn = op(fn)

                expected = f"{repr(x)}"
                level = 0
                for op in op_list:
                    level += 1
                    if op == grad:
                        expected = f"GradTrackingTensor(lvl={level}, value={expected})"
                    elif op == vmap:
                        bdim -= 1
                        expected = f"BatchedTensor(lvl={level}, bdim={bdim}, value={expected})"

                fn(x)
                buf = buf.replace("\n", "").replace("  ", "")
                expected = expected.replace("\n", "").replace("  ", "")
                self.assertEqual(expected, buf)

    def test_print_captured_tensor_inside_transform(self, device):
        x = torch.tensor([1., 2., 3.], device=device)
        out = None

        def f(y):
            nonlocal out
            out = repr(x)
            return y

        vjp(f, torch.randn(4, device=device))
        self.assertEqual(out, repr(x))

    def test_no_grad_outside(self, device):
        x = torch.randn([], device=device, requires_grad=True)
        with torch.no_grad():
            y = grad(torch.sin)(x)
        self.assertEqual(y, x.cos())
        self.assertFalse(y.requires_grad)

    def test_no_grad_inside(self, device):
        def f(x):
            with torch.no_grad():
                shift = x ** 2
            return x ** 2 - shift

        x = torch.randn([], device=device)
        y = grad(f)(x)
        self.assertEqual(y, 2 * x)
        y = grad(grad(f))(x)
        self.assertEqual(y, 2)

        x = torch.randn([], device=device, requires_grad=True)
        y = grad(f)(x)
        z, = torch.autograd.grad(y, x)
        self.assertEqual(z, 2)

    def test_no_grad_mixed(self, device):
        def f(x):
            with torch.no_grad():
                shift = x ** 2
            return x ** 2 - shift

        x = torch.randn([], device=device, requires_grad=True)
        with torch.no_grad():
            y = grad(f)(x)

        self.assertEqual(y, 2 * x)
        self.assertFalse(y.requires_grad)

    def test_no_grad_nested_simple(self, device):
        def h(x):
            with torch.no_grad():
                shift = grad(lambda x: 0.25 * x ** 4)(x)
            return x ** 3 - shift

        x = torch.tensor(1.5, device=device, requires_grad=True)
        y = grad(h)(x)
        self.assertEqual(y, 3 * x ** 2)

        z, = torch.autograd.grad(y, x)
        self.assertEqual(z, 6 * x)

    def test_no_grad_nested_complicated(self, device):
        def f(x):
            with torch.no_grad():
                shift = x ** 3
            return x ** 3 - shift

        def g(x):
            r1 = grad(f)(x)
            with torch.no_grad():
                shift = grad(f)(x)
            return r1 - shift

        x = torch.randn([], requires_grad=True, device=device)
        y = grad(g)(x)
        # The only differential part of g is x ** 3
        self.assertEqual(y, 6 * x)

        z, = torch.autograd.grad(y, x)
        self.assertEqual(z, 6)

    def test_no_grad_value(self, device):
        def h(x):
            with torch.no_grad():
                gvalue, value = grad_and_value(lambda x: x ** 3)(x)
            return x ** 3 - value

        x = torch.tensor(1.6, device=device, requires_grad=True)
        y = grad(h)(x)
        self.assertEqual(y, 3 * x ** 2)

        z, = torch.autograd.grad(y, x)
        self.assertEqual(z, 6 * x)

    def test_no_grad_outside_vjp(self, device):
        def h(x):
            return x ** 2

        x = torch.tensor(2., requires_grad=True, device=device)
        with torch.no_grad():
            out, vjp_fn = vjp(h, x)
            y, = vjp_fn(torch.tensor(1., device=device))

        self.assertEqual(y, 2 * x)
        self.assertFalse(y.requires_grad)
        self.assertFalse(out.requires_grad)

    def test_no_grad_outside_vjp_fn(self, device):
        def h(x):
            return x ** 2

        x = torch.tensor(3.14, requires_grad=True, device=device)
        out, vjp_fn = vjp(h, x)
        with torch.no_grad():
            y, = vjp_fn(torch.tensor(1., device=device))

        self.assertEqual(y, 2 * x)
        self.assertFalse(y.requires_grad)
        self.assertTrue(out.requires_grad)

        z, = torch.autograd.grad(out, x)
        self.assertEqual(z, 2 * x)

    def test_no_grad_outside_vjp_only(self, device):
        def h(x):
            return x ** 2

        x = torch.tensor(3.14, requires_grad=True, device=device)
        with torch.no_grad():
            out, vjp_fn = vjp(h, x)
        y, = vjp_fn(torch.tensor(1., device=device))

        self.assertEqual(y, 2 * x)
        self.assertFalse(out.requires_grad)

        # This one is a little weird...
        self.assertTrue(y.requires_grad)

        z, = torch.autograd.grad(y, x)
        self.assertEqual(z, 2)


@markDynamoStrictTest
class TestAutogradFunction(TestCase):
    def test_set_materialize_grads(self, device):
        class A(torch.autograd.Function):
            @staticmethod
            def forward(x, y):
                return x, y

            @staticmethod
            def setup_context(ctx, inputs, output):
                ctx.set_materialize_grads(False)

            @staticmethod
            def backward(ctx, gx, gy):
                self.assertIsNotNone(gx)
                self.assertIsNone(gy)
                return gx, gy

        def f(y, x):
            x, y = A.apply(x, y)
            return x ** 2

        x = torch.tensor(2., device=device)
        y = torch.tensor(3., device=device)
        # grad differentiates w.r.t. arg 0 by default
        grad(f)(y, x)
        grad(grad(f))(y, x)

    @parametrize("inner_requires_grad", [True, False])
    @parametrize("save_for", ["jvp", "vjp"])
    @parametrize("save_tensors", ["input", "output", "neither"])
    @parametrize("mark_dirty", [True, False])
    def test_function_returns_input(self, device, inner_requires_grad, save_for, save_tensors, mark_dirty):
        class A(torch.autograd.Function):
            @staticmethod
            def forward(x):
                return x

            @staticmethod
            def setup_context(ctx, inputs, output):
                if save_for == "jvp":
                    save_fn = ctx.save_for_forward
                else:
                    save_fn = ctx.save_for_backward

                if mark_dirty:
                    ctx.mark_dirty(inputs[0])

                if save_tensors == "input":
                    save_fn(inputs[0])
                elif save_tensors == "output":
                    save_fn(output)
                elif save_tensors == "neither":
                    pass

            @staticmethod
            def backward(ctx, grad_output):
                return grad_output

            @staticmethod
            def jvp(ctx, x_t):
                # NB: the logic to check ctx.save_for_forward happens
                #     before we reach this!
                if mark_dirty:
                    ret = x_t.add_(0)
                else:
                    ret = x_t.view_as(x_t)
                return ret

        def fn(x):
            return A.apply(x.clone())

        err_msg = "A input that has been returned as-is"

        a = torch.tensor(2., device=device, requires_grad=inner_requires_grad)
        a_t = torch.tensor(2., device=device, requires_grad=inner_requires_grad)
        if save_tensors in ("input", "output") and not mark_dirty:
            with self.assertRaisesRegex(RuntimeError, err_msg):
                grad(fn)(a)
            with self.assertRaisesRegex(RuntimeError, err_msg):
                jvp(fn, (a,), (a_t,))
        else:
            grad(fn)(a)
            jvp(fn, (a,), (a_t,))

        a = torch.tensor(2., device=device, requires_grad=inner_requires_grad).clone()
        a_t = torch.tensor(2., device=device, requires_grad=inner_requires_grad).clone()

        if save_tensors in ("input", "output") and not mark_dirty:
            with self.assertRaisesRegex(RuntimeError, err_msg):
                A.apply(a)
            with self.assertRaisesRegex(RuntimeError, err_msg):
                with fwAD.dual_level():
                    A.apply(fwAD.make_dual(a, a_t))
        else:
            b = A.apply(a)
            if mark_dirty:
                self.assertTrue(a is b)
            if not (mark_dirty and save_for == "vjp" and save_tensors in ("input", "output")):
                # TODO(soulitzer): https://github.com/pytorch/pytorch/issues/97827
                with fwAD.dual_level():
                    a_dual = fwAD.make_dual(a, a_t)
                    b_dual = A.apply(a_dual)
                if mark_dirty:
                    self.assertTrue(a_dual is b_dual)

    def test_needs_input_grads(self, device):
        class A(torch.autograd.Function):
            @staticmethod
            def forward(x, y):
                return x * y

            @staticmethod
            def setup_context(ctx, inputs, output):
                return

            @staticmethod
            def backward(ctx, grad_output):
                self.assertTrue(ctx.needs_input_grad[0])
                self.assertFalse(ctx.needs_input_grad[1])
                return None, None

        x = torch.tensor(2., device=device)
        y = torch.tensor(3., device=device)
        # grad differentiates w.r.t. arg 0 by default
        grad(A.apply)(x, y)
        grad(grad(A.apply))(x, y)

    def _get_NumpyCubeNotComposable(self):
        class NumpyCubeNotComposable(torch.autograd.Function):
            @staticmethod
            def forward(input):
                input_np = input.cpu().numpy()
                return torch.tensor(input_np ** 3, device=input.device), input_np

            @staticmethod
            def setup_context(ctx, inputs, output):
                ctx.input_np = output[1]
                ctx.device = inputs[0].device

            @staticmethod
            @torch.autograd.function.once_differentiable
            def backward(ctx, grad_output, grad_saved):
                result_np = 3 * (ctx.input_np ** 2)
                return torch.tensor(result_np, device=ctx.device)

        return NumpyCubeNotComposable

    def test_once_differentiable_autograd_vjp(self, device):
        NumpyCubeNotComposable = self._get_NumpyCubeNotComposable()

        def f(x):
            y, _ = NumpyCubeNotComposable.apply(x)
            return y

        # regular autograd x vjp
        x = torch.randn([], requires_grad=True, device=device)
        grad_y = torch.randn_like(x, requires_grad=True)
        _, vjp_fn = vjp(f, x)
        gx, = vjp_fn(grad_y)

        with self.assertRaisesRegex(RuntimeError, "marked with @once_differentiable"):
            gx.backward()

    # TODO: support torch.autograd.function.once_differentiable
    # (or, if impossible, figure out how to raise a nice error)
    # https://github.com/pytorch/pytorch/issues/90224
    @unittest.expectedFailure
    def test_once_differentiable_grad_vjp(self, device):
        NumpyCubeNotComposable = self._get_NumpyCubeNotComposable()

        # grad x vjp
        x = torch.randn([], device=device)
        grad_y = torch.randn_like(x)

        def h(x, grad_y):
            _, vjp_fn = vjp(f, x)  # noqa: F821
            gx, = vjp_fn(grad_y)
            return gx

        grad(h, argnums=(0, 1))(x, grad_y)

    def test_grad_fn_name(self, device):
        names = []

        class FooBar(torch.autograd.Function):
            @staticmethod
            def forward(x):
                return x.clone()

            @staticmethod
            def setup_context(ctx, inputs, output):
                return

            @staticmethod
            def backward(ctx, grad_output):
                return grad_output

        def f(x):
            y = FooBar.apply(x)
            names.append(type(y.grad_fn).__name__)
            return y

        x = torch.tensor(1.)
        grad(f)(x)
        self.assertEqual(names, ['FooBarGeneratedBackward'])


@markDynamoStrictTest
class TestAutogradFunctionVmapAPI(TestCase):
    def test_no_vmap_staticmethod_and_no_generate_vmap_rule(self, device):
        class NumpyCube(torch.autograd.Function):
            @staticmethod
            def forward(input):
                input_np = to_numpy(input)  # noqa: F821
                dinput = torch.tensor(3 * input_np ** 2, device=input.device)
                return torch.tensor(input_np ** 3, device=input.device), dinput

            @staticmethod
            def setup_context(ctx, inputs, output):
                ctx.save_for_backward(inputs, output[1])

            @staticmethod
            def backward(ctx, grad_output, grad_saved):
                raise RuntimeError("foobar")

        x = torch.randn(3, device=device)
        with self.assertRaisesRegex(RuntimeError, 'does not have vmap support'):
            vmap(NumpyCube.apply)(x)

    def test_has_vmap_staticmethod_and_has_generate_vmap_rule(self, device):
        class NumpyCube(torch.autograd.Function):
            generate_vmap_rule = True

            @staticmethod
            def forward(input):
                input_np = to_numpy(input)  # noqa: F821
                dinput = torch.tensor(3 * input_np ** 2, device=input.device)
                return torch.tensor(input_np ** 3, device=input.device), dinput

            @staticmethod
            def setup_context(ctx, outputs, input):
                ctx.save_for_backward(input, outputs[1])

            @staticmethod
            def backward(ctx, grad_output, grad_saved):
                raise RuntimeError("foobar")

            @staticmethod
            def vmap(infos, in_dims, x):
                raise RuntimeError("foobar")

        x = torch.randn(3, device=device)
        with self.assertRaisesRegex(RuntimeError, 'generate_vmap_rule=True and'):
            vmap(NumpyCube.apply)(x)

    def test_info_object(self, device):
        batch_size = 10

        class Id(torch.autograd.Function):
            @staticmethod
            def forward(input):
                pass

            @staticmethod
            def setup_context(ctx, inputs, output):
                pass

            @staticmethod
            def backward(ctx, grad_output, grad_saved):
                pass

            @staticmethod
            def vmap(info, in_dims, input):
                self.assertEqual(info.batch_size, batch_size)
                self.assertEqual(info.randomness, randomness)
                return input, in_dims[0]

        x = torch.randn(batch_size, 3, device=device)

        for randomness in ('error', 'different', 'same'):
            vmap(Id.apply, randomness=randomness)(x)

    def test_in_dims_single_input(self, device):
        class Id(torch.autograd.Function):
            @staticmethod
            def forward(input):
                pass

            @staticmethod
            def setup_context(ctx, inputs, output):
                pass

            @staticmethod
            def backward(ctx, grad_output, grad_saved):
                pass

            @staticmethod
            def vmap(info, in_dims, input):
                self.assertEqual(in_dims, (1,))
                return input, in_dims[0]

        B = 10
        x = torch.randn(3, B, device=device)
        vmap(Id.apply, in_dims=1)(x)
        vmap(Id.apply, in_dims=(1,))(x)

    def test_in_dims_multiple_inputs(self, device):
        class Id(torch.autograd.Function):
            @staticmethod
            def forward(x, y):
                pass

            @staticmethod
            def setup_context(ctx, inputs, output):
                pass

            @staticmethod
            def backward(ctx, grad_output, grad_saved):
                pass

            @staticmethod
            def vmap(info, in_dims, x, y):
                self.assertEqual(in_dims, (0, [0, 0]))
                self.assertTrue(isinstance(in_dims, tuple))
                self.assertTrue(isinstance(in_dims[1], list))
                return (x, y), in_dims

        x = torch.randn(2, device=device)
        vmap(Id.apply)(x, [x, x])

    def test_skips_empty_layer(self, device):
        class Id(torch.autograd.Function):
            @staticmethod
            def forward(input):
                return input

            @staticmethod
            def setup_context(ctx, inputs, output):
                pass

            @staticmethod
            def backward(ctx, grad_output, grad_saved):
                pass

            @staticmethod
            def vmap(info, in_dims, input):
                raise RuntimeError("expected to not be called")

        def f(x):
            y = torch.tensor(1.)
            y = Id.apply(y)
            return x * 1

        x = torch.randn(2, 3)
        vmap(f)(x)

    def test_none_returns(self, device):
        class Zeros(torch.autograd.Function):
            @staticmethod
            def forward(input):
                return torch.zeros(input.shape, device=input.device)

            @staticmethod
            def setup_context(ctx, inputs, output):
                pass

            @staticmethod
            def vmap(info, in_dims, input):
                assert in_dims == (0,)
                return torch.zeros(input.shape[1:], device=input.device), None

        B = 2
        x = torch.randn(B, 3)
        y = vmap(Zeros.apply)(x)
        self.assertEqual(y, torch.zeros_like(x))

        class TwoZeros(torch.autograd.Function):
            @staticmethod
            def forward(input):
                r = torch.zeros(input.shape, device=input.device)
                return r, r

            @staticmethod
            def setup_context(ctx, inputs, output):
                pass

            @staticmethod
            def vmap(info, in_dims, input):
                assert in_dims == (0,)
                r = torch.zeros(input.shape[1:], device=input.device)
                return (r, r), None

        B = 2
        x = torch.randn(B, 3)
        result = vmap(TwoZeros.apply)(x)

        self.assertTrue(isinstance(result, tuple))
        y, z = result
        self.assertEqual(y, torch.zeros_like(x))
        self.assertEqual(z, torch.zeros_like(x))

    def test_should_have_two_returns(self, device):
        class Zeros(torch.autograd.Function):
            @staticmethod
            def forward(input):
                r = torch.zeros(input.shape, device=input.device)
                return r

            @staticmethod
            def setup_context(ctx, inputs, output):
                pass

            @staticmethod
            def vmap(info, in_dims, input):
                r = torch.zeros(input.shape[1:], device=input.device)
                return r

        B = 2
        x = torch.randn(B, 3)
        with self.assertRaisesRegex(RuntimeError, "to have two returns"):
            result = vmap(Zeros.apply)(x)

        class TwoZeros(torch.autograd.Function):
            @staticmethod
            def forward(input):
                r = torch.zeros(input.shape, device=input.device)
                return r, r

            @staticmethod
            def setup_context(ctx, inputs, output):
                pass

            @staticmethod
            def vmap(info, in_dims, input):
                r = torch.zeros(input.shape[1:], device=input.device)
                return r, r, 0, 0

        B = 2
        x = torch.randn(B, 3)
        with self.assertRaisesRegex(RuntimeError, "to have two returns"):
            result = vmap(Zeros.apply)(x)

    def test_incompatible_out_dims_error_msg(self, device):
        class Zeros(torch.autograd.Function):
            @staticmethod
            def forward(input):
                r = torch.zeros(input.shape, device=input.device)
                return r

            @staticmethod
            def setup_context(ctx, inputs, output):
                pass

            @staticmethod
            def vmap(info, in_dims, input):
                r = torch.zeros(input.shape[1:], device=input.device)
                return r, (None,)

        B = 2
        x = torch.randn(B, 3)
        with self.assertRaisesRegex(RuntimeError, "returned an incompatible"):
            result = vmap(Zeros.apply)(x)

        class Zeros(torch.autograd.Function):
            @staticmethod
            def forward(input):
                r = torch.zeros(input.shape, device=input.device)
                return [r]

            @staticmethod
            def setup_context(ctx, inputs, output):
                pass

            @staticmethod
            def vmap(info, in_dims, input):
                r = torch.zeros(input.shape[1:], device=input.device)
                return [r], (None,)

        B = 2
        x = torch.randn(B, 3)
        with self.assertRaisesRegex(RuntimeError, "returned an incompatible"):
            result = vmap(Zeros.apply)(x)


@markDynamoStrictTest
class TestVmapOfGrad(TestCase):
    def test_per_sample_grads_inplace_view(self, device):
        def compute_loss(weight, x, t):
            x = x.mm(weight)
            y = x.squeeze_(0)
            return (y - t).sum()

        weight = torch.randn(16, 2, device=device)
        x = torch.randn(64, 1, 16, device=device)
        t = torch.randn(64, 2, device=device)
        result = vmap(partial(grad(compute_loss), weight))(x, t)
        expected = [grad(compute_loss)(weight, x[i], t[i]) for i in range(64)]
        expected = torch.stack(expected)
        # TODO: Check if the rtol is a problem
        self.assertEqual(result, expected, atol=0, rtol=5e-4)

    def test_new_zeros_materializes_tensor(self, device):
        N = 3
        C = 5

        def foo(y, x):
            result = x.new_zeros((C,))
            result.copy_(y)
            return result.sum()

        x = torch.randn(N, device=device)
        y = torch.randn(N, C, device=device)
        result = vmap(grad(foo))(y, x)
        self.assertEqual(result, torch.ones_like(y))

    def test_new_empty_materializes_tensor(self, device):
        N = 3
        C = 5

        def foo(y, x):
            result = x.new_empty((C,))
            result.copy_(y)
            return result.sum()

        x = torch.randn(N, device=device)
        y = torch.randn(N, C, device=device)
        result = vmap(grad(foo))(y, x)
        self.assertEqual(result, torch.ones_like(y))

    def test_per_sample_grads_simple(self, device):
        def compute_loss(weight, x, t):
            y = x @ weight
            return ((y - t) ** 2).sum()

        weight = torch.randn(16, 2, device=device)
        x = torch.randn(64, 16, device=device)
        t = torch.randn(64, 2, device=device)
        result = vmap(partial(grad(compute_loss), weight))(x, t)
        expected = [grad(compute_loss)(weight, x[i], t[i]) for i in range(64)]
        expected = torch.stack(expected)
        # TODO: Check if the rtol is a problem
        self.assertEqual(result, expected, atol=0, rtol=5e-4)

    def _compare_expected_and_result(self, expected, result, mechanism):
        if mechanism == "make_functional":
            expected = zip(*expected)
            expected = tuple(torch.stack(shards) for shards in expected)
            for r, e in zip(result, expected):
                # TODO: Check if the rtol is a problem
                self.assertEqual(r, e, atol=0, rtol=1e-3)
        else:
            assert mechanism == "functional_call"
            expected = {k: tuple(d[k] for d in expected) for k, v in expected[0].items()}
            expected = {k: torch.stack(shards) for k, shards in expected.items()}
            for key in result:
                # TODO: Check if the rtol is a problem
                self.assertEqual(result[key], expected[key], atol=0, rtol=1e-3)

    @parametrize("mechanism", ["make_functional", "functional_call"])
    def test_per_sample_grads_embeddingnet(self, device, mechanism):
        class SampleNet(nn.Module):
            def __init__(self, vocab_size: int):
                super().__init__()
                self.emb = nn.Embedding(vocab_size, 16)
                self.fc1 = nn.Linear(16, 16)
                self.fc2 = nn.Linear(16, 2)

            def forward(self, x):
                x = self.emb(x)
                x = torch.transpose(x, -1, -2)
                x = torch.mean(x, -1)
                x = self.fc1(x)
                x = F.relu(x)
                x = self.fc2(x)
                return x

            def name(self):
                return "SampleNet"

        # Create our inputs...
        vocab_size = 1000
        batch_shape = [64]
        words_per_sentence = 5
        data = torch.randint(0, vocab_size, (*batch_shape, words_per_sentence), device=device)
        targets = torch.randint(0, 1, (*batch_shape,), device=device)

        # Construct our module
        net = SampleNet(vocab_size).to(device=device)
        criterion = nn.CrossEntropyLoss()

        net_func, weights = _get_weights_and_functional_call(net, mechanism)

        def compute_loss(weights, data, target):
            output = net_func(weights, data)
            result = criterion(output, target)
            return result

        expected = [grad(compute_loss)(weights, data[i], targets[i]) for i in range(64)]
        result = vmap(partial(grad(compute_loss), weights))(data, targets)
        self._compare_expected_and_result(expected, result, mechanism)

    def test_log_softmax(self, device):
        x = torch.randn(3, 5, device=device)
        v = torch.randn(5, device=device)

        def foo(x, v):
            _, vjp_fn = vjp(partial(torch.log_softmax, dim=-1), x)
            return vjp_fn(v)[0]

        result = vmap(foo, (0, None))(x, v)

        v = v.expand_as(x)
        x.requires_grad_()
        output = torch.log_softmax(x, dim=-1)
        output.backward(v)
        self.assertEqual(result, x.grad)


jacrev_and_jacfwd = parametrize("jacapi", [subtest(jacrev, name='jacrev'), subtest(jacfwd, name='jacfwd')])

FIXME_jacrev_only = parametrize("jacapi", [subtest(jacrev, name='jacrev')])

@markDynamoStrictTest
class TestJac(TestCase):
    @jacrev_and_jacfwd
    def test_simple(self, device, jacapi):
        x = torch.randn(3, device=device)
        y = jacapi(torch.sin)(x)
        expected = torch.diagflat(x.cos())
        assert torch.allclose(y, expected)

    @jacrev_and_jacfwd
    def test_simple_not_flat(self, device, jacapi):
        x = torch.randn(2, 3, device=device)
        y = jacapi(torch.sin)(x)
        expected = torch.diagflat(x.view(-1).cos())
        expected = expected.view(2, 3, 2, 3)
        assert torch.allclose(y, expected)

    @jacrev_and_jacfwd
    def test_take(self, device, jacapi):
        x = torch.rand(5)

        def func(x):
            y = torch.ones(3, dtype=torch.long)
            z = torch.take(x, y)
            return z

        self.assertEqual(jacrev(func)(x), torch.autograd.functional.jacobian(func, x))

<<<<<<< HEAD
    @jacrev_and_jacfwd
=======
    @FIXME_jacrev_only
>>>>>>> 7f84f900
    def test_diff_numel(self, device, jacapi):
        x = torch.randn(2, 4, device=device)

        # Tensor[2, 4] -> Tensor[3, 1]
        def f(x):
            return x[0, 1:].unsqueeze(-1)

        y = jacapi(f)(x)
        self.assertEqual(y.shape, (3, 1, 2, 4))

        expected = x.new_zeros(3, 1, 2, 4)
        expected[0, 0, 0, 1] = 1
        expected[1, 0, 0, 2] = 1
        expected[2, 0, 0, 3] = 1
        self.assertEqual(y, expected)

<<<<<<< HEAD
    @jacrev_and_jacfwd
=======
    @FIXME_jacrev_only
>>>>>>> 7f84f900
    def test_vmap_on_jac_simple(self, device, jacapi):
        x = torch.randn(2, 3, device=device)
        y = vmap(jacapi(torch.sin))(x)
        expected = torch.stack([torch.diagflat(x[i].cos()) for i in range(2)])
        assert torch.allclose(y, expected)

<<<<<<< HEAD
    @jacrev_and_jacfwd
=======
    @FIXME_jacrev_only
>>>>>>> 7f84f900
    def test_nested_jac_simple(self, device, jacapi):
        def foo(x):
            return x.sin().sum()

        x = torch.randn(3, device=device)
        y = jacapi(jacapi(foo))(x)
        expected = torch.diagflat(-x.sin())
        assert torch.allclose(y, expected)

    @jacrev_and_jacfwd
    def test_multiple_args(self, device, jacapi):
        x = torch.randn(3, device=device)
        y = torch.randn(3, device=device)
        z = jacapi(torch.multiply, argnums=1)(x, y)
        expected = torch.diagflat(x)
        assert torch.allclose(z, expected)

    @jacrev_and_jacfwd
    def test_multiple_outputs_multiple_argnums(self, device, jacapi):
        def f(x, y):
            return 2 * x + 3 * y, 4 * x + 5 * y

        x = torch.randn(3, device=device)
        y = torch.randn(3, device=device)
        z = jacapi(f, argnums=(0, 1))(x, y)
        expected_out0_x = torch.diagflat(torch.full_like(x, 2))
        expected_out0_y = torch.diagflat(torch.full_like(y, 3))
        expected_out1_x = torch.diagflat(torch.full_like(x, 4))
        expected_out1_y = torch.diagflat(torch.full_like(y, 5))

        self.assertEqual(len(z), 2)
        self.assertTrue(isinstance(z, tuple))
        self.assertEqual(len(z[0]), 2)
        self.assertTrue(isinstance(z[0], tuple))
        self.assertEqual(z[0][0], expected_out0_x)
        self.assertEqual(z[0][1], expected_out0_y)
        self.assertEqual(z[1][0], expected_out1_x)
        self.assertEqual(z[1][1], expected_out1_y)

    @jacrev_and_jacfwd
    def test_multiple_outputs_single_argnums(self, device, jacapi):
        def f(x, y):
            return 2 * x + 3 * y, 4 * x + 5 * y

        x = torch.randn(3, device=device)
        y = torch.randn(3, device=device)
        expected_out0_x = torch.diagflat(torch.full_like(x, 2))
        expected_out1_x = torch.diagflat(torch.full_like(x, 4))

        z = jacapi(f, argnums=0)(x, y)
        self.assertEqual(len(z), 2)
        self.assertTrue(isinstance(z, tuple))
        self.assertEqual(z, (expected_out0_x, expected_out1_x))

        z = jacapi(f, argnums=(0,))(x, y)
        self.assertEqual(len(z), 2)
        self.assertTrue(isinstance(z, tuple))
        self.assertTrue(isinstance(z[0], tuple))
        self.assertEqual(z, ((expected_out0_x,), (expected_out1_x,)))

<<<<<<< HEAD
    @jacrev_and_jacfwd
=======
    @FIXME_jacrev_only
>>>>>>> 7f84f900
    def test_multiple_outputs_pytree(self, device, jacapi):
        def f(x, y):
            return {'left': 2 * x + 3 * y, 'right': 4 * x + 5 * y}

        x = torch.randn(3, device=device)
        y = torch.randn(3, device=device)
        z = jacapi(f, argnums=(0, 1))(x, y)
        expected_left_x = torch.diagflat(torch.full_like(x, 2))
        expected_left_y = torch.diagflat(torch.full_like(y, 3))
        expected_right_x = torch.diagflat(torch.full_like(x, 4))
        expected_right_y = torch.diagflat(torch.full_like(y, 5))
        expected = {
            'left': (expected_left_x, expected_left_y),
            'right': (expected_right_x, expected_right_y),
        }
        self.assertTrue(isinstance(z, dict))
        self.assertTrue(isinstance(z['left'], tuple))
        self.assertTrue(isinstance(z['right'], tuple))
        self.assertEqual(z, expected)

    @jacrev_and_jacfwd
    def test_multiple_inputs_pytree(self, device, jacapi):
        def f(a, b, c):
            a0, a1 = a
            return a0 + a1 * 2 + b * 3 + c * 4

        x = torch.randn([], device=device)
        args = ((x, x), x, x)

        result = jacapi(f, argnums=(0, 1, 2))(*args)
        expected = (
            (torch.tensor(1., device=device), torch.tensor(2., device=device)),
            torch.tensor(3., device=device),
            torch.tensor(4., device=device),
        )
        self.assertEqual(result, expected)

        result = jacapi(f, argnums=(0,))(*args)
        expected = ((torch.tensor(1., device=device), torch.tensor(2., device=device)),)
        self.assertEqual(result, expected)

        result = jacapi(f)(*args)
        expected = (torch.tensor(1., device=device), torch.tensor(2., device=device))
        self.assertEqual(result, expected)

    @jacrev_and_jacfwd
    def test_dimensionality(self, device, jacapi):
        def f(x):
            return x

        x = torch.randn([], device=device)
        result = jacapi(f)(x)
        self.assertEqual(result.dim(), 0)
        self.assertEqual(result, torch.ones_like(x))

        x = torch.randn([1], device=device)
        result = jacapi(f)(x)
        self.assertEqual(result.dim(), 2)
        self.assertEqual(result, x.new_ones(1, 1))

<<<<<<< HEAD
    @jacrev_and_jacfwd
=======
    @FIXME_jacrev_only
>>>>>>> 7f84f900
    def test_aux_tensor(self, device, jacapi):
        def f(x):
            y = x.clone()
            return y, y.cos()

        x = torch.randn(3, device=device)
        result, aux = jacapi(f, has_aux=True)(x)

        self.assertEqual(result, torch.eye(3, 3, device=device))
        self.assertEqual(aux, x.cos())

    @jacrev_and_jacfwd
    def test_aux_pytree(self, device, jacapi):
        def f(x):
            y = x.clone()
            return y, {'a': y.cos(), 'b': [y.tan()]}

        x = torch.randn(3, device=device)

        result, aux = jacapi(f, has_aux=True)(x)
        self.assertEqual(result, torch.eye(3, 3, device=device))
        _, expected_aux = f(x)
        self.assertEqual(aux, expected_aux)

        for aux in [1, 1.0, "abc"]:
            with self.assertRaisesRegex(RuntimeError, r"Expected tensors, got unsupported type"):
                _ = jacapi(lambda x: (x, aux), has_aux=True)(x)
            with self.assertRaisesRegex(RuntimeError, r"Expected tensors, got unsupported type"):
                _ = jacapi(lambda x: (x, [x, aux]), has_aux=True)(x)

    @jacrev_and_jacfwd
    def test_outputs_can_any_pytree(self, device, jacapi):
        x = torch.randn(2, 3, device=device)

        for output in [None, ()]:
            with self.assertRaisesRegex(
                RuntimeError, r"(vjp|jvp).+: Expected f to be a function that has non-empty output"
            ):
                jacapi(lambda _: output)(x)

        for output in [1, True, 12.2, "abc"]:
            with self.assertRaisesRegex(
                RuntimeError, r"(vjp|jvp).+: expected f\(\*primals\) to return only tensors"
            ):
                jacapi(lambda _: output)(x)

        # Check list output
        out = jacapi(lambda x: [x, x.sum()])(x)
        assert isinstance(out, list) and len(out) == 2

        # Check dict output
        out = jacapi(lambda x: {"x": x, "xsum": x.sum()})(x)
        assert isinstance(out, dict) and len(out) == 2 and "xsum" in out

        def composite_output(x):
            out = x.sum()
            return [
                (out, {"a": x, "out": [x, out]}),
            ]

        out = jacapi(composite_output)(x)
        assert isinstance(out, list)
        assert isinstance(out[0], tuple) and isinstance(out[0][1], dict)

    @jacrev_and_jacfwd
    def test_multiple_inputs_outputs_pytree(self, device, jacapi):
        def f(a, b, c):
            a0, a1 = a
            return a0 + a1 * 2, {'foo': b * 3 + c * 4}

        x = torch.randn([], device=device)
        zero = torch.zeros([], device=device)
        args = ((x, x), x, x)

        result = jacapi(f)(*args)
        expected = (
            (torch.tensor(1., device=device), torch.tensor(2., device=device)),
            {'foo': (zero, zero)},
        )
        self.assertEqual(result, expected)

        result = jacapi(f, argnums=(0,))(*args)
        expected = (
            ((torch.tensor(1., device=device), torch.tensor(2., device=device)),),
            {'foo': ((zero, zero),)},
        )
        self.assertEqual(result, expected)

        result = jacapi(f, argnums=(0, 1))(*args)
        expected = (
            ((torch.tensor(1., device=device), torch.tensor(2., device=device)), zero),
            {'foo': ((zero, zero), torch.tensor(3., device=device))},
        )
        self.assertEqual(result, expected)

<<<<<<< HEAD
    @jacrev_and_jacfwd
=======
    @FIXME_jacrev_only
>>>>>>> 7f84f900
    def test_multiple_inputs_outputs_pytree_multidim(self, device, jacapi):
        def f(dct):
            a = dct['a']
            b = dct['b']
            return {'c': a.sin(), 'd': b.cos()}

        x = torch.randn(3, device=device)
        args = ({'a': x, 'b': x},)

        result = jacapi(f)(*args)
        expected = {
            'c': {'a': x.cos().diagflat(), 'b': x.new_zeros(3, 3)},
            'd': {'a': x.new_zeros(3, 3), 'b': -x.sin().diagflat()},
        }
        self.assertEqual(result, expected)

    @jacrev_and_jacfwd
    def test_unrelated_input(self, device, jacapi):
        def f(x, y):
            return x

        x = torch.randn(2, 3, device=device)
        y = torch.randn(2, 3, device=device)

        result = jacapi(f, argnums=(0, 1))(x, y)
        expected0 = torch.eye(6, 6, device=device).view(2, 3, 2, 3)
        expected1 = y.new_zeros(2, 3, 2, 3)
        expected = (expected0, expected1)
        self.assertTrue(isinstance(result, tuple))
        self.assertEqual(result, expected)

    @jacrev_and_jacfwd
    def test_unrelated_output(self, device, jacapi):
        y = torch.randn(2, 3, device=device)

        def f(x):
            return y

        x = torch.randn(2, 3, device=device)

        result = jacapi(f)(x)
        expected = x.new_zeros(2, 3, 2, 3)
        self.assertEqual(result, expected)

    @jacrev_and_jacfwd
    def test_empty_output(self, device, jacapi):
        x = torch.randn(3, device=device)
        y = torch.randn(3, device=device)

        def f(x, y):
            return ()

        with self.assertRaisesRegex(RuntimeError, 'xpected'):
            jacapi(f)(x, y)

    @jacrev_and_jacfwd
    def test_argnums_tuple(self, device, jacapi):
        x = torch.randn(3, device=device)
        y = torch.randn(3, device=device)
        z = jacapi(torch.multiply, argnums=(0, 1))(x, y)
        expected0 = torch.diagflat(y)
        expected1 = torch.diagflat(x)
        assert len(z) == 2
        assert torch.allclose(z[0], expected0)
        assert torch.allclose(z[1], expected1)

    @jacrev_and_jacfwd
    def test_argnums_effect_on_return(self, device, jacapi):
        x = torch.randn(3, device=device)
        y = torch.randn(3, device=device)
        z = jacapi(torch.multiply, argnums=(0,))(x, y)
        expected0 = torch.diagflat(y)
        assert isinstance(z, tuple)
        assert len(z) == 1
        assert torch.allclose(z[0], expected0)

        x = torch.randn(3, device=device)
        y = torch.randn(3, device=device)
        z = jacapi(torch.multiply, argnums=0)(x, y)
        expected0 = torch.diagflat(y)
        assert isinstance(z, torch.Tensor)
        assert torch.allclose(z, expected0)

    @jacrev_and_jacfwd
    def test_argnums_defaults_to_zero(self, device, jacapi):
        def f(x, y):
            return x * 2 + y * 3

        x = torch.randn(3, device=device)
        y = torch.randn(3, device=device)
        z = jacapi(f)(x, y)
        expected = torch.diagflat(torch.full_like(x, 2))
        self.assertEqual(z, expected)

    @jacrev_and_jacfwd
    def test_empty_argnums(self, device, jacapi):
        x = torch.randn(3, device=device)
        with self.assertRaisesRegex(RuntimeError, "must be non-empty"):
            jacapi(torch.sin, argnums=())(x)

    @jacrev_and_jacfwd
    def test_out_of_bounds_argnums(self, device, jacapi):
        x = torch.randn(3, device=device)
        with self.assertRaisesRegex(RuntimeError, "only 1 positional inputs"):
            jacapi(torch.sin, argnums=2)(x)

    @jacrev_and_jacfwd
    def test_negative_argnums(self, device, jacapi):
        x = torch.randn(3, device=device)
        with self.assertRaisesRegex(RuntimeError, "only 1 positional inputs"):
            jacapi(torch.sin, argnums=-2)(x)

    @jacrev_and_jacfwd
    def test_repeated_argnums(self, device, jacapi):
        x = torch.randn(3, device=device)
        with self.assertRaisesRegex(RuntimeError, "must be unique"):
            jacapi(torch.sin, argnums=(0, 0))(x)

    @jacrev_and_jacfwd
    def test_float_argnums(self, device, jacapi):
        x = torch.randn(3, device=device)
        with self.assertRaisesRegex(RuntimeError, "must be int or Tuple"):
            jacapi(torch.sin, argnums=0.0)(x)
        with self.assertRaisesRegex(RuntimeError, "must be int"):
            jacapi(torch.multiply, argnums=(1, 0.0))(x, x)

    def test_hessian_simple(self, device):
        def f(x):
            return x.sin()

        x = torch.randn(3, device=device)
        hessian(f)(x)

    def _test_against_reference(self, f, inputs, jacapi):
        def foo(inputs):
            return f(*inputs)

        expected = torch.autograd.functional.jacobian(f, inputs)
        result = jacapi(foo)(inputs)
        self.assertEqual(result, expected)

    @jacrev_and_jacfwd
    def test_against_reference_simple(self, device, jacapi):
        def f(x):
            return 3 * x ** 2

        x = torch.randn(2, 3, 5, device=device)
        self._test_against_reference(f, (x,), jacapi)

    @jacrev_and_jacfwd
    def test_against_reference_multi_input(self, device, jacapi):
        def f(x, y):
            return (x.cos() * x) @ y.sin()

        x = torch.randn(2, 3, device=device)
        y = torch.randn(3, 5, device=device)
        self._test_against_reference(f, (x, y), jacapi)

    @jacrev_and_jacfwd
    def test_against_reference_multi_input_multi_output(self, device, jacapi):
        def f(x, y):
            return (x * x) @ y, x @ (x.sum(1) * y), y.sum()

        x = torch.randn(5, 3, device=device)
        y = torch.randn(3, 5, device=device)
        self._test_against_reference(f, (x, y), jacapi)

    @jacrev_and_jacfwd
    def test_against_reference_unrelated_outputs(self, device, jacapi):
        def f(x, y):
            return x, y, x, y

        x = torch.randn(2, device=device)
        y = torch.randn(3, device=device)
        self._test_against_reference(f, (x, y), jacapi)

    @jacrev_and_jacfwd
    def test_against_reference_zero_dim(self, device, jacapi):
        # zero-dim output
        def f(x, y):
            return x.sum(), y.sum(), x * y

        x = torch.randn(3, device=device)
        y = torch.randn(3, device=device)
        self._test_against_reference(f, (x, y), jacapi)

        # zero-dim input
        def g(x):
            return torch.stack([x, x, x])

        x = torch.randn([], device=device)
        self._test_against_reference(g, (x,), jacapi)

        # Mixed zero-dim input / zero-dim output
        def h(x, y):
            return y.sum(), x * y

        x = torch.randn([], device=device)
        y = torch.randn(1, device=device)
        self._test_against_reference(h, (x, y), jacapi)

    @jacrev_and_jacfwd
    def test_against_reference_correctness_different_devices(self, device, jacapi):
        def f(x, y):
            return x * y, (x * y).to(device=device)

        x = torch.randn(3)
        y = torch.randn(3)
        self._test_against_reference(f, (x, y), jacapi)

    @jacrev_and_jacfwd
    def test_against_reference_default_arg(self, device, jacapi):
        def f(x, y, z=3.):
            return x * y * z

        x = torch.randn(3, device=device)
        y = torch.randn(3, device=device)
        self._test_against_reference(f, (x, y), jacapi)

    @jacrev_and_jacfwd
    def test_inplace(self, device, jacapi):
        def f(x, y):
            y.copy_(x)
            return y

        out = jacapi(f, argnums=0)  # x is differentiable
        x, y = torch.randn(2, device=device), torch.randn(2, device=device)
        self.assertEqual(out(x, y), torch.eye(y.shape[0]))

        # testing tuple of argnums with the example that raised this issue originally
        def g(x, y, z):
            x[:2] = y
            return torch.vstack([(x**2).sum(), (z**3).sum()])

        out = jacapi(g, argnums=(1, 2))
        x, y, z = torch.randn(3, device=device), torch.randn(2, device=device), torch.randn(2, device=device)

        expected_out = (torch.zeros(2, 1, 2, device=device), torch.zeros(2, 1, 2, device=device))
        expected_out[0][0][0] = 2 * y  # top left corner
        expected_out[1][1][0] = 3 * (z ** 2)  # bottom right corner

        out_val = out(x, y, z)
        self.assertEqual(out_val, expected_out)

<<<<<<< HEAD
    # @xfailIfTorchDynamo
=======
>>>>>>> 7f84f900
    @parametrize('_preallocate_and_copy', (True, False))
    def test_chunk_jacrev(self, device, _preallocate_and_copy):
        x = torch.randn(10, 2, device=device)
        y = torch.randn(1, 2, device=device)

        def f(x, y):
            return (x.sin(), x + y), (x + 2, x.sum())

        for chunk_size in (1, 2, 3, 4, 7, 10, 1000):
            expected = jacrev(f, argnums=(0, 1))(x, y)
            actual = jacrev(f, argnums=(0, 1),
                            chunk_size=chunk_size,
                            _preallocate_and_copy=_preallocate_and_copy)(x, y)
            self.assertEqual(actual, expected)

        err_msg = "jacrev: `chunk_size` should be greater than 0."
        with self.assertRaisesRegex(ValueError, err_msg):
            jacrev(f, argnums=(0, ), chunk_size=0)(x, y)

        with self.assertRaisesRegex(ValueError, err_msg):
            jacrev(f, argnums=(0, ), chunk_size=-2)(x, y)

    @parametrize('_preallocate_and_copy', (True, False))
    def test_chunk_jacrev_composition(self, device, _preallocate_and_copy):
        x = torch.randn(10, 2, device=device)
        chunk_size = 3

        def f(x):
            return (x.sin(), x), (x + 2, x.sum())

        expected = vmap(jacrev(jacrev(f)))(x)
        actual = vmap(jacrev(jacrev(f, chunk_size=chunk_size,
                             _preallocate_and_copy=_preallocate_and_copy), chunk_size=chunk_size))(x)
        self.assertEqual(actual, expected)

    @parametrize('_preallocate_and_copy', (True, False))
    def test_chunk_jacrev_chunksize_one(self, device, _preallocate_and_copy):
        # With chunk_size=1, we shouldn't `vmap` and hence not be limited
        # by it's constraints.
        x = torch.randn(3, 3, device=device)

        # Function with Dynamic Op in Backward.
        # This should cause jacrev/vmap(vjp) to fail.
        class IdentityWithDynamicBackwardOp(torch.autograd.Function):
            @staticmethod
            def forward(input):
                return input

            @staticmethod
            def setup_context(ctx, inputs, output):
                pass

            @staticmethod
            def backward(ctx, grad_output):
                # dynamic op in backward pass.
                grad_output.nonzero()
                return grad_output

        def f(x):
            return IdentityWithDynamicBackwardOp.apply(x)

        # With `chunk_size=1`, we don't use vmap. So the following should work.
        jacfn = jacrev(f, chunk_size=1, _preallocate_and_copy=_preallocate_and_copy)
        actual = jacfn(x)
        expected = torch.autograd.functional.jacobian(f, x, vectorize=False)
        self.assertEqual(actual, expected)

        # Should fail with `chunk_size=2`.
        msg = r"vmap: We do not support batching operators that can output dynamic shape."
        with self.assertRaisesRegex(RuntimeError, msg):
            jacrev(f, chunk_size=2, _preallocate_and_copy=_preallocate_and_copy)(x)

    def test_complex_error(self, device):
        # Verify complex input raises error
        # C -> C
        def fn(x):
            return x.conj()

        x = torch.randn(1, device=device, dtype=torch.cfloat)

        with self.assertRaisesRegex(RuntimeError, "jacrev: Expected all inputs"):
            jacrev(fn)(x)

        with self.assertRaisesRegex(RuntimeError, "jacfwd: Expected all inputs"):
            jacfwd(fn)(x)

        # Verify complex output raises error
        # R -> C
        def fn(x):
            return torch.conj(x * 0.5j)

        x = torch.randn(1, device=device, dtype=torch.float)

        with self.assertRaisesRegex(RuntimeError, "jacrev: Expected all outputs"):
            jacrev(fn)(x)

        with self.assertRaisesRegex(RuntimeError, "jacfwd: Expected all outputs"):
            jacfwd(fn)(x)

    @jacrev_and_jacfwd
    def test_jac_with_non_tensor_args(self, device, jacapi):
        def f(t, int_x):
            return t + int_x

        t = torch.randn(3, 3, device=device)

        actual = jacapi(f)(t, 3)
        expected = torch.autograd.functional.jacobian(partial(f, int_x=3), t)
        self.assertEqual(actual, expected)

@markDynamoStrictTest
class TestHessian(TestCase):
    def _test_against_reference(self, f, inputs):
        def foo(inputs):
            return f(*inputs)

        expected = torch.autograd.functional.hessian(f, inputs)
        result = hessian(foo)(inputs)
        self.assertEqual(result, expected)

    def test_hessian_vectorize_correctness_simple(self, device):
        def f(x):
            return (3 * x ** 2).sum()

        x = torch.randn(2, 3, 5, device=device)
        self._test_against_reference(f, (x,))

    def test_hessian_vectorize_correctness_multi_input(self, device):
        def f(x, y, z):
            return ((x.relu() * x) @ y.sin() @ z).sum()

        x = torch.randn(2, 3, device=device)
        y = torch.randn(3, 5, device=device)
        z = torch.randn(5, 5, device=device)
        self._test_against_reference(f, (x, y, z))

    def test_hessian_vectorize_correctness_unrelated_outputs(self, device):
        # output unrelated to one input
        def f(x, y):
            return (x ** 2).sum()

        x = torch.randn(2, device=device)
        y = torch.randn(3, device=device)
        self._test_against_reference(f, (x, y))

        # output unrelated to all inputs
        def f(x, y):
            return torch.ones([])

        x = torch.randn(2, device=device)
        y = torch.randn(3, device=device)
        self._test_against_reference(f, (x, y))

    def test_jacfwd_different_levels(self, device):
        # Test case from:
        # https://github.com/pytorch/functorch/issues/597
        b = 8
        n = 100
        d = 2
        x1 = torch.randn(b, n, d, device=device)
        x2 = x1
        A = 0.1 * torch.randn(b, d, d, device=device)

        def loss(A, x1, x2):
            x2_hat = (A @ (x1.T)).T
            res = x2 - x2_hat
            res_sqr = res**2
            return res_sqr.sum()

        hess1 = vmap(jacrev(jacrev(loss)))(A, x1, x2)
        hess2 = vmap(hessian(loss))(A, x1, x2)
        self.assertEqual(hess2, hess1)


@markDynamoStrictTest
class TestJvp(TestCase):
    def test_inplace_on_captures(self, device):
        x = torch.tensor([1., 2., 3.], device=device)
        captured = torch.randn(3, device=device)

        def foo(x):
            captured.copy_(x)
            return (x * captured).sum()

        with self.assertRaisesRegex(RuntimeError, 'mutate a captured Tensor'):
            grad(foo)(x)

    def test_simple(self, device):
        x = torch.randn(2, 3, device=device)
        t = torch.randn(2, 3, device=device)
        result = jvp(torch.sin, (x,), (t,))
        expected = (x.sin(), x.cos() * t)
        self.assertTrue(isinstance(result, tuple))
        self.assertEqual(result, expected)

    def test_multiple_inputs(self, device):
        x = torch.randn(2, 3, device=device)
        y = torch.randn(2, 3, device=device)
        tx = torch.randn(2, 3, device=device)
        ty = torch.randn(2, 3, device=device)

        def f(x, y):
            return x * y

        result = jvp(f, (x, y), (tx, ty))
        expected = (x * y, y * tx + x * ty)
        self.assertTrue(isinstance(result, tuple))
        self.assertEqual(result, expected)

    def test_pytree_inputs(self, device):
        def f(x, y, z):
            a, b = x
            return a + 2 * b + 3 * y + 4 * z

        one = torch.tensor(1., device=device)
        primal_outs, tangent_outs = jvp(f, ((one, one), one, one), ((one, one), one, one))
        self.assertEqual(primal_outs, one * 10)
        self.assertEqual(tangent_outs, one * 10)

    def test_pytree_inputs_error_cases(self, device):
        def f(x):
            return x

        one = torch.tensor(1., device=device)

        with self.assertRaisesRegex(RuntimeError, 'Expected primals to be a tuple'):
            jvp(f, one, one)
        with self.assertRaisesRegex(RuntimeError, 'same python structure'):
            jvp(f, ((one, one), one), (one, one))
        with self.assertRaisesRegex(RuntimeError, 'only contain Tensors'):
            jvp(f, ((one, one), 1), ((one, one), one))
        with self.assertRaisesRegex(RuntimeError, 'only contain Tensors'):
            jvp(f, ((one, one), 1), ((1, one), one))
        with self.assertRaisesRegex(RuntimeError, 'at least one Tensor'):
            jvp(f, ((),), ((),))

    def test_unrelated_input(self, device):
        def f(x, y):
            return x

        x = torch.randn(2, 3, device=device)
        y = torch.randn(2, 3, device=device)
        tx = torch.randn(2, 3, device=device)
        ty = torch.randn(2, 3, device=device)

        result = jvp(f, (x, y), (tx, ty))
        expected = (x, tx)
        self.assertTrue(isinstance(result, tuple))
        self.assertEqual(result, expected)

    def test_unrelated_output(self, device):
        y = torch.randn(2, 3, device=device)

        def f(x):
            return y

        x = torch.randn(2, 3, device=device)
        tx = torch.randn(2, 3, device=device)

        result = jvp(f, (x,), (tx,))
        expected = (y, torch.zeros_like(y))
        self.assertTrue(isinstance(result, tuple))
        self.assertEqual(result, expected)

    def test_strict_mode(self, device):
        y = torch.randn(2, 3, device=device)

        def f(x):
            return x, y

        x = torch.randn(2, 3, device=device)
        tx = torch.randn(2, 3, device=device)

        with self.assertRaisesRegex(RuntimeError, "strict"):
            jvp(f, (x,), (tx,), strict=True)

    def test_multiple_outputs(self, device):
        x = torch.randn(2, 3, device=device)
        t = torch.randn(2, 3, device=device)

        def f(x):
            return torch.sin(x), torch.cos(x)

        result = jvp(f, (x,), (t,))
        expected = (f(x), (x.cos() * t, -x.sin() * t))
        self.assertTrue(isinstance(result, tuple))
        self.assertEqual(result, expected)

<<<<<<< HEAD
    # @xfailIfTorchDynamo
=======
>>>>>>> 7f84f900
    def test_multiple_inputs_outputs(self, device):
        x = torch.randn(2, 3, device=device)
        y = torch.randn(2, 3, device=device)
        tx = torch.randn(2, 3, device=device)
        ty = torch.randn(2, 3, device=device)

        def f(x, y):
            return 2 * x + 3 * y, 4 * x + 5 * y

        result = jvp(f, (x, y), (tx, ty))
        expected = (f(x, y), f(tx, ty))
        self.assertTrue(isinstance(result, tuple))
        self.assertEqual(result, expected)

    def test_primals_tangents_length_mismatch(self, device):
        x = torch.randn(2, 3, device=device)
        t = torch.randn(2, 3, device=device)

        msg = "same python structure"
        with self.assertRaisesRegex(RuntimeError, msg):
            jvp(torch.sin, (x,), (t, t))
        with self.assertRaisesRegex(RuntimeError, msg):
            jvp(torch.sin, (x, x), (t, t, t))

    def test_nonempty_primals_and_tangents(self, device):
        with self.assertRaisesRegex(RuntimeError, "at least one Tensor"):
            jvp(torch.sin, (), ())

    def test_inputs_are_tuples_of_tensors(self, device):
        x = torch.randn(2, 3, device=device)
        t = torch.randn(2, 3, device=device)

        with self.assertRaisesRegex(RuntimeError, 'be a tuple'):
            jvp(torch.sin, x, (t,))
        with self.assertRaisesRegex(RuntimeError, 'same python structure'):
            jvp(torch.sin, (x,), t)
        with self.assertRaisesRegex(RuntimeError, 'same python structure'):
            jvp(torch.sin, (x,), [t])
        with self.assertRaisesRegex(RuntimeError, 'only contain Tensors'):
            jvp(torch.sin, (1.,), (t,))
        with self.assertRaisesRegex(RuntimeError, 'only contain Tensors'):
            jvp(torch.sin, (x,), (1.,))

    def test_outputs_can_any_pytree(self, device):
        x = torch.randn(2, 3, device=device)
        t = torch.randn(2, 3, device=device)

        for output in [None, ()]:
            with self.assertRaisesRegex(
                RuntimeError, r"jvp\(f, primals, tangents\): Expected f to be a function that has non-empty output"
            ):
                jvp(lambda _: output, (x,), (t,))

        for output in [1, True, 12.2, "abc"]:
            with self.assertRaisesRegex(
                RuntimeError, r"jvp\(f, primals, tangents\): expected f\(\*primals\) to return only tensors"
            ):
                jvp(lambda _: output, (x,), (t,))

        # Check list output
        out = jvp(lambda x: [x, x.sum()], (x,), (t,))
        for i in range(2):
            assert isinstance(out[i], list) and len(out[i]) == 2

        # Check dict output
        out = jvp(lambda x: {"x": x, "xsum": x.sum()}, (x,), (t,))
        for i in range(2):
            assert isinstance(out[i], dict) and len(out[i]) == 2 and "xsum" in out[i]

        def composite_output(x):
            out = x.sum()
            return [
                (out, {"a": x, "out": [x, out]}),
            ]

        out = jvp(composite_output, (x,), (t,))
        for i in range(2):
            assert isinstance(out[i], list)
            assert isinstance(out[i][0], tuple) and \
                isinstance(out[i][0][1], dict)

    def test_aux_tensor(self, device):

        x = torch.randn(3, device=device)
        t = torch.randn(3, device=device)

        with self.assertRaisesRegex(
            RuntimeError, r'jvp\(f, primals, tangents\): output of function f should be a tuple'
        ):
            jvp(lambda t: [t, t], (x, ), (t, ), has_aux=True)

        with self.assertRaisesRegex(
            RuntimeError, r'jvp\(f, primals, tangents\): output of function f should be a tuple'
        ):
            jvp(lambda t: (t, t + 2, t + 3), (x, ), (t, ), has_aux=True)

        def f(z):
            y = z.sin()
            return y, z.cos()

        out, jvp_out, aux = jvp(f, (x, ), (t, ), has_aux=True)
        self.assertEqual(aux, x.cos())
        self.assertEqual(out, x.sin())
        self.assertEqual(jvp_out, t * x.cos())

    def test_aux_pytree(self, device):
        def f(x):
            y = x.sin()
            return y, {'a': x.cos(), 'b': [x.tan()]}

        x = torch.randn(3, device=device)
        t = torch.randn(3, device=device)

        out, jvp_out, aux = jvp(f, (x, ), (t, ), has_aux=True)
        expected_out, expected_aux = f(x)
        self.assertEqual(out, expected_out)
        self.assertEqual(aux, expected_aux)
        self.assertEqual(jvp_out, t * x.cos())

        for aux in [1, 1.0, "abc"]:
            with self.assertRaisesRegex(RuntimeError, r"Expected tensors, got unsupported type"):
                _ = jvp(lambda x: (x, aux), (x, ), (t, ), has_aux=True)
            with self.assertRaisesRegex(RuntimeError, r"Expected tensors, got unsupported type"):
                _ = jvp(lambda x: (x, [x, aux]), (x, ), (t, ), has_aux=True)

    def test_autograd_function_disables_fwd_grad(self, device):
        # Sanity check. We don't really assume this anywhere so
        # it's fine if this breaks one day.
        class MySquare(torch.autograd.Function):
            @staticmethod
            def forward(ctx, x):
                enabled = fwAD._is_fwd_grad_enabled()
                self.assertFalse(enabled)
                return x * x

            @staticmethod
            def backward(ctx, gx):
                return gx

        x = torch.randn(3, requires_grad=True)
        MySquare.apply(x)

    def test_disable_fwd_grad_outside(self, device):
        x = torch.randn([], device=device)
        t = torch.ones_like(x)
        with fwAD._set_fwd_grad_enabled(False):
            _, y = jvp(torch.sin, (x,), (t,))
        self.assertEqual(y, x.cos())

    def test_disable_fwd_grad_inside(self, device):
        def f(x):
            with fwAD._set_fwd_grad_enabled(False):
                shift = x ** 2
            return x ** 2 - shift

        x = torch.randn([], device=device)
        t = torch.ones_like(x)
        _, y = jvp(f, (x,), (t,))
        self.assertEqual(y, 2 * x)
        _, y = jvp(lambda x: jvp(f, (x,), (t,))[1], (x,), (t,))
        self.assertEqual(y, 2)

    def test_disable_fwd_grad_mixed(self, device):
        def f(x):
            with fwAD._set_fwd_grad_enabled(False):
                shift = x ** 2
            return x ** 2 - shift

        x = torch.randn([], device=device)
        t = torch.ones_like(x)
        with fwAD._set_fwd_grad_enabled(True):
            _, y = jvp(f, (x,), (t,))

        self.assertEqual(y, 2 * x)

    def test_jvp_inside_autograd_function(self, device):
        class MySin(torch.autograd.Function):
            @staticmethod
            def forward(ctx, x):
                t = torch.ones_like(x)
                _, neg_sin_x = jvp(torch.cos, (x,), (t,))
                ctx.save_for_backward(x)
                return -neg_sin_x

            @staticmethod
            def backward(ctx, gx):
                x, = ctx.saved_tensors
                t = torch.ones_like(x)
                _, cos_x = jvp(torch.sin, (x,), (t,))
                return gx * cos_x

        x = torch.randn([], device=device, requires_grad=True)
        y = MySin.apply(x)
        self.assertEqual(y, x.sin())

        gx, = torch.autograd.grad(y, x)
        self.assertEqual(gx, x.cos())

    def test_zerotensor_vmapjvp_interaction(self, device):
        dummy = torch.ones(4, 1)
        x = torch.randn(4, 2)
        x_tangent = torch.randn(2)

        def push_jvp(dummy, x):
            result = jvp(torch.cov, (x,), (x_tangent,))
            return result

        # Should not error
        vmap(vmap(push_jvp, (0, None)))(dummy, x)

@markDynamoStrictTest
class TestLinearize(TestCase):
    @skipIfTorchDynamo("https://github.com/pytorch/pytorch/issues/96559")
    @dtypes(torch.float)
    def test_linearize_basic(self, device, dtype):
        x_p = make_tensor((3, 1), device=device, dtype=dtype)
        x_t = make_tensor((3, 1), device=device, dtype=dtype)

        def fn(x):
            return x.cos()

        actual_output, jvp_fn = linearize(fn, x_p)
        actual_jvp = jvp_fn(x_t)
        expected_output, expected_jvp = jvp(fn, (x_p,), (x_t,))
        self.assertEqual(actual_output, expected_output)
        self.assertEqual(actual_jvp, expected_jvp)

    @skipIfTorchDynamo("https://github.com/pytorch/pytorch/issues/96559")
    @dtypes(torch.float)
    def test_linearize_return(self, device, dtype):
        x_p = make_tensor((3, 1), device=device, dtype=dtype)
        x_t = make_tensor((3, 1), device=device, dtype=dtype)

        def fn(x):
            return (x.cos(), x.sum())

        actual_output, jvp_fn = linearize(fn, x_p)
        actual_jvp = jvp_fn(x_t)
        expected_output, expected_jvp = jvp(fn, (x_p,), (x_t,))
        self.assertEqual(actual_output, expected_output)
        self.assertEqual(actual_jvp, expected_jvp)

    @skipIfTorchDynamo("https://github.com/pytorch/pytorch/issues/96559")
    @dtypes(torch.float)
    def test_linearize_composition(self, device, dtype):
        x_p = make_tensor((3, 1), device=device, dtype=dtype)
        x_t = make_tensor((3, 3, 1), device=device, dtype=dtype)

        def fn(x):
            return (x.cos(), x.sum())

        _, jvp_fn = linearize(fn, x_p)
        actual_batched_jvp = vmap(jvp_fn)(x_t)

        def jvp_fn(x_t):
            return jvp(fn, (x_p,), (x_t,))[1]
        expected_batched_jvp = vmap(jvp_fn)(x_t)

        self.assertEqual(actual_batched_jvp, expected_batched_jvp)

    @dtypes(torch.float)
    @skipIfTorchDynamo("https://github.com/pytorch/pytorch/issues/96559")
    def test_linearize_nested_input_nested_output(self, device, dtype):
        x_p = make_tensor((3, 1), device=device, dtype=dtype)
        x_t = make_tensor((3, 1), device=device, dtype=dtype)
        y_p = make_tensor((3, 1), device=device, dtype=dtype)
        y_t = make_tensor((3, 1), device=device, dtype=dtype)
        z_p = make_tensor((3, 1), device=device, dtype=dtype)
        z_t = make_tensor((3, 1), device=device, dtype=dtype)

        def fn(arg):
            x = arg['x']
            y = arg['yz'][0]
            z = arg['yz'][1]

            return {'a': x.sum(), 'b': {'c': y + z, 'd': (x * z, y.exp())}}

        inp_p = {'x': x_p, 'yz': (y_p, z_p)}
        inp_t = {'x': x_t, 'yz': (y_t, z_t)}
        actual_output, jvp_fn = linearize(fn, inp_p)
        actual_jvp = jvp_fn(inp_t)

        expected_output, expected_jvp = jvp(fn, (inp_p,), (inp_t,))

        self.assertEqual(actual_output, expected_output)
        self.assertEqual(actual_jvp, expected_jvp)

    @onlyCUDA
    @skipIfTorchDynamo("https://github.com/pytorch/pytorch/issues/96559")
    def test_linearize_errors(self):
        dtype = torch.float
        device = torch.device('cpu')
        x_p = make_tensor((3, 1), device=device, dtype=dtype)
        x_t = make_tensor((3, 1), device=device, dtype=dtype)

        def fn(x):
            return x.sin()

        _, jvp_fn = linearize(fn, x_p)

        with self.assertRaisesRegex(RuntimeError, "to have the same argspec as the primals"):
            jvp_fn((x_t, x_t))

        with self.assertRaisesRegex(RuntimeError, "in flattened pytree doesn't match the shape"):
            jvp_fn(x_t.unsqueeze(0))

        with self.assertRaisesRegex(RuntimeError, "in flattened pytree doesn't match the dtype"):
            jvp_fn(x_t.to(torch.double))

        with self.assertRaisesRegex(RuntimeError, "in flattened pytree doesn't match the device"):
            jvp_fn(x_t.to(torch.device('cuda')))

# The tests here follow the cases in [Forward Grad View/inplace]
# https://github.com/pytorch/pytorch/blob/master/torch/csrc/autograd/autograd_meta.cpp#L18-L43
@markDynamoStrictTest
class TestVmapJvpInplaceView(TestCase):
    # Case 1 in [Forward Grad View/inplace]
    def test_all_dual_no_view(self, device):
        B = 2

        def push_jvp(f):
            def inner(x, xt, y, yt):
                return jvp(f, (x, y), (xt, yt))
            return inner

        def f(x, y):
            x.copy_(y)
            return x
        x = torch.randn(3, B, device=device)
        xt = torch.randn(3, B, device=device)
        y = torch.randn(3, B, device=device)
        yt = torch.randn(3, B, device=device)
        out, out_tangent = vmap(push_jvp(f), in_dims=1)(x, xt, y, yt)
        self.assertEqual(out, x.movedim(1, 0))
        self.assertEqual(out_tangent, yt.movedim(1, 0))

        x = torch.randn(3, B, device=device)
        xt = torch.randn(3, B, device=device)
        y = torch.randn(3, 3, device=device)[:, 1]
        yt = torch.randn(6, device=device)[::2]
        out, out_tangent = vmap(push_jvp(f), in_dims=(1, 1, None, None))(x, xt, y, yt)
        self.assertEqual(out, x.movedim(1, 0))
        self.assertEqual(out_tangent, yt.expand(B, 3))

    # Case 2 in [Forward Grad View/inplace]
    def test_all_dual_base_view_inplace(self, device):
        B = 2

        def push_jvp(f):
            def inner(x, xt, y, yt):
                return jvp(f, (x, y), (xt, yt))
            return inner

        # with view, propagate from view to base
        def f(x, y):
            view = x[:, ::2]
            view.copy_(y)
            return view, x

        orig_x = torch.randn(2, 6, B, device=device)
        orig_xt = torch.randn(2, 6, B, device=device)
        x = orig_x.clone()
        xt = orig_xt.clone()
        y = torch.randn(2, B, 3, device=device)
        yt = torch.randn(2, B, 3, device=device)
        out, out_tangent = vmap(push_jvp(f), in_dims=(2, 2, 1, 1))(x, xt, y, yt)

        expected_out = vmap(f, in_dims=(2, 1))(orig_x.clone(), y)
        self.assertEqual(out[0], expected_out[0])
        self.assertEqual(out[1], expected_out[1])

        self.assertEqual(out_tangent[0], yt.movedim(1, 0))

        expected_x_tangent = orig_xt.movedim(-1, 0).clone()
        expected_x_tangent[:, :, ::2].copy_(yt.movedim(1, 0))
        self.assertEqual(out_tangent[1], expected_x_tangent)

        expected = orig_x.movedim(2, 0).clone()
        expected[:, :, ::2] = y.movedim(1, 0)
        self.assertEqual(x.movedim(2, 0), expected)

    # Case 3 in [Forward Grad View/inplace]
    def test_all_dual_base_inplace(self, device):
        B = 2

        def push_jvp(f):
            def inner(x, xt, y, yt):
                return jvp(f, (x, y), (xt, yt))
            return inner

        # Case 3: with view, propagate from base to view
        def f(x, y):
            view = x[0, ::2]
            x.copy_(y)
            return x, view

        x = torch.randn(2, B, 6, device=device)
        xt = torch.randn(2, 6, B, device=device)
        y = torch.randn(2, B, 6, device=device)
        yt = torch.randn(2, B, 6, device=device)
        out, out_tangent = vmap(push_jvp(f), in_dims=(1, 2, 1, 1))(x.clone(), xt, y, yt)

        expected_out = vmap(f, in_dims=(1, 1))(x.clone(), y)
        self.assertEqual(out[0], expected_out[0])
        self.assertEqual(out[1], expected_out[1])

        self.assertEqual(out_tangent[0], yt.movedim(1, 0))
        self.assertEqual(out_tangent[1], yt.movedim(1, 0)[:, 0, ::2])

    # Case 4 in [Forward Grad View/inplace]
    def test_right_dual_view_prop(self, device):
        B = 2

        # Changes on the view must propagate to its base. Also:
        # - x is a regular Tensor
        # - y is a dual tensor
        def f(x, y):
            x = x.clone()
            view = x[0]
            view.copy_(y)
            return view, x

        def push_jvp(x, y, yt):
            return jvp(partial(f, x), (y,), (yt,))

        x = torch.randn(2, B, 6, device=device)
        y = torch.randn(6, B, device=device)
        yt = torch.randn(6, B, device=device)
        outs, tangents = vmap(push_jvp, in_dims=(1, 1, 1))(x, y, yt)

        expected_out = vmap(f, in_dims=(1, 1))(x.clone(), y)
        self.assertEqual(outs[0], expected_out[0])
        self.assertEqual(outs[1], expected_out[1])

        self.assertEqual(tangents[0], yt.movedim(1, 0))

        expected_tangent_1 = torch.zeros_like(x).movedim(1, 0)
        expected_tangent_1[:, 0].copy_(yt.movedim(1, 0))
        self.assertEqual(tangents[1], expected_tangent_1)

    # Case 5 in [Forward Grad View/inplace]
    def test_right_dual_base_prop(self, device):
        B = 2

        # Changes on the base must propagate on all its views. Also:
        # - x is a regular Tensor
        # - y is a dual tensor
        def f(x, y):
            x = x.clone()
            view = x[0]
            x.copy_(y)
            return view, x

        def push_jvp(x, y, yt):
            return jvp(partial(f, x), (y,), (yt,))

        x = torch.randn(2, B, 6)
        y = torch.randn(2, 6, B)
        yt = torch.randn(2, 6, B)
        outs, tangents = vmap(push_jvp, in_dims=(1, 2, 2))(x, y, yt)

        expected_out = vmap(f, in_dims=(1, 2))(x, y)
        self.assertEqual(outs[0], expected_out[0])
        self.assertEqual(outs[1], expected_out[1])

        self.assertEqual(tangents[0], yt.movedim(2, 0)[:, 0])
        self.assertEqual(tangents[1], yt.movedim(2, 0))


# Use for testing miscellaneous helper functions
@markDynamoStrictTest
class TestHelpers(TestCase):
    def test_CtxWithSavedTensors_error_if_name_collision(self, device):
        x = torch.randn([], device=device, requires_grad=True)
        y = torch.randn([], device=device, requires_grad=True)

        class A(torch.autograd.Function):
            @staticmethod
            def forward(ctx, x):
                ctx._pt_inner_ctx = 1
                ctx.save_for_backward(x)
                return x

            @staticmethod
            def backward(ctx, gy):
                wrapped = torch._functorch.autograd_function.CtxWithSavedTensors(ctx, (y,))
                return gy

        class B(torch.autograd.Function):
            @staticmethod
            def forward(ctx, x):
                ctx._pt_new_saved_tensors = 1
                ctx.save_for_backward(x)
                return x

            @staticmethod
            def backward(ctx, gy):
                wrapped = torch._functorch.autograd_function.CtxWithSavedTensors(ctx, (y,))
                return gy

        out = A.apply(x)
        with self.assertRaisesRegex(RuntimeError, 'name collision'):
            out.backward()
        out = B.apply(x)
        with self.assertRaisesRegex(RuntimeError, 'name collision'):
            out.backward()

    def test_CtxWithSavedTensors_nesting(self, device):
        CtxWithSavedTensors = torch._functorch.autograd_function.CtxWithSavedTensors
        x = torch.randn([], device=device, requires_grad=True)
        y = torch.randn([], device=device)
        z = torch.randn([], device=device)

        class A(torch.autograd.Function):
            @staticmethod
            def forward(ctx, x):
                ctx.save_for_backward(x)
                return x

            @staticmethod
            def backward(ctx, gy):
                ctx_y = CtxWithSavedTensors(ctx, (y,))
                # Can't use self.assertEqual because that relies on TLS
                # that is not available in multithread autograd
                assert len(ctx_y.saved_tensors) == 1
                assert torch.allclose(ctx_y.saved_tensors[0], y)

                wrapped = CtxWithSavedTensors(ctx_y, (z,))

                assert len(wrapped.saved_tensors) == 1
                assert torch.allclose(wrapped.saved_tensors[0], z)

                assert len(ctx_y.saved_tensors) == 1
                assert torch.allclose(ctx_y.saved_tensors[0], y)

                return gy * wrapped.saved_tensors[0]

        out = A.apply(x)
        out.backward()
        self.assertEqual(x.grad, z)

    def test_CtxWithSavedTensors_overrides_saved_tensors(self, device):
        x = torch.randn([], device=device, requires_grad=True)

        class A(torch.autograd.Function):
            @staticmethod
            def forward(ctx, x):
                ctx.save_for_backward(x)
                return x

            @staticmethod
            def backward(ctx, gy):
                # The override can be literally anything
                override = (1, 2, 3)
                wrapped = torch._functorch.autograd_function.CtxWithSavedTensors(ctx, override)
                assert wrapped.saved_tensors == override
                return gy

        out = A.apply(x)
        out.backward()

    def test_CtxWithSavedTensors_passthrough(self, device):
        x = torch.randn([], device=device, requires_grad=True)
        y = torch.randn([], device=device)

        class A(torch.autograd.Function):
            @staticmethod
            def forward(ctx, x, y):
                ctx.save_for_backward(x, y)
                return x * y

            @staticmethod
            def backward(ctx, gz):
                # The override can be literally anything
                override = (1, 2, 3)
                wrapped = torch._functorch.autograd_function.CtxWithSavedTensors(ctx, override)

                assert wrapped.needs_input_grad[0] == ctx.needs_input_grad[0]
                assert wrapped.needs_input_grad[1] == ctx.needs_input_grad[1]
                wrapped.foo = 'bar'
                assert wrapped.foo == 'bar'
                assert ctx.foo == 'bar'
                return gz, gz

        out = A.apply(x, y)
        out.backward()

    def test_reductify_leaf(self, device):
        reductify_leaf = torch._functorch.autograd_function.reductify_leaf
        B = 2

        # grad_input None case
        output = reductify_leaf(None, None, 0, B)
        self.assertIsNone(output)
        output = reductify_leaf(None, None, None, B)
        self.assertIsNone(output)

        # grad_input has bdim, input does not have bdim
        grad_input = torch.randn([B, 3, 4], device=device)
        output = reductify_leaf(grad_input, 0, None, B)
        self.assertEqual(output, grad_input.sum(0))

        grad_input = torch.randn([3, B, 4], device=device)
        output = reductify_leaf(grad_input, 1, None, B, (3,))
        self.assertEqual(output, grad_input.sum(1))

        # grad_input does not have bdim, input has bdim
        # This can happen if the user returns a fresh Tensor from the backward pass
        # that is unrelated to the input
        grad_input = torch.randn([3, 4], device=device)
        output = reductify_leaf(grad_input, None, 1, B)
        self.assertEqual(output, grad_input.view(3, 1, 4).expand(3, B, 4))

        grad_input = torch.randn([3, 4], device=device)
        output = reductify_leaf(grad_input, None, 1, B, (4,))
        self.assertEqual(output, grad_input.view(3, 4, 1).expand(3, 4, B).sum(0))

        # grad_input has bdim, input has bdim
        grad_input = torch.randn([B, 3, 4], device=device)
        output = reductify_leaf(grad_input, 0, 1, B)
        self.assertEqual(output, grad_input.movedim(0, 1))

        grad_input = torch.randn([3, 4, 5, B], device=device)
        output = reductify_leaf(grad_input, 3, 0, B, (5,))
        self.assertEqual(output, grad_input.movedim(-1, 2).sum(0).sum(0))


@markDynamoStrictTest
class TestComposability(TestCase):
    def test_deprecation_vmap(self, device):
        x = torch.randn(3, device=device)

        # functorch version of the API is deprecated
        with self.assertWarnsRegex(UserWarning, "Please use torch.vmap"):
            vmap(torch.sin)

        # the non-functorch version is not deprecated
        with warnings.catch_warnings():
            warnings.simplefilter("error")
            torch.vmap(torch.sin)

    # Some of these pass, some of these don't
    @skipIfTorchDynamo()
    @parametrize('transform', [
        'grad', 'jacrev', 'jacfwd', 'grad_and_value', 'hessian', 'functionalize'
    ])
    def test_deprecation_transforms(self, device, transform):
        api = getattr(functorch, transform)
        new_api = getattr(torch.func, transform)

        # functorch version of the API is deprecated
        with self.assertWarnsRegex(UserWarning, f"Please use torch.func.{transform}"):
            api(torch.sin)

        # the non-functorch version is not deprecated
        with warnings.catch_warnings():
            warnings.simplefilter("error")
            new_api(torch.sin)

    def test_grad_grad(self, device):
        x = torch.randn([], device=device)
        y = grad(grad(torch.sin))(x)
        self.assertEqual(y, -x.sin())

    def test_grad_vmap(self, device):
        def foo(x):
            y = vmap(torch.sin)(x)
            return y.sum()

        x = torch.randn(3, device=device)
        y = grad(foo)(x)
        self.assertEqual(y, x.cos())

    def test_grad_vjp(self, device):
        x = torch.randn(3, device=device)

        def foo(x):
            _, vjp_fn = vjp(torch.sin, x)
            return vjp_fn(x)[0].sum()

        y = grad(foo)(x)
        expected = grad(lambda x: (x * x.cos()).sum())(x)
        self.assertEqual(y, expected)

    def test_vmap_grad(self, device):
        x = torch.randn(3, device=device)
        y = vmap(grad(torch.sin))(x)
        self.assertEqual(y, x.cos())

    def test_vmap_vmap(self, device):
        x = torch.randn(2, 3, device=device)
        y = vmap(vmap(torch.sin))(x)
        self.assertEqual(y, x.sin())

    def test_vmap_vjp(self, device):
        x = torch.randn(3, device=device)
        _, vjp_fn = vjp(torch.sin, x)

        def foo(x):
            _, vjp_fn = vjp(torch.sin, x)
            return vjp_fn(x)

        y = vmap(foo)(x)
        self.assertEqual(y, vjp_fn(x))

        # TODO: there's a very interesting error message when the following
        # is on CPU
        xs = torch.randn(5, 3, device=device)
        expected = torch.stack([vjp_fn(x)[0] for x in xs])
        result = vmap(lambda x: vjp_fn(x)[0])(xs)
        self.assertEqual(result, expected)

    def test_vjp_grad(self, device):
        x = torch.randn([], device=device)
        y, vjp_fn = vjp(grad(torch.sin), x)
        self.assertEqual(y, x.cos())

        v = torch.randn([])
        self.assertEqual(vjp_fn(v)[0], -x.sin() * v)

    def test_vjp_vmap(self, device):
        x = torch.randn(3, device=device)
        y, vjp_fn = vjp(vmap(torch.sin), x)
        self.assertEqual(y, x.sin())

        v = torch.randn(3, device=device)
        self.assertEqual(vjp_fn(v)[0], x.cos() * v)

    def test_vjp_vjp(self, device):
        x = torch.randn(3, device=device)
        y, vjp_fn = vjp(torch.sin, x)
        self.assertEqual(y, x.sin())

        y, vjp_fn = vjp(lambda x: vjp_fn(x)[0], x)
        self.assertEqual(y, x * x.cos())

        y = vjp_fn(x)[0]
        # Honestly IDK what the result here is... but at least it runs

    def test_make_fx_vmap(self, device):
        def f(x):
            return torch.sin(x)
        inp = torch.randn(5, 3)
        f = vmap(f)
        fx_f = make_fx(f)(inp)
        new_inp = torch.randn(5, 3)
        self.assertEqual(fx_f(new_inp), f(new_inp))

    def test_make_fx_jacrev(self, device):
        def f(x):
            return x.sin().sum()
        inp = torch.randn(3)
        f = jacrev(jacrev(f))
        fx_f = make_fx(f)(inp)
        new_inp = torch.randn(3)
        self.assertEqual(fx_f(new_inp), f(new_inp))

    def test_make_fx_vjp(self, device):
        def f(x):
            return torch.sin(x).sum()

        primals = torch.randn(3)
        _, vjp_fn = vjp(f, primals)
        cotangent = torch.randn(())
        fx_f = make_fx(vjp_fn)(cotangent, True, True)
        new_cotangent = torch.randn(())
        self.assertEqual(fx_f(new_cotangent, True, True), vjp_fn(new_cotangent))

    @unittest.skipIf(IS_FBCODE, "can't subprocess in fbcode")
    # it is redundant to run this test twice on a machine that has GPUs
    @onlyCPU
    def test_no_warning_on_import_functorch(self, device):
        out = subprocess.check_output(
            [sys.executable, "-W", "all", "-c", "import functorch"],
            stderr=subprocess.STDOUT,
            cwd=os.path.dirname(os.path.realpath(__file__)),).decode("utf-8")
        self.assertEqual(out, "")

    def test_requires_grad_inside_transform(self, device):
        def f(x):
            x.requires_grad_()
            return x.sin().sum()

        x = torch.randn(3)

        with self.assertRaisesRegex(RuntimeError, "Tensor.requires_grad_()"):
            vmap(f)(x)
        with self.assertRaisesRegex(RuntimeError, "Tensor.requires_grad_()"):
            grad(f)(x)
        with self.assertRaisesRegex(RuntimeError, "Tensor.requires_grad_()"):
            vmap(grad(f))(x)

        x = torch.randn([])
        with self.assertRaisesRegex(RuntimeError, "Tensor.requires_grad_()"):
            grad(grad(f))(x)

    def test_retain_grad_inside_transform(self, device):
        def f(x):
            y = x.sin()
            y.retain_grad()
            return y.sum()

        x = torch.randn(3)

        with self.assertRaisesRegex(RuntimeError, "Tensor.retain_grad()"):
            grad(f)(x)

    def test_autograd_functional_jacrev_inside_transform(self, device):
        def f(x):
            y = torch.autograd.functional.jacobian(lambda x: x.sin().sum(), x)
            return y

        B = 5
        x = torch.randn(B, 3)
        with self.assertRaisesRegex(RuntimeError, "torch.autograd.functional"):
            vmap(f)(x)

        x = torch.randn([])
        with self.assertRaisesRegex(RuntimeError, "torch.autograd.functional"):
            grad(f)(x)

    def test_autograd_functional_vjp_inside_transform(self, device):
        def f(x):
            y = torch.autograd.functional.vjp(lambda x: x.sin().sum(), x)
            return y

        B = 5
        x = torch.randn(B, 3)
        with self.assertRaisesRegex(RuntimeError, "torch.autograd.functional"):
            vmap(f)(x)

        x = torch.randn([])
        with self.assertRaisesRegex(RuntimeError, "torch.autograd.functional"):
            grad(f)(x)

    def test_autograd_functional_jvp_inside_transform(self, device):
        def f(x):
            t = torch.ones_like(x)
            y = torch.autograd.functional.jvp(lambda x: x.sin().sum(), (x,), (t,))
            return y

        B = 5
        x = torch.randn(B, 3)
        with self.assertRaisesRegex(RuntimeError, "torch.autograd.functional"):
            vmap(f)(x)

        x = torch.randn([])
        with self.assertRaisesRegex(RuntimeError, "torch.autograd.functional"):
            grad(f)(x)

    def test_autograd_functional_jacfwd_inside_transform(self, device):
        def f(x):
            y = torch.autograd.functional.jacobian(
                lambda x: x.sin().sum(), x, strategy='forward-mode', vectorize=True)
            return y

        B = 5
        x = torch.randn(B, 3)
        with self.assertRaisesRegex(RuntimeError, "Batching rule not implemented for aten::_make_dual"):
            vmap(f)(x)

    @parametrize('transform', [
        'vmap', 'grad', 'jacrev', 'jacfwd', 'grad_and_value', 'hessian', 'functionalize'
    ])
    def test_autograd_function_no_setup_context(self, device, transform):
        class MySin(torch.autograd.Function):
            @staticmethod
            def forward(ctx, x):
                ctx.save_for_backward(x)
                return x.sin()

            @staticmethod
            def backward(ctx, gy):
                x, = ctx.saved_tensors
                return gy * x.cos()

        x = torch.randn(3, device=device)
        transform = getattr(functorch, transform)
        with self.assertRaisesRegex(RuntimeError, 'must override the setup_context'):
            transform(MySin.apply)(x)

    # Some of these pass, some of these don't
    @skipIfTorchDynamo()
    @parametrize('transform', [
        'vmap', 'grad', 'jacrev', 'jacfwd', 'grad_and_value', 'hessian', 'functionalize'
    ])
    def test_transforms_dont_support_saved_tensor_hooks(self, device, transform):
        def f(x):
            return torch.sin(x).sum()

        def g(x):
            with torch.autograd.graph.save_on_cpu():
                return f(x)

        x = torch.randn(3, device=device)

        if transform == 'functionalize':
            transform = functorch.experimental.functionalize
        else:
            transform = getattr(functorch, transform)
        with self.assertRaisesRegex(RuntimeError, "saved tensor hooks"):
            with torch.autograd.graph.save_on_cpu():
                transform(f)(x)

        with self.assertRaisesRegex(RuntimeError, "saved tensor hooks"):
            transform(g)(x)

    def test_vjp_doesnt_support_saved_tensor_hooks(self, device):
        def f(x):
            return torch.sin(x).sum()

        def g(x):
            with torch.autograd.graph.save_on_cpu():
                return f(x)

        x = torch.randn(3, device=device)
        with self.assertRaisesRegex(RuntimeError, "saved tensor hooks"):
            with torch.autograd.graph.save_on_cpu():
                vjp(f, x)

        with self.assertRaisesRegex(RuntimeError, "saved tensor hooks"):
            vjp(g, x)

    def test_jvp_doesnt_support_saved_tensor_hooks(self, device):
        def f(x):
            return torch.sin(x).sum()

        def g(x):
            with torch.autograd.graph.save_on_cpu():
                return f(x)

        x = torch.randn(3, device=device)
        t = torch.randn(3, device=device)

        with self.assertRaisesRegex(RuntimeError, "saved tensor hooks"):
            with torch.autograd.graph.save_on_cpu():
                jvp(f, (x,), (t,))

        with self.assertRaisesRegex(RuntimeError, "saved tensor hooks"):
            jvp(g, (x,), (t,))

    def test_can_use_functionalize_when_key_is_excluded(self, device):
        def f(x):
            y = x.clone()
            y.sin_()
            return y

        x = torch.randn([], device=device)
        expected = f(x)

        with _ExcludeDispatchKeyGuard(DispatchKeySet(DispatchKey.Functionalize)):
            gm = make_fx(functorch.functionalize(f))(x)
            self.assertTrue('sin_' not in gm.code)
            self.assertEqual(gm(x), expected)

            local_exclude_set = torch._C._dispatch_tls_local_exclude_set()
            self.assertTrue(local_exclude_set.has(DispatchKey.Functionalize))

    def test_can_use_vmap_when_key_is_excluded(self, device):
        def f(x):
            return x.sum(0)

        x = torch.randn(3, device=device)
        expected = vmap(f)(x)

        with _ExcludeDispatchKeyGuard(DispatchKeySet(DispatchKey.FuncTorchBatched)):
            result = vmap(f)(x)
            self.assertEqual(result, expected)
            local_exclude_set = torch._C._dispatch_tls_local_exclude_set()
            self.assertTrue(local_exclude_set.has(DispatchKey.FuncTorchBatched))

    def test_can_use_grad_when_key_is_excluded(self, device):
        def f(x):
            return x.sin()

        x = torch.randn([], device=device)
        expected = grad(f)(x)

        with _ExcludeDispatchKeyGuard(DispatchKeySet(DispatchKey.Autograd)):
            result = grad(f)(x)
            self.assertEqual(result, expected)
            local_exclude_set = torch._C._dispatch_tls_local_exclude_set()
            self.assertTrue(local_exclude_set.has(DispatchKey.Autograd))


@markDynamoStrictTest
class TestMakeFunctional(TestCase):
    @parametrize('disable_autograd_tracking', [True, False])
    def test_disable_autograd_tracking(self, disable_autograd_tracking):
        class Foo(nn.Module):
            def __init__(self):
                super().__init__()
                self.linear = nn.Linear(3, 3)

            def forward(self, x):
                x = self.linear(x)
                return x

        mod = Foo()
        _, params = make_functional(mod, disable_autograd_tracking=disable_autograd_tracking)
        self.assertEqual(len(params), 2)
        for param in params:
            self.assertEqual(param.requires_grad, not disable_autograd_tracking)

    def test_parameter_tying(self):
        class Foo(nn.Module):
            def __init__(self):
                super().__init__()
                self.bias = nn.Parameter(torch.randn(3))
                self.linear = nn.Linear(3, 3)
                self.linear.bias = self.bias
                self.linear_tied = self.linear

            def forward(self, x):
                x = self.linear(x)
                x = self.linear_tied(x)
                x = x + self.bias
                return x

        torch.manual_seed(1)
        mod = Foo()
        func, _ = make_functional(mod)

        torch.manual_seed(0)
        mod = Foo()
        _, params = make_functional(mod)
        self.assertEqual(len(params), 2)

        x = torch.randn(2, 3)
        result = func(params, x)
        expected = mod(x)
        self.assertEqual(result, expected)

    def test_buffer_tying(self):
        class Foo(nn.Module):
            def __init__(self):
                super().__init__()
                self.bias = nn.Parameter(torch.randn(3))
                self.linear = nn.Linear(3, 3)
                self.register_buffer('buffer', torch.randn(3))
                self.register_buffer('buffer_tied', self.buffer)

            def forward(self, x):
                x = self.linear(x)
                x = x + self.bias
                x = x + self.buffer
                x = x + self.buffer_tied
                return x

        torch.manual_seed(1)
        mod = Foo()
        func, _, _ = make_functional_with_buffers(mod)

        torch.manual_seed(0)
        mod = Foo()
        _, params, buffers = make_functional_with_buffers(mod)
        self.assertEqual(len(params), 3)
        self.assertEqual(len(buffers), 1)

        x = torch.randn(2, 3)
        result = func(params, buffers, x)
        expected = mod(x)
        self.assertEqual(result, expected)

    @parametrize('disable_autograd_tracking', [True, False])
    def test_with_buffers_disable_autograd_tracking(self, disable_autograd_tracking):
        class Foo(nn.Module):
            def __init__(self):
                super().__init__()
                self.linear = nn.Linear(3, 3)
                self.register_buffer('buffer', torch.randn(3))

            def forward(self, x):
                x = self.linear(x)
                x = x + self.buffer
                return x

        mod = Foo()
        _, params, buffers = make_functional_with_buffers(mod, disable_autograd_tracking=disable_autograd_tracking)
        self.assertEqual(len(params), 2)
        self.assertEqual(len(buffers), 1)
        for param in params:
            self.assertEqual(param.requires_grad, not disable_autograd_tracking)

    @parametrize('detach_params', [True, False])
    def test_using_detach_functional_call(self, detach_params):
        class Foo(nn.Module):
            def __init__(self):
                super().__init__()
                self.linear = nn.Linear(3, 3)
                self.register_buffer('buffer', torch.randn(3))

            def forward(self, x):
                x = self.linear(x)
                x = x + self.buffer
                return x

        def params_dict(mod):
            named_params = mod.named_parameters()
            return {k: v.detach() for k, v in named_params} if detach_params else dict(named_params)

        mod = Foo()
        x = torch.randn(3, 3)
        d = (params_dict(mod), dict(mod.named_buffers()))
        out = functional_call(mod, d, x)
        self.assertEqual(out.grad_fn is None, detach_params)

    def test_parameter_tying_grad(self):
        class Foo(nn.Module):
            def __init__(self):
                super().__init__()
                self.linear = nn.Linear(3, 3)
                self.weight = self.linear.weight
                self.bias = self.linear.bias

            def forward(self, x):
                x = self.linear(x)
                x = F.linear(x, self.weight, self.bias)
                return x

        x = torch.randn(2, 3)
        torch.manual_seed(0)
        mod = Foo()
        loss = mod(x).sum()
        expected = torch.autograd.grad(loss, mod.parameters())

        mod = Foo()
        fmod, _, _ = make_functional_with_buffers(mod)
        torch.manual_seed(0)
        mod = Foo()
        _, params, buffers = make_functional_with_buffers(mod)

        def compute_loss(params, buffers, x):
            return fmod(params, buffers, x).sum()

        result = grad(compute_loss)(params, buffers, x)

        self.assertEqual(result, expected)

    def test_parameter_tying_ensemble(self):
        class Foo(nn.Module):
            def __init__(self):
                super().__init__()
                self.linear = nn.Linear(3, 3)
                self.weight = self.linear.weight
                self.bias = self.linear.bias
                self.register_buffer('buffer', torch.randn(3))
                self.register_buffer('buffer_tied', self.buffer)

            def forward(self, x):
                x = self.linear(x)
                x = F.linear(x, self.weight, self.bias)
                x = x + self.buffer
                x = x + self.buffer_tied
                return x

        num_models = 2
        xs = torch.randn(num_models, 64, 3)
        models = [Foo() for _ in range(num_models)]
        fmodel, _, _ = combine_state_for_ensemble(models)

        torch.manual_seed(0)
        models = [Foo() for _ in range(num_models)]
        _, params, buffers = combine_state_for_ensemble(models)
        result = vmap(fmodel)(params, buffers, xs)

        torch.manual_seed(0)
        models = [Foo() for _ in range(num_models)]
        expected = torch.stack([model(x) for model, x in zip(models, xs)])

        self.assertEqual(result, expected)

    @parametrize("mechanism", ["make_functional", "functional_call"])
    def test_correctness_mnist(self, mechanism):
        class Net(nn.Module):
            def __init__(self):
                super().__init__()
                self.conv1 = nn.Conv2d(1, 10, kernel_size=5)
                self.conv2 = nn.Conv2d(10, 20, kernel_size=5)
                self.conv2_drop = nn.Dropout2d()
                self.fc1 = nn.Linear(320, 50)
                self.fc2 = nn.Linear(50, 10)

            def forward(self, x):
                x = F.relu(F.max_pool2d(self.conv1(x), 2))
                x = F.relu(F.max_pool2d(self.conv2_drop(self.conv2(x)), 2))
                x = x.view(-1, 320)
                x = F.relu(self.fc1(x))
                x = F.dropout(x, training=self.training)
                x = self.fc2(x)
                return F.log_softmax(x)

        x = torch.randn(64, 1, 32, 32)
        torch.manual_seed(301)
        fnet, _ = _get_weights_and_functional_call(Net(), mechanism)

        torch.manual_seed(0)
        _, params = _get_weights_and_functional_call(Net(), mechanism)
        result = fnet(params, x)

        torch.manual_seed(0)
        net = Net()
        expected = net(x)

        self.assertEqual(result, expected)

    def test_combine_state_for_ensemble_error(self):
        in_features = 2
        out_features = 2

        models = []
        with self.assertRaisesRegex(RuntimeError, "Expected at least one model"):
            _ = combine_state_for_ensemble(models)

        num_models = 3
        models = [torch.nn.Linear(in_features, out_features) for i in range(num_models)]
        models[1].eval()
        with self.assertRaisesRegex(RuntimeError, "same training/eval mode"):
            _ = combine_state_for_ensemble(models)

        models = [torch.nn.Linear(in_features, out_features) for i in range(num_models)]
        models[1] = torch.nn.Conv2d(3, 3, (3, 3))
        with self.assertRaisesRegex(RuntimeError, "models to be of the same class"):
            _ = combine_state_for_ensemble(models)

    def test_combine_state_for_ensemble_smoke(self):
        in_features = 2
        out_features = 2
        num_models = 3
        models = [torch.nn.Linear(in_features, out_features) for i in range(num_models)]
        _ = combine_state_for_ensemble(models)

    def test_stack_module_state_smoke(self):
        in_features = 2
        out_features = 2
        num_models = 3
        models = [torch.nn.Linear(in_features, out_features) for i in range(num_models)]
        _ = stack_module_state(models)

    def test_stack_module_state_leaf(self):
        in_features = 2
        out_features = 2
        num_models = 3
        models = [torch.nn.Linear(in_features, out_features) for i in range(num_models)]
        params, buffers = stack_module_state(models)
        for param in params.values():
            self.assertTrue(param.requires_grad)
            self.assertTrue(param.is_leaf)

    def test_stack_module_state_mismatch_error(self):
        in_features = 2
        out_features = 2
        num_models = 3
        models = [torch.nn.Linear(in_features, out_features) for i in range(num_models)]
        models[0].weight.requires_grad_(False)
        with self.assertRaisesRegex(RuntimeError, "same .requires_grad"):
            params, buffers = stack_module_state(models)

    def test_stack_module_state_error(self):
        in_features = 2
        out_features = 2

        models = []
        with self.assertRaisesRegex(RuntimeError, "stack_module_state:.* Expected at least one model"):
            _ = stack_module_state(models)

        num_models = 3
        models = [torch.nn.Linear(in_features, out_features) for i in range(num_models)]
        models[1].eval()
        with self.assertRaisesRegex(RuntimeError, "stack_module_state:.* same training/eval mode."):
            _ = stack_module_state(models)

        models = [torch.nn.Linear(in_features, out_features) for i in range(num_models)]
        models[1] = torch.nn.Conv2d(3, 3, (3, 3))
        with self.assertRaisesRegex(RuntimeError, "stack_module_state:.* models to be of the same class"):
            _ = stack_module_state(models)

    @parametrize("mechanism", ["make_functional", "functional_call"])
    def test_make_functional_state_correctly_returned_after_forward(self, mechanism):
        class Net(nn.Module):
            def __init__(self):
                super().__init__()
                self.linear = nn.Linear(3, 3)

            def forward(self, x):
                x = self.linear(x)
                return x

        def get_module_info(mod):
            if mechanism == "make_functional":
                return make_functional(mod)
            else:
                assert mechanism == "functional_call"
                return mod, dict(mod.named_parameters())

        mod = Net()
        func_mod, params = get_module_info(mod)

        # state in func.names_map
        mod = func_mod.stateless_model if mechanism == "make_functional" else func_mod
        old_state_linear_weight = mod.linear.weight
        old_state_linear_bias = mod.linear.bias

        self.assertIsNotNone(old_state_linear_weight)
        self.assertIsNotNone(old_state_linear_bias)

        x = torch.randn(4, 3)
        if mechanism == "make_functional":
            func_mod(params, x)
        else:
            assert mechanism == "functional_call"
            functional_call(func_mod, params, x)

        mod = func_mod.stateless_model if mechanism == "make_functional" else func_mod
        new_state_linear_weight = mod.linear.weight
        new_state_linear_bias = mod.linear.bias

        self.assertIsNotNone(new_state_linear_weight)
        self.assertIsNotNone(new_state_linear_bias)

        self.assertEqual(old_state_linear_weight, new_state_linear_weight)
        self.assertEqual(old_state_linear_bias, new_state_linear_bias)

@markDynamoStrictTest
class TestExamplesCorrectness(TestCase):
    def _update_params(self, params, grads, alpha, mechanism):
        if mechanism == "make_functional":
            return [(params[i] - alpha * grads[i]) for i in range(len(params))]
        else:
            assert mechanism == "functional_call"
            return {k: params[k] - alpha * grads[k] for k in params}

    @parametrize("mechanism", ["make_functional", "functional_call"])
    def test_maml_regression(self, device, mechanism):
        class ThreeLayerNet(nn.Module):
            def __init__(self):
                super().__init__()
                self.fc1 = nn.Linear(1, 40)
                self.relu1 = nn.ReLU()
                self.fc2 = nn.Linear(40, 40)
                self.relu2 = nn.ReLU()
                self.fc3 = nn.Linear(40, 1)

            def forward(self, x):
                x = self.fc1(x)
                x = self.relu1(x)
                x = self.fc2(x)
                x = self.relu2(x)
                x = self.fc3(x)
                return x

        # TODO: should replace with F.mse_loss
        def mse_loss(x, y):
            return torch.mean((x - y) ** 2)

        net, params = _get_weights_and_functional_call(ThreeLayerNet().to(device), mechanism)
        K = 20
        num_tasks = 4
        alpha = 0.1

        def sample_tasks(outer_batch_size, inner_batch_size):
            # Select amplitude and phase for the task
            As = []
            phases = []
            for _ in range(outer_batch_size):
                As.append(np.random.uniform(low=0.1, high=.5))
                phases.append(np.random.uniform(low=0., high=np.pi))

            def get_batch():
                xs, ys = [], []
                for A, phase in zip(As, phases):
                    x = np.random.uniform(low=-5., high=5., size=(inner_batch_size, 1))
                    y = A * np.sin(x + phase)
                    xs.append(x)
                    ys.append(y)
                return torch.tensor(xs, dtype=torch.float, device=device), \
                    torch.tensor(ys, dtype=torch.float, device=device)
            x1, y1 = get_batch()
            x2, y2 = get_batch()
            return x1, y1, x2, y2

        def get_loss_for_task(use_transform, x1, y1, x2, y2):
            def inner_loss(params, x1, y1):
                f = net(params, x1)
                loss = mse_loss(f, y1)
                return loss

            if use_transform:
                grads = grad(inner_loss)(params, x1, y1)
            else:
                loss = inner_loss(params, x1, y1)
                grad_params, spec = tree_flatten(params)
                grads = torch.autograd.grad(loss, grad_params, create_graph=True)
                grads = tree_unflatten(grads, spec)

            new_params = self._update_params(params, grads, alpha, mechanism)

            v_f = net(new_params, x2)
            return mse_loss(v_f, y2)

        task = sample_tasks(num_tasks, K)
        list_params = params if mechanism == "make_functional" else list(params.values())

        # Compute with vmap+grad
        inner_losses = vmap(partial(get_loss_for_task, True))(task[0], task[1], task[2], task[3])
        loss2 = sum(inner_losses) / len(inner_losses)
        result_grads = torch.autograd.grad(loss2, list_params)

        # Compute without vmap+grad
        inner_losses = [
            get_loss_for_task(False, task[0][i], task[1][i], task[2][i], task[3][i])
            for i in range(num_tasks)
        ]
        loss2 = sum(inner_losses) / len(inner_losses)
        expected_grads = torch.autograd.grad(loss2, list_params)

        self.assertEqual(result_grads, expected_grads)

    @parametrize("mechanism", ["make_functional", "functional_call"])
    def test_maml_omniglot(self, device, mechanism):
        # TODO: there appears to be precision issues for float32
        dtype = torch.double

        # TODO: We don't support inplace relu?
        inplace_relu = False
        n_way = 5
        n_inner_iter = 2
        num_tasks = 2

        # real example uses batch norm but it's numerically unstable in the first
        # iteration, when near 0, and won't produce same gradients. Uses group norm instead
        net = nn.Sequential(
            nn.Conv2d(1, 64, 3),
            nn.GroupNorm(64, 64, affine=True),
            nn.ReLU(inplace=inplace_relu),
            nn.MaxPool2d(2, 2),
            nn.Conv2d(64, 64, 3),
            nn.GroupNorm(64, 64, affine=True),
            nn.ReLU(inplace=inplace_relu),
            nn.MaxPool2d(2, 2),
            nn.Conv2d(64, 64, 3),
            nn.GroupNorm(64, 64, affine=True),
            nn.ReLU(inplace=inplace_relu),
            nn.MaxPool2d(2, 2),
            nn.Flatten(),
            nn.Linear(64, n_way)).to(device).to(dtype)

        fnet, params, buffers = _get_weights_and_functional_call_with_buffers(net, mechanism)
        net = (params, buffers, fnet)

        def loss_for_task(net, n_inner_iter, use_transform, x_spt, y_spt, x_qry, y_qry):
            params, buffers, fnet = net
            querysz = x_qry.size(0)

            def compute_loss(new_params, buffers, x, y):
                logits = fnet(new_params, buffers, x)
                loss = F.cross_entropy(logits, y)
                return loss

            new_params = params
            for _ in range(n_inner_iter):
                if use_transform:
                    grads = grad(compute_loss)(new_params, buffers, x_spt, y_spt)
                else:
                    res = compute_loss(new_params, buffers, x_spt, y_spt)
                    grad_params, spec = tree_flatten(new_params)
                    grads = torch.autograd.grad(res, grad_params, create_graph=True)
                    grads = tree_unflatten(grads, spec)

                new_params = self._update_params(new_params, grads, 1e-1, mechanism)

            qry_logits = fnet(new_params, buffers, x_qry)
            qry_loss = F.cross_entropy(qry_logits, y_qry)
            qry_acc = (qry_logits.argmax(
                dim=1) == y_qry).sum() / querysz

            return qry_loss, qry_acc

        # Get some sample inputs...
        x_spt = torch.randn(num_tasks, 25, 1, 28, 28, dtype=dtype, device=device)
        y_spt = torch.randint(0, 5, (num_tasks, 25), device=device)
        x_qry = torch.randn(num_tasks, 75, 1, 28, 28, dtype=dtype, device=device)
        y_qry = torch.randint(0, 5, (num_tasks, 75), device=device)

        # compute with vmap + grad
        compute_loss = partial(loss_for_task, net, n_inner_iter, True)
        qry_losses, _ = vmap(compute_loss)(x_spt, y_spt, x_qry, y_qry)
        list_params = params if mechanism == "make_functional" else list(params.values())
        result_grads = torch.autograd.grad(qry_losses.sum(), list_params)

        # compute without vmap + grad
        compute_loss = partial(loss_for_task, net, n_inner_iter, False)
        losses = [compute_loss(x_spt[i], y_spt[i], x_qry[i], y_qry[i])[0]
                  for i in range(num_tasks)]
        expected_grads = torch.autograd.grad(sum(losses), list_params)

        self.assertEqual(result_grads, expected_grads)

    @parametrize('mechanism', ["make_functional", "functional_call"])
    @parametrize('originally_track_running_stats', [True, False])
    def test_update_batch_norm(self, device, originally_track_running_stats, mechanism):
        dtype = torch.double
        inplace_relu = False
        classes = 5
        num_batches = 2
        net = nn.Sequential(
            nn.Conv2d(64, 64, 3),
            nn.BatchNorm2d(64, affine=True, track_running_stats=originally_track_running_stats),
            nn.ReLU(inplace=inplace_relu),
            nn.Flatten(),
            nn.Linear(43264, classes)).to(device).to(dtype)

        replace_all_batch_norm_modules_(net)
        transformed_net = net
        fnet, params, buffers = _get_weights_and_functional_call_with_buffers(transformed_net, mechanism)
        criterion = nn.CrossEntropyLoss()

        def compute_loss(x, y, params, buffers):
            return criterion(fnet(params, buffers, x), y)

        # Get some sample inputs...
        x = torch.randn(num_batches, 1, 64, 28, 28, device=device, dtype=dtype)
        y = torch.randint(0, classes, (num_batches, 1), device=device)

        # compute some per sample grads with vmap + grad
        result_grads = vmap(grad(compute_loss, argnums=2), in_dims=(0, 0, None, None))(x, y, params, buffers)

        # compute some per sample grads without vmap + grad
        fnet, params, buffers = _get_weights_and_functional_call_with_buffers(transformed_net, mechanism)
        flat_params, spec = tree_flatten(params)
        expected_grads = [
            torch.autograd.grad(compute_loss(x[i], y[i], params, buffers), flat_params)
            for i in range(num_batches)
        ]
        expected_grads = [torch.stack(shards) for shards in zip(*expected_grads)]
        expected_grads = tree_unflatten(expected_grads, spec)

        self.assertEqual(result_grads, expected_grads)

    @parametrize('jac', ['jacfwd', 'jacrev'])
    def test_lennard_jones_batched_jac(self, device, jac):
        sigma = 0.5
        epsilon = 4.

        jac = getattr(functorch, jac)

        def lennard_jones(r):
            return epsilon * ((sigma / r)**12 - (sigma / r)**6)

        def lennard_jones_force(r):
            """Get magnitude of LJ force"""
            return \
                -epsilon * ((-12 * sigma**12 / r**13) + (6 * sigma**6 / r**7))

        r = torch.linspace(0.5, 2 * sigma, steps=100, requires_grad=True, device=device)
        drs = torch.outer(r, torch.tensor([1.0, 0, 0], device=device))
        norms = torch.norm(drs, dim=1).reshape(-1, 1)
        training_energies = \
            torch.stack(list(map(lennard_jones, norms))).reshape(-1, 1)
        training_forces = torch.stack(
            [force * dr
             for force, dr in zip(map(lennard_jones_force, norms), drs)])

        model = nn.Sequential(
            nn.Linear(1, 16),
            nn.Tanh(),
            nn.Linear(16, 16),
            nn.Tanh(),
            nn.Linear(16, 16),
            nn.Tanh(),
            nn.Linear(16, 16),
            nn.Tanh(),
            nn.Linear(16, 1)
        ).to(device)

        def make_prediction(model, drs, use_functorch):
            norms = torch.norm(drs, dim=1).reshape(-1, 1)
            energies = model(norms)

            if use_functorch:
                network_derivs = vmap(jac(model))(norms).squeeze(-1)
                forces = -network_derivs * drs / norms
            else:
                forces = []
                for r, dr in zip(norms, drs):
                    network_deriv = torch.autograd.functional.jacobian(
                        model, r, create_graph=True)
                    force = -network_deriv * dr / r
                    forces.append(force)
                forces = torch.cat(forces)
            return energies, forces

        def loss_fn(energies, forces, predicted_energies, predicted_forces):
            return F.mse_loss(energies, predicted_energies) + \
                0.01 * F.mse_loss(forces, predicted_forces) / 3

        energies, forces = make_prediction(model, drs, use_functorch=True)
        loss = loss_fn(training_energies, training_forces, energies, forces)
        result = torch.autograd.grad(loss, model.parameters())

        energies, forces = make_prediction(model, drs, use_functorch=False)
        loss = loss_fn(training_energies, training_forces, energies, forces)
        expected = torch.autograd.grad(loss, model.parameters())

        self.assertEqual(result, expected)

    @parametrize('mechanism', ["make_functional", "functional_call"])
    def test_ensemble_regression(self, device, mechanism):
        def make_spirals(n_samples, noise_std=0., rotations=1.):
            ts = torch.linspace(0, 1, n_samples)
            rs = ts ** 0.5
            thetas = rs * rotations * 2 * math.pi
            signs = torch.randint(0, 2, (n_samples,)) * 2 - 1
            labels = (signs > 0).to(torch.long)

            xs = rs * signs * torch.cos(thetas) + torch.randn(n_samples) * noise_std
            ys = rs * signs * torch.sin(thetas) + torch.randn(n_samples) * noise_std
            points = torch.stack([xs, ys], dim=1)
            return points.to(device), labels.to(device)

        points, labels = make_spirals(100, noise_std=0.05)

        class MLPClassifier(nn.Module):
            def __init__(self, hidden_dim=32, n_classes=2):
                super().__init__()
                self.hidden_dim = hidden_dim
                self.n_classes = n_classes

                self.fc1 = nn.Linear(2, self.hidden_dim)
                self.fc2 = nn.Linear(self.hidden_dim, self.n_classes)

            def forward(self, x):
                x = self.fc1(x)
                x = F.relu(x)
                x = self.fc2(x)
                x = F.log_softmax(x, -1)
                return x

        loss_fn = nn.NLLLoss()

        func_model, weights = _get_weights_and_functional_call(MLPClassifier().to(device), mechanism)

        def train_step_fn(use_transform, weights, batch, targets, lr=0.2):
            def compute_loss(weights, batch, targets):
                output = func_model(weights, batch)
                loss = loss_fn(output, targets)
                return loss

            if use_transform:
                grad_weights, loss = grad_and_value(compute_loss)(weights, batch, targets)
            else:
                loss = compute_loss(weights, batch, targets)
                flat_weights, spec = tree_flatten(weights)
                flat_grad_weights = torch.autograd.grad(loss, flat_weights)
                grad_weights = tree_unflatten(flat_grad_weights, spec)

            new_weights = self._update_params(weights, grad_weights, lr, mechanism)
            return (loss, new_weights)

        def unpack(train_result):
            return train_result[0], train_result[1]

        def init_fn(num_models):
            models = tuple(MLPClassifier().to(device) for _ in range(num_models))
            if mechanism == "make_functional":
                return combine_state_for_ensemble(models)[1]
            else:
                return stack_module_state(models)[0]

        def slice_weights(batched_weights, index):
            return tree_map(lambda weight: weight[index].detach().requires_grad_(), batched_weights)

        batched_weights = init_fn(num_models=2)
        parallel_train_step_fn = vmap(partial(train_step_fn, True), in_dims=(0, None, None))

        result_loss, result_weights = unpack(parallel_train_step_fn(batched_weights, points, labels))

        loss0, weights0 = unpack(train_step_fn(False, slice_weights(batched_weights, 0), points, labels))
        loss1, weights1 = unpack(train_step_fn(False, slice_weights(batched_weights, 1), points, labels))
        expected_loss = torch.stack([loss0, loss1])

        weights0, spec0 = tree_flatten(weights0)
        weights1, spec1 = tree_flatten(weights1)
        assert spec0 == spec1
        expected_weights = tuple(torch.stack([w0, w1]) for w0, w1 in zip(weights0, weights1))
        expected_weights = tree_unflatten(expected_weights, spec0)

        self.assertEqual(result_loss, expected_loss)
        self.assertEqual(result_weights, expected_weights)

    @parametrize("dropout_layer", [
        subtest(nn.Dropout, 'Dropout'),
        subtest(nn.AlphaDropout, 'AlphaDropout'),
        subtest(nn.FeatureAlphaDropout, 'FeatureAlphaDropout'),
    ])
    @parametrize('mechanism', ["make_functional", "functional_call"])
    def test_find_learning_rate_ensembling(self, device, dropout_layer, mechanism):
        # This example mimics what a user might do when trying to find the optimal learning rate. They would
        # want to run a bunch of models with the same behavior (including the same dropout!) and have them
        # each run with different learning rates. Specifically, this is an example of using same randomness with vmap
        points, labels = torch.randn(100, 2, 2, 2, 2, device=device), torch.randint(0, 2, (100,), device=device)

        class MLPClassifier(nn.Module):
            def __init__(self, hidden_dim=32, n_classes=2):
                super().__init__()
                self.hidden_dim = hidden_dim
                self.n_classes = n_classes

                self.dropout = dropout_layer()
                self.fc1 = nn.Linear(16, self.hidden_dim)
                self.fc2 = nn.Linear(self.hidden_dim, self.n_classes)

            def forward(self, x):
                x = self.dropout(x)
                x = torch.flatten(x, start_dim=1)
                x = self.fc1(x)
                x = F.relu(x)
                x = self.fc2(x)
                x = F.log_softmax(x, -1)
                return x

        loss_fn = nn.NLLLoss()

        func_model, weights = _get_weights_and_functional_call(MLPClassifier().to(device), mechanism)

        def train_step_fn(weights, batch, targets, lr):
            def compute_loss(weights, batch, targets):
                output = func_model(weights, batch)
                loss = loss_fn(output, targets)
                return loss

            grad_weights, loss = grad_and_value(compute_loss)(weights, batch, targets)
            new_weights = self._update_params(weights, grad_weights, lr, mechanism)
            if mechanism != "make_functional":
                new_weights = list(new_weights.values())
            # NB: return looks weird because torch.vmap must return Tensors
            return (loss, *new_weights)

        def unpack(train_result):
            return train_result[0], train_result[1:]

        def init_fn(num_models):
            og_model = MLPClassifier().to(device)
            models = tuple(copy.deepcopy(og_model) for _ in range(num_models))  # have same initialization
            if mechanism == "make_functional":
                return combine_state_for_ensemble(models)[1]
            else:
                return stack_module_state(models)[0]

        batched_weights = init_fn(num_models=2)
        parallel_train_step_fn = vmap(train_step_fn, in_dims=(0, None, None, 0), randomness="same")

        lrs = torch.tensor([0.2, 0.4], device=device)
        result_loss, result_weights = unpack(parallel_train_step_fn(batched_weights, points, labels, lrs))

        self.assertEqual(result_loss[0], result_loss[1])
        self.assertNotEqual(tuple(weight[0] for weight in result_weights),
                            tuple(weight[1] for weight in result_weights))

    @with_tf32_off  # https://github.com/pytorch/pytorch/issues/86798
    @unittest.skipIf(not USE_TORCHVISION, "test requires torchvision")
    @parametrize('mechanism', ["make_functional", "functional_call"])
    def test_resnet18_per_sample_grads(self, device, mechanism):
        import torchvision.models as models
        model = models.__dict__['resnet18'](
            pretrained=False, norm_layer=(lambda c: nn.GroupNorm(min(32, c), c))
        ).to(device)
        criterion = nn.CrossEntropyLoss(reduction='sum')  # avoid cross batch reductions for for loop comparison

        func_model, weights = _get_weights_and_functional_call(model, mechanism)

        def compute_loss(weights, image, target):
            image = image.unsqueeze(0)
            target = target.unsqueeze(0)
            output = func_model(weights, image)
            loss = criterion(output, target)
            return loss

        batch_size = 3
        images = torch.randn(batch_size, 3, 32, 32, device=device)
        targets = torch.randint(0, 10, (batch_size,), device=device)

        result_grads = vmap(grad(compute_loss), in_dims=(None, 0, 0))(weights, images, targets)

        flat_weights, spec = tree_flatten(weights)
        expected_grads = [
            torch.autograd.grad(compute_loss(weights, images[i], targets[i]), flat_weights)
            for i in range(batch_size)
        ]
        expected_grads = [torch.stack(shards) for shards in zip(*expected_grads)]
        expected_grads = tree_unflatten(expected_grads, spec)

        self.assertEqual(result_grads, expected_grads, atol=1e-3, rtol=1.)

def normalize_devices(fx_g):
    for node in fx_g.graph.nodes:
        args = list(node.args)
        for idx, arg in enumerate(args):
            if isinstance(arg, torch.device):
                args[idx] = 'cpu'
        node.args = tuple(args)
        new_kwargs = {}
        for k, v in node.kwargs.items():
            if isinstance(v, torch.device):
                v = 'cpu'
            new_kwargs[k] = v
        node.kwargs = new_kwargs
    fx_g.recompile()
    return fx_g

@markDynamoStrictTest
class TestFunctionalize(TestCase):
    def _check_functionalize_correctness(self, f, inpt, *, skip_vmap=False):
        inpt1 = inpt.clone()
        inpt2 = inpt.clone()
        inpt3 = inpt.clone()

        expected_outputs = f(inpt1)
        if skip_vmap:
            actual_outputs = functionalize(f)(inpt2)
        else:
            actual_outputs = vmap(functionalize(f))(inpt2.unsqueeze(0))[0].squeeze()
        # Right now the flavor of functionalize that also removes view ops
        # isn't being used with vmap
        # That's because {view}_copy ops don't have batching rules yet
        # (although we should probably fix that)
        actual_outputs_view_copy = functionalize(f, remove='mutations_and_views')(inpt3)
        # Check that outputs are the same
        self.assertEqual(actual_outputs, expected_outputs)
        self.assertEqual(actual_outputs_view_copy, expected_outputs)

        # Inputs might have been mutated by f: check that they were mutated properly
        self.assertEqual(inpt1, inpt2)
        self.assertEqual(inpt1, inpt3)

    def test_simple_view(self, device):

        def f(x: torch.Tensor) -> torch.Tensor:
            tmp = torch.ones(2, device=device)
            y = x.view(4, 2)
            y.add_(tmp)
            return x
        self._check_functionalize_correctness(f, torch.zeros(4, 2, device=device))

    def test_multioutput_view(self, device):

        def f(x: torch.Tensor) -> torch.Tensor:
            tmp = torch.ones(2, device=device)
            y1, y2 = x.split(2)
            y1_view = y1.diagonal()
            y1_view.add_(tmp)
            return x
        self._check_functionalize_correctness(f, torch.zeros(4, 2, device=device))

    def test_inplace_view(self, device):

        def f(x: torch.Tensor) -> torch.Tensor:
            tmp = torch.ones(4, device=device)
            y = x + x
            y2 = y.transpose(1, 0)
            z = y2[0]
            z.add_(tmp)
            return y
        self._check_functionalize_correctness(f, torch.zeros(4, 2, device=device), skip_vmap=True)

    # See https://github.com/pytorch/functorch/issues/780
    def test_linear(self, device):

        def f(x, y, z) -> torch.Tensor:
            return torch._C._nn.linear(x, y, z)

        x = torch.randn(14, 1, 384, device=device)
        y = torch.randn(96, 384, device=device)
        z = torch.randn(96, device=device)

        out_expected = f(x, y, z)
        out_actual = functionalize(f)(x, y, z)
        self.assertEqual(out_expected, out_actual)

    def test_multioutput_inplace_slice_view(self, device):

        def f(x: torch.Tensor) -> torch.Tensor:
            tmp = torch.ones(2, 2, device=device)
            y = x.view(8)
            z0 = y.reshape(2, 4)
            z1 = z0.transpose(1, 0)
            z1.unsqueeze_(0)
            z1.squeeze_()
            z2, z3 = z1.split(2)
            z2.add_(tmp)
            return x
        # See Note [Fix vmap slice_scatter]
        self._check_functionalize_correctness(f, torch.zeros(4, 2, device=device), skip_vmap=True)

    # Ensure functionalize works with List[Optional[Tensor]] arguments.
    # See the fix / discussion at https://github.com/pytorch/pytorch/pull/76085
    def test_functionalize_opt_tensor_list(self, device):

        def f(x: torch.Tensor, indices: torch.Tensor) -> torch.Tensor:
            return x[indices]

        inpta = torch.ones(4, device=device)
        inptb = torch.arange(2, device=device)
        out1 = f(inpta, inptb)
        out2 = functionalize(f)(inpta, inptb)
        self.assertEqual(out1, out2)
        out = make_fx(functionalize(f))(inpta, inptb)
        self.assertExpectedInline((out.code), """\



def forward(self, x_1, indices_1) -> torch.Tensor:
    index = torch.ops.aten.index.Tensor(x_1, [indices_1]);  x_1 = indices_1 = None
    return index
    """)

    # Ensure grad(functionalize(f)) works
    def test_functionalize_grad(self, device):

        def f(x: torch.Tensor) -> torch.Tensor:
            tmp = torch.ones(2, device=device)
            y = x + x
            z = y.view(4, 2)
            y.add_(tmp)
            return z.sum()

        inpt1 = torch.ones(4, 2, device=device)
        inpt2 = torch.ones(4, 2, device=device)
        out1 = grad(f)(inpt1)
        out2 = grad(functionalize(f))(inpt2)
        self.assertEqual(out1, out2)
        self.assertEqual(inpt1, inpt2)

    @unittest.skipIf(IS_FBCODE, 'fails in fbcode')
    def test_vmap_functionalize_jvp(self, device):

        def f(x: torch.Tensor) -> torch.Tensor:
            y = x + x
            z = y.view(-1)
            y.add_(1)
            return z

        def jvp_wrapper(x, t):
            return jvp(f, (x,), (t,),)

        x = torch.randn(2, 3, device=device)
        t = torch.randn(2, 3, device=device)

        out1 = vmap(jvp_wrapper)(x, t)
        out2 = vmap(functionalize(jvp_wrapper))(x, t)
        self.assertEqual(out1, out2)

    # TODO: move this test into test_fake_tensor.py
    # once functionalize() can be used in core tests.
    def test_functionalize_fake_tensors(self, device):

        def f(x: torch.Tensor) -> torch.Tensor:
            y = x.detach()
            return y + y

        with FakeTensorMode() as mode:
            x = torch.ones(2, device=device, requires_grad=True)
            out = functionalize(f)(x)
        self.assertEqual(x.size(), (2,))

    def test_functionalize_fx_simple(self, device):

        def f(x: torch.Tensor) -> torch.Tensor:
            tmp = torch.ones(2, device=device)
            y = x.view(4, 2)
            y.add_(tmp)
            return x
        # There's a copy_ in the graph, because the input (x) was mutated.
        # To preserve semantics, functionalize() needs to propagate the mutation.
        fn = make_fx(functionalize(f, remove='mutations_and_views'))
        out = fn(torch.zeros(4, 2, device=device))
        out = normalize_devices(out)
        self.assertExpectedInline((out.code), """\



def forward(self, x_1) -> torch.Tensor:
    ones = torch.ops.aten.ones.default([2], device = 'cpu', pin_memory = False)
    view_copy = torch.ops.aten.view_copy.default(x_1, [4, 2])
    add = torch.ops.aten.add.Tensor(view_copy, ones);  view_copy = ones = None
    view_copy_1 = torch.ops.aten.view_copy.default(add, [4, 2]);  add = None
    view_copy_2 = torch.ops.aten.view_copy.default(view_copy_1, [4, 2])
    copy_ = torch.ops.aten.copy_.default(x_1, view_copy_1);  x_1 = None
    return view_copy_1
    """)

    def test_functionalize_fx_transpose_simple(self, device):

        def f(x: torch.Tensor) -> torch.Tensor:
            return x.transpose(1, 0)
        fn = make_fx(functionalize(f, remove='mutations_and_views'))
        out = fn(torch.zeros(4, 2, device=device))
        out = normalize_devices(out)
        self.assertExpectedInline(out.code, """\



def forward(self, x_1) -> torch.Tensor:
    transpose_copy = torch.ops.aten.transpose_copy.int(x_1, 1, 0);  x_1 = None
    return transpose_copy
    """)

    def test_functionalize_fx_out_op(self, device):

        def f(inpt: torch.Tensor) -> torch.Tensor:
            out = torch.empty((), dtype=torch.float32)
            torch.add(inpt, inpt, out=out)
            out_view = out.view(4)
            out_view.add_(1)
            return out

        fn = make_fx(functionalize(f, remove='mutations_and_views'))
        out = fn(torch.arange(4, device=device, dtype=torch.float32))
        out = normalize_devices(out)
        self.assertExpectedInline(out.code, """\



def forward(self, inpt_1) -> torch.Tensor:
    empty = torch.ops.aten.empty.memory_format([], dtype = torch.float32, device = 'cpu', pin_memory = False)
    add = torch.ops.aten.add.Tensor(inpt_1, inpt_1);  inpt_1 = None
    view_copy = torch.ops.aten.view_copy.default(add, [4])
    view_copy_1 = torch.ops.aten.view_copy.default(add, [4]);  add = None
    add_1 = torch.ops.aten.add.Tensor(view_copy_1, 1);  view_copy_1 = None
    view_copy_2 = torch.ops.aten.view_copy.default(add_1, [4]);  add_1 = None
    view_copy_3 = torch.ops.aten.view_copy.default(view_copy_2, [4])
    return view_copy_2
    """)

    def test_functionalize_fx_multi_out_op(self, device):

        def f(inpt: torch.Tensor) -> torch.Tensor:
            mins = torch.empty(4, dtype=torch.float32)
            maxs = torch.empty(2, 2, dtype=torch.float32)
            maxs_view = maxs.view(4)
            inpt_view = inpt.view(2, 4)
            torch.aminmax(inpt_view, dim=0, out=(mins, maxs_view))
            return (maxs, mins)

        fn = make_fx(functionalize(f, remove='mutations_and_views'))
        out = fn(torch.arange(8, device=device, dtype=torch.float32))
        out = normalize_devices(out)
        self.assertExpectedInline(out.code, """\



def forward(self, inpt_1) -> torch.Tensor:
    empty = torch.ops.aten.empty.memory_format([4], dtype = torch.float32, device = 'cpu', pin_memory = False)
    empty_1 = torch.ops.aten.empty.memory_format([2, 2], dtype = torch.float32, device = 'cpu', pin_memory = False)
    view_copy = torch.ops.aten.view_copy.default(empty_1, [4]);  empty_1 = None
    view_copy_1 = torch.ops.aten.view_copy.default(inpt_1, [2, 4]);  inpt_1 = None
    aminmax = torch.ops.aten.aminmax.default(view_copy_1, dim = 0);  view_copy_1 = None
    getitem = aminmax[0]
    getitem_1 = aminmax[1];  aminmax = None
    view_copy_2 = torch.ops.aten.view_copy.default(getitem_1, [2, 2]);  getitem_1 = None
    view_copy_3 = torch.ops.aten.view_copy.default(view_copy_2, [4])
    return (view_copy_2, getitem)
    """)

    def test_functionalize_fx_reapply_views_simple(self, device):

        def f(x: torch.Tensor) -> torch.Tensor:
            tmp = torch.ones(2, device=device)
            y = x.view(4, 2)
            y.add_(tmp)
            return x

        out = make_fx(functionalize(f))(torch.zeros(4, 2, device=device))
        out = normalize_devices(out)
        self.assertExpectedInline(out.code, """\



def forward(self, x_1) -> torch.Tensor:
    ones = torch.ops.aten.ones.default([2], device = 'cpu', pin_memory = False)
    view = torch.ops.aten.view.default(x_1, [4, 2])
    add = torch.ops.aten.add.Tensor(view, ones);  view = ones = None
    view_1 = torch.ops.aten.view.default(add, [4, 2]);  add = None
    view_2 = torch.ops.aten.view.default(view_1, [4, 2])
    copy_ = torch.ops.aten.copy_.default(x_1, view_1);  x_1 = None
    return view_1
    """)

    def test_functionalize_nonfunctional_output(self, device):

        global_out = torch.ones(2, device=device)

        def f() -> torch.Tensor:
            return global_out

        out = make_fx(functionalize(f))()
        out = normalize_devices(out)
        self.assertExpectedInline(out.code, """\



def forward(self) -> torch.Tensor:
    _tensor_constant0 = self._tensor_constant0
    return _tensor_constant0
    """)

    def test_functionalize_optional_tensorlist1(self, device):

        def f(a, b) -> torch.Tensor:
            # at::index has OptionalTensorList arguments,
            # test that here
            return a[b]

        a = torch.arange(4).reshape(2, 2)
        b = torch.ones(2, dtype=torch.long)
        out = make_fx(functionalize(f))(a, b)
        out = normalize_devices(out)
        self.assertExpectedInline(out.code, """\



def forward(self, a_1, b_1) -> torch.Tensor:
    index = torch.ops.aten.index.Tensor(a_1, [b_1]);  a_1 = b_1 = None
    return index
    """)

    @unittest.skipIf(IS_FBCODE, 'fails in fbcode')
    def test_functionalize_optional_tensorlist2(self, device):

        def f(a, b) -> torch.Tensor:
            # See https://github.com/pytorch/pytorch/pull/77846
            return torch.ops.aten.index(a, b)

        a = torch.arange(4).reshape(2, 2)
        b = torch.ones(2, dtype=torch.long)
        out = make_fx(functionalize(f))(a, b)
        self.assertExpectedInline(out.code, """\



def forward(self, a_1, b_1) -> torch.Tensor:
    unbind = torch.ops.aten.unbind.int(b_1);  b_1 = None
    getitem = unbind[0]
    getitem_1 = unbind[1];  unbind = None
    index = torch.ops.aten.index.Tensor(a_1, [getitem, getitem_1]);  a_1 = getitem = getitem_1 = None
    return index
    """)

    def test_resize_program_inputs(self, device):
        def f(x):
            x.resize_(10)
            x.fill_(2)

        fn = make_fx(functionalize(f))
        out = fn(torch.zeros(0, device=device))
        out = normalize_devices(out)
        self.assertExpectedInline((out.code), """\



def forward(self, x_1):
    resize = torch.ops.aten.resize.default(x_1, [10])
    fill = torch.ops.aten.fill.Scalar(resize, 2);  resize = None
    resize_ = torch.ops.aten.resize_.default(x_1, [10]);  x_1 = None
    copy_ = torch.ops.aten.copy_.default(resize_, fill);  resize_ = fill = None
    return None
    """)


def construct_sum_pyop():
    mysum = HigherOrderOperator("mysum")

    @mysum.py_impl(torch._C._functorch.TransformType.Vmap)
    def mysum_batch_rule(interpreter, x, dim):
        if not torch._C._functorch.is_batchedtensor(x):
            with interpreter.lower():
                x = x.view_as(x)  # unnecessary, just here to test the dispatch
                return mysum(x, dim)

        bdim = torch._C._functorch.maybe_get_bdim(x)
        value = torch._C._functorch.get_unwrapped(x)

        with interpreter.lower():
            value = value.movedim(bdim, 0)
            result = mysum(value, dim + 1)

        return torch._C._functorch._add_batch_dim(result, 0, interpreter.level())

    @mysum.py_impl(torch._C._functorch.TransformType.Grad)
    def mysum_grad_rule(interpreter, x, dim):
        level = interpreter.level()

        class MySum(torch.autograd.function._SingleLevelFunction):
            @staticmethod
            def forward(ctx, x, dim):
                ctx.x_shape = x.shape
                ctx.dim = dim
                x = torch._C._functorch._unwrap_for_grad(x, level)
                with torch.enable_grad(), interpreter.lower():
                    x = x.view_as(x)  # unnecessary, just here to test the dispatch
                    y = mysum(x, dim)

                y = torch._C._functorch._wrap_for_grad(y, level)
                return y

            @staticmethod
            def backward(ctx, gy):
                return gy.unsqueeze(ctx.dim).expand(ctx.x_shape), None

        with enable_single_level_autograd_function():
            return MySum.apply(x, dim)

    @mysum.py_impl(torch._C.DispatchKey.AutogradCPU)
    def mysum_autograd_cpu(x, dim):
        return torch.sum(x, dim)

    @mysum.py_impl(torch._C.DispatchKey.AutogradCUDA)
    def mysum_autograd_cuda(x, dim):
        return torch.sum(x, dim)

    return mysum

sum_pyop = construct_sum_pyop()

@markDynamoStrictTest
class TestHigherOrderOperatorInteraction(TestCase):

    def test_basic_sum(self, device):
        x = torch.randn(2, 3, 4, device=device)
        result = sum_pyop(x, 1)
        self.assertEqual(result, torch.sum(x, 1))

    def test_vmap_sum(self, device):
        x = torch.randn(2, 3, 4, device=device)
        result = vmap(sum_pyop, (0, None))(x, 0)
        self.assertEqual(result, torch.sum(x, 1))

        result = vmap(vmap(sum_pyop, (0, None)), (0, None))(x, 0)
        self.assertEqual(result, torch.sum(x, 2))

    def test_grad_sum(self, device):
        x = torch.randn(3, device=device)
        gx = grad(sum_pyop)(x, 0)
        self.assertEqual(gx, torch.ones_like(x))

    def test_grad_grad_sum(self, device):
        x = torch.randn(3, requires_grad=True, device=device)

        def f(x):
            # higher order grad. Requires a non-linearity
            return sum_pyop(x.sin(), 0)

        def grad_f_sum(x):
            return grad(f)(x).sum()

        ggx = grad(grad_f_sum)(x)
        self.assertEqual(ggx, -x.sin())

    def test_vmap_grad_sum(self, device):
        x = torch.randn(2, 3, device=device)
        gx = vmap(grad(sum_pyop), (0, None))(x, 0)
        self.assertEqual(gx, torch.ones_like(x))

    def test_no_grad_outside_grad(self, device):
        x = torch.randn(3, device=device, requires_grad=True)
        with torch.no_grad():
            y = grad(sum_pyop)(x, 0)
        self.assertEqual(y, torch.ones_like(x))
        self.assertFalse(y.requires_grad)

    def test_no_grad_inside_grad(self, device):
        def f(x):
            with torch.no_grad():
                shift = sum_pyop(x ** 2, 0)
            return sum_pyop(x ** 2, 0) - shift

        x = torch.randn(3, device=device)
        y = grad(f)(x)
        self.assertEqual(y, 2 * x)
        y = grad(lambda x: grad(f)(x).sum())(x)
        self.assertEqual(y, torch.full_like(x, 2))

        x = torch.randn(3, device=device, requires_grad=True)
        y = grad(f)(x)
        z, = torch.autograd.grad(y.sum(), x)
        self.assertEqual(z, torch.full_like(x, 2))

    def test_grad_name_wrapping(self, device):

        def my_fn(x):
            return x.sum()
        grad_fn = grad(my_fn)
        self.assertEqual(grad_fn.__name__, "my_fn")

    def test_functional_call_multiple_dicts(self):
        mod = nn.Linear(1, 1)
        x = torch.randn((1, 1))
        params = ({'weight': torch.zeros(1, 1)}, {'bias': torch.ones(1)})
        functional_call(mod, params, x)

def traceable(f):
    f = allow_in_graph(f)

    @wraps(f)
    def wrapper(*args, **kwargs):
        return f(*args, **kwargs)

    return wrapper


@markDynamoStrictTest
class TestCompileTransforms(TestCase):
    @skipIfRocm(msg="test leaks memory on ROCm")
    # torch.compile is not supported on Windows
    # Triton only supports GPU with SM70 or later.
    @expectedFailureIf((IS_ARM64 and not IS_MACOS) or IS_WINDOWS or (TEST_CUDA and not SM70OrLater))
    def test_compile_vmap_hessian(self, device):
        # The model and inputs are a smaller version
        # of code at benchmark repo:
        # https://github.com/pytorch/benchmark/blob/main/userbenchmark/functorch/vmap_hessian_fc.py
        D = 2
        B = 4

        x = torch.randn(B, D, device=device)

        model = nn.Sequential(nn.Linear(D, D), nn.ReLU()).to(device)

        params_and_buffers = (dict(model.named_parameters()), dict(model.named_buffers()))

        def predict(params_and_buffers, x):
            out = torch.func.functional_call(model, params_and_buffers, x)
            return out, out

        fn = vmap(
            jacfwd(jacrev(predict, argnums=1, has_aux=True), argnums=1, has_aux=True),
            in_dims=(None, 0),
        )

        expected = fn(params_and_buffers, x)

        opt_fn = torch.compile(traceable(fn))
        actual = opt_fn(params_and_buffers, x)
        self.assertEqual(actual, expected)

    # torch.compile is not supported on Windows
    @expectedFailureIf(IS_WINDOWS)
    @torch._dynamo.config.patch(suppress_errors=False)
    @torch._dynamo.config.patch(capture_func_transforms=True)
    @skipIfTorchDynamo("Do not test torch.compile on top of torch.compile")
    def test_grad_deprecated_api(self, device):
        x = torch.randn((), device=device)
        y = torch.randn((), device=device)

        def wrapper_fn(x, y):
            return functorch.grad(torch.mul)(x, y)

        actual = wrapper_fn(x, y)
        expected = torch.compile(wrapper_fn, backend='eager', fullgraph=True)(x, y)
        fn = torch.compile(wrapper_fn, backend='eager', fullgraph=True)
        self.assertEqual(actual, expected)

        def wrapper_fn(x, y):
            return functorch.grad(torch.mul, argnums=(0, 1))(x, y)

        actual = wrapper_fn(x, y)
        expected = torch.compile(wrapper_fn, backend='eager', fullgraph=True)(x, y)
        self.assertEqual(actual, expected)

only_for = ("cpu", "cuda")
instantiate_device_type_tests(
    TestGradTransform,
    globals(),
    only_for=only_for,
)
instantiate_device_type_tests(
    TestVmapOfGrad,
    globals(),
    only_for=only_for,
)
instantiate_device_type_tests(
    TestJac,
    globals(),
    only_for=only_for,
)
instantiate_device_type_tests(
    TestJvp,
    globals(),
    only_for=only_for,
)
instantiate_device_type_tests(
    TestLinearize,
    globals(),
    only_for=only_for,
)
instantiate_device_type_tests(
    TestVmapJvpInplaceView,
    globals(),
    only_for=only_for,
)
instantiate_device_type_tests(
    TestHessian,
    globals(),
    only_for=only_for,
)
instantiate_device_type_tests(
    TestComposability,
    globals(),
    only_for=only_for,
)
instantiate_device_type_tests(
    TestExamplesCorrectness,
    globals(),
    only_for=only_for,
)
instantiate_device_type_tests(
    TestHigherOrderOperatorInteraction,
    globals(),
    only_for=only_for,
)
instantiate_device_type_tests(
    TestFunctionalize,
    globals(),
    only_for=only_for,
)
instantiate_device_type_tests(
    TestAutogradFunction,
    globals(),
    only_for=only_for,
)
instantiate_device_type_tests(
    TestAutogradFunctionVmapAPI,
    globals(),
    only_for=only_for,
)
instantiate_device_type_tests(
    TestHelpers,
    globals(),
    only_for=only_for,
)
instantiate_parametrized_tests(
    TestMakeFunctional,
)
instantiate_device_type_tests(
    TestCompileTransforms,
    globals(),
    only_for=only_for,
)

if __name__ == '__main__':
    run_tests()<|MERGE_RESOLUTION|>--- conflicted
+++ resolved
@@ -10,11 +10,7 @@
 from torch.testing._internal.common_utils import (
     TestCase, run_tests, parametrize, subtest, instantiate_parametrized_tests,
     IS_FBCODE, freeze_rng_state, skipIfTorchDynamo, IS_WINDOWS, IS_MACOS, IS_ARM64,
-<<<<<<< HEAD
-    markDynamoStrictTest, xfailIfTorchDynamo
-=======
     markDynamoStrictTest
->>>>>>> 7f84f900
 )
 import torch
 import torch.nn as nn
@@ -1674,11 +1670,7 @@
 
         self.assertEqual(jacrev(func)(x), torch.autograd.functional.jacobian(func, x))
 
-<<<<<<< HEAD
     @jacrev_and_jacfwd
-=======
-    @FIXME_jacrev_only
->>>>>>> 7f84f900
     def test_diff_numel(self, device, jacapi):
         x = torch.randn(2, 4, device=device)
 
@@ -1695,22 +1687,14 @@
         expected[2, 0, 0, 3] = 1
         self.assertEqual(y, expected)
 
-<<<<<<< HEAD
     @jacrev_and_jacfwd
-=======
-    @FIXME_jacrev_only
->>>>>>> 7f84f900
     def test_vmap_on_jac_simple(self, device, jacapi):
         x = torch.randn(2, 3, device=device)
         y = vmap(jacapi(torch.sin))(x)
         expected = torch.stack([torch.diagflat(x[i].cos()) for i in range(2)])
         assert torch.allclose(y, expected)
 
-<<<<<<< HEAD
     @jacrev_and_jacfwd
-=======
-    @FIXME_jacrev_only
->>>>>>> 7f84f900
     def test_nested_jac_simple(self, device, jacapi):
         def foo(x):
             return x.sin().sum()
@@ -1771,11 +1755,7 @@
         self.assertTrue(isinstance(z[0], tuple))
         self.assertEqual(z, ((expected_out0_x,), (expected_out1_x,)))
 
-<<<<<<< HEAD
     @jacrev_and_jacfwd
-=======
-    @FIXME_jacrev_only
->>>>>>> 7f84f900
     def test_multiple_outputs_pytree(self, device, jacapi):
         def f(x, y):
             return {'left': 2 * x + 3 * y, 'right': 4 * x + 5 * y}
@@ -1836,11 +1816,7 @@
         self.assertEqual(result.dim(), 2)
         self.assertEqual(result, x.new_ones(1, 1))
 
-<<<<<<< HEAD
     @jacrev_and_jacfwd
-=======
-    @FIXME_jacrev_only
->>>>>>> 7f84f900
     def test_aux_tensor(self, device, jacapi):
         def f(x):
             y = x.clone()
@@ -1936,11 +1912,7 @@
         )
         self.assertEqual(result, expected)
 
-<<<<<<< HEAD
     @jacrev_and_jacfwd
-=======
-    @FIXME_jacrev_only
->>>>>>> 7f84f900
     def test_multiple_inputs_outputs_pytree_multidim(self, device, jacapi):
         def f(dct):
             a = dct['a']
@@ -2185,10 +2157,6 @@
         out_val = out(x, y, z)
         self.assertEqual(out_val, expected_out)
 
-<<<<<<< HEAD
-    # @xfailIfTorchDynamo
-=======
->>>>>>> 7f84f900
     @parametrize('_preallocate_and_copy', (True, False))
     def test_chunk_jacrev(self, device, _preallocate_and_copy):
         x = torch.randn(10, 2, device=device)
@@ -2477,10 +2445,6 @@
         self.assertTrue(isinstance(result, tuple))
         self.assertEqual(result, expected)
 
-<<<<<<< HEAD
-    # @xfailIfTorchDynamo
-=======
->>>>>>> 7f84f900
     def test_multiple_inputs_outputs(self, device):
         x = torch.randn(2, 3, device=device)
         y = torch.randn(2, 3, device=device)
