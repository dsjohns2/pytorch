# Owner(s): ["module: unknown"]

from collections.abc import Sequence
from functools import partial
import warnings
import unittest
import itertools
import torch
import contextlib
from collections import defaultdict
from importlib import import_module
from torch.utils._pytree import tree_map
from typing import Dict

from torch.testing import make_tensor
from torch.testing._internal.common_dtype import (
    floating_and_complex_types_and,
    all_types_and_complex_and,
)
from test_proxy_tensor import xfail, skip, skipOps

from torch.testing._internal.common_utils import (
    TestCase,
    is_iterable_of_tensors,
    run_tests,
    IS_SANDCASTLE,
    clone_input_helper,
    IS_CI,
    suppress_warnings,
    noncontiguous_like,
    TEST_WITH_ASAN,
    TEST_WITH_UBSAN,
    skipIfRocm,
    IS_WINDOWS,
    IS_FBCODE,
    first_sample,
    parametrize,
    skipIfSlowGradcheckEnv,
    slowTest,
)
from torch.testing._internal.common_methods_invocations import (
    op_db,
    UnaryUfuncInfo,
    ReductionOpInfo,
    ReductionPythonRefInfo,
    SpectralFuncInfo,
    ops_and_refs,
    python_ref_db,
    BinaryUfuncInfo,
)
from torch.testing._internal.common_device_type import (
    deviceCountAtLeast,
    instantiate_device_type_tests,
    ops,
    onlyCUDA,
    onlyCPU,
    onlyNativeDeviceTypes,
    OpDTypes,
    skipCUDAIfRocm,
    skipMeta,
)
from torch._subclasses.fake_tensor import (
    FakeTensor,
    FakeTensorMode,
)
from torch._subclasses.fake_utils import outputs_alias_inputs

import torch._prims as prims
from torch._prims.context import TorchRefsMode

from torch.testing._internal import opinfo
from torch.testing._internal import composite_compliance

from torch.utils._pytree import tree_flatten
from torch.utils._python_dispatch import TorchDispatchMode

# TODO: fixme https://github.com/pytorch/pytorch/issues/68972
torch.set_default_dtype(torch.float32)

# variant testing is only done with torch.float and torch.cfloat to avoid
#   excessive test times and maximize signal to noise ratio
_variant_ops = partial(
    ops, dtypes=OpDTypes.supported, allowed_dtypes=(torch.float, torch.cfloat)
)

# Get names of all the operators which have ref in their entry in OpInfo (testing infra)
#   except for elementwise unary operators (separately implemented in test/test_unary_ufuncs.py),
#   elementwise binary operators (separately implemented in test_binary_ufuncs.py),
#   reduction operations (separately impelemented in test_reductions.py),
#   and Spectral Functions (separately implemented for only 1D as of now, in test/test_spectral_ops.py)
_ref_test_ops = tuple(
    filter(
        lambda op: not isinstance(
            op, (UnaryUfuncInfo, ReductionOpInfo, SpectralFuncInfo, BinaryUfuncInfo)
        )
        and op.ref is not None,
        op_db,
    )
)
_ops_and_refs = op_db + python_ref_db

# Create a list of operators that are a subset of _ref_test_ops but don't have a
# numpy ref to compare them too, If both CPU and CUDA are compared to numpy
# then they do not need to be compared to each other
_ops_and_refs_with_no_numpy_ref = [op for op in _ops_and_refs if op.ref is None]

aten = torch.ops.aten

# Tests that apply to all operators and aren't related to any particular
#   system
@skipIfSlowGradcheckEnv
class TestCommon(TestCase):
    exact_dtype = True

    # Verifies, on teardown, that no OpInfo is still using dynamic dtypes in CI
    @classmethod
    def tearDownClass(cls):
        super().tearDownClass()

        if IS_CI:
            err_msg = (
                "The operator(s) below is(are) using dynamic_dtypes in the OpInfo entries."
                "This is OK for testing, but be sure to set the dtypes manually before landing your PR!"
            )
            # Assure no opinfo entry has dynamic_dtypes
            filtered_ops = list(filter(opinfo.utils.is_dynamic_dtype_set, op_db))
            for op in filtered_ops:
                fmt_str = opinfo.utils.str_format_dynamic_dtype(op)
                err_msg += "\n" + fmt_str

            assert len(filtered_ops) == 0, err_msg

    # Validates that each OpInfo works correctly on different CUDA devices
    @onlyCUDA
    @deviceCountAtLeast(2)
    @ops(op_db, allowed_dtypes=(torch.float32, torch.long))
    def test_multiple_devices(self, devices, dtype, op):
        for cuda_device_str in devices:
            cuda_device = torch.device(cuda_device_str)
            # NOTE: only tests on first sample
            samples = op.sample_inputs(cuda_device, dtype)
            sample = first_sample(self, samples)
            result = op(sample.input, *sample.args, **sample.kwargs)

            if isinstance(result, torch.Tensor):
                self.assertTrue(result.device == cuda_device)
            elif is_iterable_of_tensors(result):
                self.assertTrue(all(map(lambda t: t.device == cuda_device, result)))
            else:
                self.skipTest(
                    "Skipped! Only supports single tensor or iterable of tensor outputs."
                )

    # Tests that the function and its (ndarray-accepting) reference produce the same
    #   values on the tensors from sample_inputs func for the corresponding op.
    # This test runs in double and complex double precision because
    # NumPy does computation internally using double precision for many functions
    # resulting in possible equality check failures.
    @unittest.skipIf(TEST_WITH_ASAN, "Skipped under ASAN")
    @onlyNativeDeviceTypes
    @suppress_warnings
    @ops(_ref_test_ops, allowed_dtypes=(torch.float64, torch.long, torch.complex128))
    def test_numpy_ref(self, device, dtype, op):
        try:
            # Sets the default dtype to NumPy's default dtype of double
            cur_default = torch.get_default_dtype()
            torch.set_default_dtype(torch.double)
            for sample_input in op.reference_inputs(device, dtype):
                self.compare_with_reference(
                    op, op.ref, sample_input, exact_dtype=(dtype is not torch.long)
                )
        finally:
            torch.set_default_dtype(cur_default)

    # Tests that the cpu and gpu results are consistent
    @onlyCUDA
    @suppress_warnings
    @slowTest
    @ops(_ops_and_refs_with_no_numpy_ref, dtypes=OpDTypes.any_common_cpu_cuda_one)
    def test_compare_cpu(self, device, dtype, op):

        def to_cpu(arg):
            if isinstance(arg, torch.Tensor):
                return arg.to(device='cpu')
            return arg

<<<<<<< HEAD
        samples = op.reference_inputs(device, dtype)
=======
        samples = op.sample_inputs(device, dtype)
>>>>>>> 9639cb83

        for sample in samples:
            cpu_sample = sample.transform(to_cpu)
            cuda_results = op(sample.input, *sample.args, **sample.kwargs)
            cpu_results = op(cpu_sample.input, *cpu_sample.args, **cpu_sample.kwargs)

            # output_process_fn_grad has a very unfortunate name
            # We use this function in linalg extensively to postprocess the inputs of functions
            # that are not completely well-defined. Think svd and muliplying the singular vectors by -1.
            # CPU and CUDA implementations of the SVD can return valid SVDs that are different.
            # We use this function to compare them.
            cuda_results = sample.output_process_fn_grad(cuda_results)
            cpu_results = cpu_sample.output_process_fn_grad(cpu_results)

            # Lower tolerance because we are running this as a `@slowTest`
            # Don't want the periodic tests to fail frequently
            self.assertEqual(cuda_results, cpu_results, atol=1e-3, rtol=1e-3)

    # Tests that experimental Python References can propagate shape, dtype,
    # and device metadata properly.
    # See https://github.com/pytorch/pytorch/issues/78050 for a discussion of stride propagation.
    @unittest.skipIf(TEST_WITH_ASAN, "Skipped under ASAN")
    @onlyNativeDeviceTypes
    @ops(python_ref_db)
    def test_python_ref_meta(self, device, dtype, op):
        with FakeTensorMode() as mode:
            pass

        def _to_tensormeta(x):
            if isinstance(x, torch.Tensor):
                out = FakeTensor.from_tensor(x, mode)
                return out
            return x

        # TODO: iterate over requires_grad true/false
        for sample in op.reference_inputs(device, dtype, requires_grad=False):
            result = op(sample.input, *sample.args, **sample.kwargs)

            meta_sample = sample.transform(_to_tensormeta)
            try:
                with mode:
                    meta_result = op(meta_sample.input, *meta_sample.args, **meta_sample.kwargs)
            except torch._subclasses.fake_tensor.UnsupportedFakeTensorException:
                continue
            except torch._subclasses.fake_tensor.DataDependentOutputException:
                continue

            if isinstance(result, torch.Tensor):
                self.assertTrue(isinstance(meta_result, FakeTensor))
                prims.utils.compare_tensor_meta(result, meta_result)
            elif isinstance(result, Sequence):
                for a, b in zip(result, meta_result):
                    if isinstance(a, torch.Tensor) or isinstance(b, torch.Tensor):
                        self.assertTrue(isinstance(b, FakeTensor))
                        prims.utils.compare_tensor_meta(a, b)

    def _ref_test_helper(
        self,
        ctx,
        device,
        dtype,
        op,
        skip_zero_numel=False,
        skip_zero_dim=False,
        skip_bfloat=False,
        skip_view_consistency=False,
    ):
        # NOTE: this test works by comparing the reference
        ex = None
        for sample in op.reference_inputs(device, dtype, requires_grad=False):
            if isinstance(sample.input, torch.Tensor) and sample.input.numel() == 0 and skip_zero_numel:
                continue
            if isinstance(sample.input, torch.Tensor) and sample.input.ndim == 0 and skip_zero_dim:
                continue

            is_lower_than_cuda11_0 = (
                (torch.version.cuda is not None)
                and ([int(x) for x in torch.version.cuda.split(".")] < [11, 0]))

            if (
                skip_bfloat
                and is_lower_than_cuda11_0
                and (
                    (
                        isinstance(sample.input, torch.Tensor)
                        and sample.input.dtype == torch.bfloat16
                    )
                    or any(
                        isinstance(arg, torch.Tensor) and arg.dtype == torch.bfloat16
                        for arg in sample.args
                    )
                )
            ):
                continue
            with ctx():
                ref_result = op(sample.input, *sample.args, **sample.kwargs)
            torch_result = op.torch_opinfo(sample.input, *sample.args, **sample.kwargs)

            for a, b in zip(tree_flatten(ref_result)[0], tree_flatten(torch_result)[0]):
                if isinstance(a, torch.Tensor) or isinstance(b, torch.Tensor):
                    prims.utils.compare_tensor_meta(a, b)
                    if getattr(op, 'validate_view_consistency', True) and not skip_view_consistency:
                        msg = (f"The torch implementation {'returns' if b._is_view() else 'does not return'} "
                               f"a view, while the reference {'does' if a._is_view() else 'does not'}")
                        self.assertEqual(a._is_view(), b._is_view(), msg)

            # Computes the dtype the more precise computatino would occur in
            precise_dtype = torch.bool
            if prims.utils.is_integer_dtype(dtype):
                # Note: bool and integer dtypes do not have more
                # precise dtypes -- they simply must be close
                precise_dtype = dtype
            if prims.utils.is_float_dtype(dtype):
                precise_dtype = torch.double
            if prims.utils.is_complex_dtype(dtype):
                precise_dtype = torch.cdouble

            # Checks if the results are close
            try:
                self.assertEqual(
                    ref_result,
                    torch_result,
                    exact_stride=False,
                    exact_device=True,
                    exact_layout=True,
                    exact_is_coalesced=True,
                )
            except AssertionError as e:
                # Raises the error if the precise dtype comparison wouldn't be
                # different
                if dtype is precise_dtype:
                    raise e

                ex = e


            # Goes to next sample if these results are close
            if not ex:
                continue

            # If the results are not close, checks that the
            # reference is more accurate than the torch op
            def _make_precise(x):
                if isinstance(x, torch.dtype):
                    return precise_dtype
                if isinstance(x, torch.Tensor) and x.dtype is dtype:
                    return x.to(precise_dtype)
                return x

            precise_sample = sample.transform(_make_precise)
            precise_result = op.torch_opinfo(precise_sample.input, *precise_sample.args, **precise_sample.kwargs)

            def _distance(a, b):
                # Special-cases boolean comparisons
                if prims.utils.is_boolean_dtype(a.dtype):
                    assert b.dtype is torch.bool
                    return (a ^ b).sum()

                same = (a == b)
                if prims.utils.is_float_dtype(a.dtype) or prims.utils.is_complex_dtype(a.dtype):
                    same = torch.logical_or(same, torch.logical_and(torch.isnan(a), torch.isnan(b)))

                actual_error = torch.where(same, 0, torch.abs(a - b)).sum()
                return actual_error

            ref_distance = 0
            for a, b in zip(tree_flatten(ref_result)[0], tree_flatten(precise_result)[0]):
                ref_distance = ref_distance + _distance(a, b)

            torch_distance = 0
            for a, b in zip(tree_flatten(torch_result)[0], tree_flatten(precise_result)[0]):
                torch_distance = torch_distance + _distance(a, b)

            # TODO: consider adding some tolerance to this comparison
            msg = f"Reference result was farther ({ref_distance}) from the precise " \
                  f"computation than the torch result was ({torch_distance})!"
            self.assertTrue(ref_distance <= torch_distance, msg=msg)

        # Reports numerical accuracy discrepancies
        if ex is not None:
            msg = "Test passed because the reference was more accurate than the torch operator."
            warnings.warn(msg)

    # Tests that experimental Python References perform the same computation
    # as the operators they reference, when operator calls in the torch
    # namesapce are remapped to the refs namespace (torch.foo becomes refs.foo).
    @unittest.skipIf(TEST_WITH_ASAN, "Skipped under ASAN")
    @onlyNativeDeviceTypes
    @ops(python_ref_db)
    def test_python_ref(self, device, dtype, op):
        # In this test, primTorch refs call into the refs namespace
        # For example, a ref with torch.foo in it will calls refs.foo instead
        # Direct calls to refs and prims are not affected
        self._ref_test_helper(lambda: TorchRefsMode(strict=True), device, dtype, op)

    # Tests that experimental Python References perform the same computation
    # as the operators they reference, when operator calls in the torch
    # namespace are preserved (torch.foo remains torch.foo).
    @unittest.skipIf(TEST_WITH_ASAN, "Skipped under ASAN")
    @onlyNativeDeviceTypes
    @ops(python_ref_db)
    def test_python_ref_torch_fallback(self, device, dtype, op):
        # In this test, refs call into the torch namespace (after the initial invocation)
        # For example, a ref with torch.foo in it will call torch.foo instead of refs.foo
        # Direct calls to refs and prims are not translated
        self._ref_test_helper(contextlib.nullcontext, device, dtype, op)

    @unittest.skipIf(TEST_WITH_ASAN, "Skipped under ASAN")
    @onlyCUDA
    @skipCUDAIfRocm
    @ops(python_ref_db)
    @parametrize('executor', ['aten', 'nvfuser'])
    def test_python_ref_executor(self, device, dtype, op, executor):
        # TODO: Not all dtypes are supported with nvfuser
        from torch._prims_common import _torch_dtype_to_nvfuser_dtype_map
        if executor == "nvfuser" and dtype not in _torch_dtype_to_nvfuser_dtype_map:
            raise unittest.SkipTest(f"nvfuser doesn't support dtype {dtype}")

        # nvFuser tests are rather slow so we only run int32 and float32 types
        if executor == "nvfuser" and dtype not in [torch.int32, torch.float32]:
            raise unittest.SkipTest("skipped for speed")

        if executor == "nvfuser" and not op.supports_nvfuser:
            raise unittest.SkipTest(f"{op.name} doesn't support nvfuser")

        # nvFuser doesn't support reduction operations on 0-dim tensors yet
        skip_zero_dim = False
        if executor == "nvfuser" and isinstance(op, ReductionPythonRefInfo):
            skip_zero_dim = True

        # skip zero-dim tensors for some composites of reduction operations and view
        skip_zero_dim_ops = [
            "_refs.softmax",
            "_refs.logsumexp",
            "_refs.log_softmax",
            "_refs.sum_to_size",
            "ops.nvprims.view",
        ]
        if executor == "nvfuser" and op.name in skip_zero_dim_ops:
            skip_zero_dim = True

        from torch._prims.executor import make_traced
        from copy import copy
        op = copy(op)
        executor = "strictly_nvfuser" if executor == "nvfuser" else executor
        op.op = partial(make_traced(op.op), executor=executor)
        self._ref_test_helper(
            contextlib.nullcontext,
            device,
            dtype,
            op,
            skip_zero_numel=("nvfuser" in executor),  # nvfuser doesn't support zero-sized tensors
            skip_zero_dim=skip_zero_dim,
            skip_bfloat=("nvfuser" in executor),  # nvfuser doesn't support bfloat tensors for pre-11 cuda TK
            # # nvfuser doesn't support view consistency
            # https://github.com/pytorch/pytorch/issues/84863
            skip_view_consistency=("nvfuser" in executor),
        )

    @skipMeta
    @onlyNativeDeviceTypes
    @ops([op for op in op_db if op.error_inputs_func is not None], dtypes=OpDTypes.none)
    def test_errors(self, device, op):
        error_inputs = op.error_inputs(device)
        for ei in error_inputs:
            si = ei.sample_input
            with self.assertRaisesRegex(ei.error_type, ei.error_regex):
                op(si.input, *si.args, **si.kwargs)

    @skipMeta
    @onlyNativeDeviceTypes
    @ops([op for op in python_ref_db if op.error_inputs_func is not None], dtypes=OpDTypes.none)
    def test_python_ref_errors(self, device, op):
        mode = FakeTensorMode()
        with mode:
            pass

        def _to_tensormeta(x):
            if isinstance(x, torch.Tensor):
                return FakeTensor.from_tensor(x, mode)
            return x

        error_inputs = op.error_inputs(device)
        for ei in error_inputs:
            si = ei.sample_input
            meta_sample = si.transform(_to_tensormeta)
            # TODO: match strings
            with self.assertRaisesRegex(ei.error_type, ""):
                op(meta_sample.input, *meta_sample.args, **meta_sample.kwargs)

    # Tests that the function produces the same result when called with
    #   noncontiguous tensors.
    # TODO: get working with Windows by addressing failing operators
    # TODO: get working with ASAN by addressing failing operators
    @unittest.skipIf(IS_WINDOWS, "Skipped under Windows")
    @unittest.skipIf(TEST_WITH_ASAN, "Skipped under ASAN")
    @onlyNativeDeviceTypes
    @suppress_warnings
    @ops(op_db, allowed_dtypes=(torch.float32, torch.long, torch.complex64))
    def test_noncontiguous_samples(self, device, dtype, op):
        test_grad = dtype in op.supported_backward_dtypes(torch.device(device).type)
        sample_inputs = op.sample_inputs(device, dtype, requires_grad=test_grad)
        for sample_input in sample_inputs:
            t_inp, t_args, t_kwargs = (
                sample_input.input,
                sample_input.args,
                sample_input.kwargs,
            )
            noncontig_sample = sample_input.noncontiguous()
            n_inp, n_args, n_kwargs = (
                noncontig_sample.input,
                noncontig_sample.args,
                noncontig_sample.kwargs,
            )

            # Verifies sample input tensors should have no grad or history
            sample_tensor = t_inp if isinstance(t_inp, torch.Tensor) else t_inp[0]
            assert sample_tensor.grad is None
            assert sample_tensor.grad_fn is None

            # validates forward
            expected = op(t_inp, *t_args, **t_kwargs)
            actual = op(n_inp, *n_args, **n_kwargs)

            self.assertEqual(actual, expected)

            # Validate backward
            # Short-circuits if the op doesn't support grad in this device x dtype
            if not test_grad:
                continue

            expected = sample_input.output_process_fn_grad(expected)
            actual = sample_input.output_process_fn_grad(actual)

            if isinstance(expected, torch.Tensor):
                grad_for_expected = torch.randn_like(expected)
                grad_for_actual = noncontiguous_like(grad_for_expected)
            elif isinstance(expected, Sequence):
                # Filter output elements that do not require grad
                expected = [
                    t
                    for t in expected
                    if isinstance(t, torch.Tensor) and t.requires_grad
                ]
                actual = [
                    n for n in actual if isinstance(n, torch.Tensor) and n.requires_grad
                ]
                grad_for_expected = [torch.randn_like(t) for t in expected]
                grad_for_actual = [noncontiguous_like(n) for n in grad_for_expected]
            else:
                # Nothing to do if it returns a scalar or things like that
                continue

            # Concatenate inputs into a tuple
            t_inputs = (
                (t_inp,) + t_args
                if isinstance(t_inp, torch.Tensor)
                else tuple(t_inp) + t_args
            )
            n_inputs = (
                (n_inp,) + n_args
                if isinstance(n_inp, torch.Tensor)
                else tuple(n_inp) + n_args
            )

            # Filter the elemnts that are tensors that require grad
            t_input_tensors = [
                t for t in t_inputs if isinstance(t, torch.Tensor) and t.requires_grad
            ]
            n_input_tensors = [
                n for n in n_inputs if isinstance(n, torch.Tensor) and n.requires_grad
            ]

            self.assertEqual(len(t_input_tensors), len(n_input_tensors))

            # Some functions may not use all the inputs to generate gradients. One of the
            # few examples of this "odd" behaviour is F.hinge_embedding_loss
            t_grads = torch.autograd.grad(
                expected, t_input_tensors, grad_for_expected, allow_unused=True
            )
            n_grads = torch.autograd.grad(
                actual, n_input_tensors, grad_for_actual, allow_unused=True
            )

            msg = "Got different gradients for contiguous / non-contiguous inputs wrt input {}."
            for i, (t, n) in enumerate(zip(t_grads, n_grads)):
                self.assertEqual(t, n, msg=msg.format(i))

    # Separates one case from the following test_out because many ops don't properly implement the
    #   incorrectly sized out parameter warning properly yet
    # Cases test here:
    #   - out= with the correct dtype and device, but the wrong shape
    @ops(_ops_and_refs, dtypes=OpDTypes.none)
    def test_out_warning(self, device, op):
        # Prefers running in float32 but has a fallback for the first listed supported dtype
        supported_dtypes = op.supported_dtypes(self.device_type)
        if len(supported_dtypes) == 0:
            self.skipTest("Skipped! Op has not supported dtypes on this device.")
        dtype = (
            torch.float32
            if torch.float32 in supported_dtypes
            else list(supported_dtypes)[0]
        )

        samples = op.sample_inputs(device, dtype)
        for sample in samples:
            # calls it normally to get the expected result
            expected = op(sample.input, *sample.args, **sample.kwargs)
            op_out = partial(op, sample.input, *sample.args, **sample.kwargs)

            # Short-circuits if output is not a single tensor or an
            #   iterable of tensors
            if not isinstance(expected, torch.Tensor) and not is_iterable_of_tensors(
                expected, include_empty=True
            ):
                self.skipTest(
                    "Skipped! Only supports single tensor or iterable of tensor outputs."
                )

            # Validates the op doesn't support out if it claims not to
            if not op.supports_out:
                with self.assertRaises(Exception):
                    assert op_out(out=expected) != NotImplemented
                return

            # A wrapper around map that works with single tensors and always
            #   instantiates the map. Used below to apply transforms to
            #   single tensor and iterable tensor outputs.
            def _apply_out_transform(fn, out):
                if isinstance(out, torch.Tensor):
                    return fn(out)

                # assumes (see above) that out is an iterable of tensors
                return tuple(map(fn, out))

            # Extracts strides from a tensor or iterable of tensors into a tuple
            def _extract_strides(out):
                if isinstance(out, torch.Tensor):
                    return (out.stride(),)

                # assumes (see above) that out is an iterable of tensors
                return tuple(map(lambda t: t.stride(), out))

            # Extracts data pointers from a tensor or iterable of tensors into a tuple
            # NOTE: only extracts on the CPU and CUDA device types since some
            #   device types don't have storage
            def _extract_data_ptrs(out):
                if self.device_type != "cpu" and self.device_type != "cuda":
                    return ()

                if isinstance(out, torch.Tensor):
                    return (out.data_ptr(),)

                # assumes (see above) that out is an iterable of tensors
                return tuple(map(lambda t: t.data_ptr(), out))

            @suppress_warnings
            def _compare_out(transform, *, compare_strides_and_data_ptrs=True):
                out = _apply_out_transform(transform, expected)
                original_strides = _extract_strides(out)
                original_ptrs = _extract_data_ptrs(out)

                op_out(out=out)
                final_strides = _extract_strides(out)
                final_ptrs = _extract_data_ptrs(out)

                self.assertEqual(expected, out)

                if compare_strides_and_data_ptrs:
                    stride_msg = "Strides are not the same! Original strides were {0} and strides are now {1}".format(
                        original_strides, final_strides
                    )
                    self.assertEqual(original_strides, final_strides, msg=stride_msg)
                    self.assertEqual(original_ptrs, final_ptrs)

            # Case Zero: out= with the correct dtype and device, but the wrong shape
            #   Expected behavior: if nonempty, resize with a warning.
            def _case_zero_transform(t):
                wrong_shape = list(t.shape)

                if len(wrong_shape) == 0:
                    # Handles scalar tensor case (empty list)
                    wrong_shape = [2]
                else:
                    wrong_shape[-1] = wrong_shape[-1] + 1
                return make_tensor(wrong_shape, dtype=t.dtype, device=t.device)

            # Verifies the out values are correct
            _compare_out(_case_zero_transform, compare_strides_and_data_ptrs=False)

            # Additionally validates that the appropriate warning is thrown if a nonempty
            #   tensor is resized.
            def _any_nonempty(out):
                if isinstance(out, torch.Tensor):
                    return out.numel() > 0

                return any(x.numel() > 0 for x in out)

            out = _apply_out_transform(_case_zero_transform, expected)
            msg_fail = "Resized a non-empty tensor but did not warn about it."
            if _any_nonempty(out):
                with self.assertWarnsRegex(
                    UserWarning, "An output with one or more elements", msg=msg_fail
                ):
                    op_out(out=out)

    # Validates ops implement the correct out= behavior
    # See https://github.com/pytorch/pytorch/wiki/Developer-FAQ#how-does-out-work-in-pytorch
    #   for a description of the correct behavior
    # Validates the following cases:
    #   - Case 0: out has the correct shape, dtype, and device but is full of extremal values
    #   - Case 1: out has the correct shape, dtype, and device but is noncontiguous
    #   - Case 2: out has the correct dtype and device, but is zero elements
    #   - Case 3: out has the correct shape and dtype, but is on a different device type
    #   - Case 4: out has the correct shape and device, but a dtype that cannot
    #       "safely" cast to
    #
    # Case 3 and 4 are slightly different when the op is a factory function:
    #   - if device, dtype are NOT passed, any combination of dtype/device should be OK for out
    #   - if device, dtype are passed, device and dtype should match
    @ops(_ops_and_refs, dtypes=OpDTypes.any_one)
    def test_out(self, device, dtype, op):
        # Prefers running in float32 but has a fallback for the first listed supported dtype
        samples = op.sample_inputs(device, dtype)
        for sample in samples:
            # calls it normally to get the expected result
            expected = op(sample.input, *sample.args, **sample.kwargs)
            op_out = partial(op, sample.input, *sample.args, **sample.kwargs)

            # Short-circuits if output is not a single tensor or an
            #   iterable of tensors
            if not isinstance(expected, torch.Tensor) and not is_iterable_of_tensors(
                expected, include_empty=True
            ):
                self.skipTest(
                    "Skipped! Only supports single tensor or iterable of tensor outputs."
                )

            # Validates the op doesn't support out if it claims not to
            if not op.supports_out:
                with self.assertRaises(Exception):
                    assert op_out(out=expected) != NotImplemented
                return

            # A wrapper around map that works with single tensors and always
            #   instantiates the map. Used below to apply transforms to
            #   single tensor and iterable tensor outputs.
            def _apply_out_transform(fn, out):
                if isinstance(out, torch.Tensor):
                    return fn(out)

                # assumes (see above) that out is an iterable of tensors
                return tuple(map(fn, out))

            # Extracts strides from a tensor or iterable of tensors into a tuple
            def _extract_strides(out):
                if isinstance(out, torch.Tensor):
                    return (out.stride(),)

                # assumes (see above) that out is an iterable of tensors
                return tuple(map(lambda t: t.stride(), out))

            # Extracts data pointers from a tensor or iterable of tensors into a tuple
            # NOTE: only extracts on the CPU and CUDA device types since some
            #   device types don't have storage
            def _extract_data_ptrs(out):
                if self.device_type != "cpu" and self.device_type != "cuda":
                    return ()

                if isinstance(out, torch.Tensor):
                    return (out.data_ptr(),)

                # assumes (see above) that out is an iterable of tensors
                return tuple(map(lambda t: t.data_ptr(), out))

            def _compare_out(transform, *, compare_strides_and_data_ptrs=True):
                out = _apply_out_transform(transform, expected)
                original_strides = _extract_strides(out)
                original_ptrs = _extract_data_ptrs(out)

                op_out(out=out)
                final_strides = _extract_strides(out)
                final_ptrs = _extract_data_ptrs(out)
                self.assertEqual(expected, out)

                if compare_strides_and_data_ptrs:
                    stride_msg = "Strides are not the same! Original strides were {0} and strides are now {1}".format(
                        original_strides, final_strides
                    )
                    self.assertEqual(original_strides, final_strides, msg=stride_msg)
                    self.assertEqual(original_ptrs, final_ptrs)

            # Case 0: out= with the correct shape, dtype, and device
            #   but NaN values for floating point and complex tensors, and
            #   maximum values for integer tensors.
            #   Expected behavior: out= values have no effect on the computation.
            def _case_zero_transform(t):
                try:
                    info = torch.iinfo(t.dtype)
                    return torch.full_like(t, info.max)
                except TypeError as te:
                    # for non-integer types fills with NaN
                    return torch.full_like(t, float("nan"))


            _compare_out(_case_zero_transform)

            # Case 1: out= with the correct shape, dtype, and device,
            #   but noncontiguous.
            #   Expected behavior: strides are respected and `out` storage is not changed.
            def _case_one_transform(t):
                return make_tensor(
                    t.shape, dtype=t.dtype, device=t.device, noncontiguous=True
                )

            _compare_out(_case_one_transform)

            # Case 2: out= with the correct dtype and device, but has no elements.
            #   Expected behavior: resize without warning.
            def _case_two_transform(t):
                return make_tensor((0,), dtype=t.dtype, device=t.device)

            _compare_out(_case_two_transform, compare_strides_and_data_ptrs=False)

            # Also validates that no warning is thrown when this out is resized
            out = _apply_out_transform(_case_two_transform, expected)
            with warnings.catch_warnings(record=True) as caught:
                warnings.simplefilter("always")
                op_out(out=out)

            # Verifies no warning is a resize warning
            for w in caught:
                if "An output with one or more elements" in str(w.message):
                    self.fail(
                        "Resizing an out= argument with no elements threw a resize warning!"
                    )

            # Case 3: out= with correct shape and dtype, but wrong device.
            wrong_device = None
            if torch.device(device).type != "cpu":
                wrong_device = "cpu"
            elif torch.cuda.is_available():
                wrong_device = "cuda"


            factory_fn_msg = (
                "\n\nNOTE: If your op is a factory function (i.e., it accepts TensorOptions) you should mark its "
                "OpInfo with `is_factory_function=True`."
            )
            if wrong_device is not None:

                def _case_three_transform(t):
                    return make_tensor(t.shape, dtype=t.dtype, device=wrong_device)

                out = _apply_out_transform(_case_three_transform, expected)

                if op.is_factory_function and sample.kwargs.get("device", None) is None:
                    op_out(out=out)
                else:
                    msg_fail = (
                        f"Expected RuntimeError when calling with input.device={device} and out.device={wrong_device}."
                    ) + factory_fn_msg
                    with self.assertRaises(RuntimeError, msg=msg_fail):
                        op_out(out=out)

            # Case 4: out= with correct shape and device, but a dtype
            #   that output cannot be "safely" cast to (long).
            #   Expected behavior: error.
            # NOTE: this case is filtered by dtype since some ops produce
            #   bool tensors, for example, which can be safely cast to any
            #   dtype. It is applied when single tensors are floating point or complex
            #   dtypes, or if an op returns multiple tensors when at least one such
            #   tensor is a floating point or complex dtype.
            _dtypes = floating_and_complex_types_and(torch.float16, torch.bfloat16)
            if (
                isinstance(expected, torch.Tensor)
                and expected.dtype in _dtypes
                or (
                    not isinstance(expected, torch.Tensor)
                    and any(t.dtype in _dtypes for t in expected)
                )
            ):

                def _case_four_transform(t):
                    return make_tensor(t.shape, dtype=torch.long, device=t.device)

                out = _apply_out_transform(_case_four_transform, expected)
                msg_fail = "Expected RuntimeError when doing an unsafe cast!"
                msg_fail = (
                    msg_fail
                    if not isinstance(expected, torch.Tensor)
                    else (
                        "Expected RuntimeError when doing an unsafe cast from a result of dtype "
                        f"{expected.dtype} into an out= with dtype torch.long"
                    )
                ) + factory_fn_msg

                if op.is_factory_function and sample.kwargs.get("dtype", None) is None:
                    op_out(out=out)
                else:
                    with self.assertRaises(RuntimeError, msg=msg_fail):
                        op_out(out=out)

    # Tests that the forward and backward passes of operations produce the
    #   same values for the cross-product of op variants (method, inplace)
    #   against eager's gold standard op function variant
    @_variant_ops(op_db)
    def test_variant_consistency_eager(self, device, dtype, op):
        # Acquires variants (method variant, inplace variant, operator variant, inplace_operator variant, aliases)

        method = op.method_variant
        inplace = op.inplace_variant
        operator = op.operator_variant
        inplace_operator = op.inplace_operator_variant


        # list of all inplace ops: inplace variant + alias inplace variants if exist
        inplace_ops = [inplace, inplace_operator]
        variants = [method, inplace, operator, inplace_operator]
        operators = [operator, inplace_operator]

        for a_op in op.aliases:
            variants.append(a_op.op)
            variants.append(a_op.method_variant)
            variants.append(a_op.inplace_variant)
            inplace_ops.append(a_op.inplace_variant)

        inplace_variants = tuple(filter(None, inplace_ops))
        variants = tuple(filter(None, variants))
        operators = tuple(filter(None, operators))

        _requires_grad = dtype in op.supported_backward_dtypes(
            torch.device(device).type
        )

        include_conjugated_inputs = op.test_conjugated_samples and dtype.is_complex
        samples = op.sample_inputs(
            device,
            dtype,
            requires_grad=_requires_grad,
            include_conjugated_inputs=include_conjugated_inputs,
        )
        samples = list(samples)

        def _test_consistency_helper(samples, variants):
            for sample in samples:
                # TODO: Check grad for all Tensors requiring grad if sample.input is TensorList
                tensor = (
                    sample.input
                    if isinstance(sample.input, torch.Tensor)
                    else sample.input[0]
                )

                # Computes function forward and backward values
                tensor.grad = None
                expected_forward = op(sample.input, *sample.args, **sample.kwargs)
                expected_grad = None

                output_process_fn_grad = (
                    sample.output_process_fn_grad
                    if sample.output_process_fn_grad
                    else lambda x: x
                )

                # Skips inplace variants if the output dtype is not the same as
                #   the input dtype
                skip_inplace = False
                if (
                    isinstance(expected_forward, torch.Tensor)
                    and expected_forward.dtype is not tensor.dtype
                ):
                    skip_inplace = True

                # TODO: backward consistency only supported for single tensor outputs
                # TODO: backward consistency only checked on sample.input, not all
                #   tensor inputs
                # TODO: update to handle checking grads of all tensor inputs as
                #   derived from each tensor output
                if isinstance(
                    expected_forward, torch.Tensor
                ) and dtype in op.supported_backward_dtypes(torch.device(device).type):
                    output_process_fn_grad(expected_forward).sum().backward()
                    expected_grad = tensor.grad

                # Test eager consistency
                for variant in variants:
                    # Skips inplace ops
                    if variant in inplace_ops and skip_inplace:
                        continue

                    # Compares variant's forward
                    # Note: copies the to-be-modified input when testing the inplace variant
                    tensor.grad = None
                    cloned = (
                        clone_input_helper(sample.input)
                        if variant in inplace_ops
                        else sample.input
                    )

                    if variant in inplace_ops and sample.broadcasts_input:
                        with self.assertRaises(
                            RuntimeError,
                            msg=(
                                "inplace variant either incorrectly allowed "
                                "resizing or you have marked the sample {}"
                                " incorrectly with `broadcasts_self=True".format(
                                    sample.summary()
                                )
                            ),
                        ):
                            variant_forward = variant(
                                cloned, *sample.args, **sample.kwargs
                            )
                        continue

                    if variant in operators and sample.kwargs:
                        # skip samples with kwargs for operator variants
                        continue

                    variant_forward = variant(cloned, *sample.args, **sample.kwargs)
                    self.assertEqual(expected_forward, variant_forward)

                    # Compares variant's backward
                    if expected_grad is not None and (
                        variant not in inplace_ops or op.supports_inplace_autograd
                    ):
                        output_process_fn_grad(variant_forward).sum().backward()
                        self.assertEqual(expected_grad, tensor.grad)

        _test_consistency_helper(samples, variants)

        def _test_inplace_preserve_storage(samples, variants):
            for sample in samples:
                # Skips inplace variants if the output dtype is not the same as
                #   the input dtype
                expected_forward = op(sample.input, *sample.args, **sample.kwargs)
                tensor = (
                    sample.input
                    if isinstance(sample.input, torch.Tensor)
                    else sample.input[0]
                )
                skip_inplace = False
                if (
                    isinstance(expected_forward, torch.Tensor)
                    and expected_forward.dtype is not tensor.dtype
                ):
                    skip_inplace = True
                if skip_inplace:
                    return
                for variant in variants:
                    cloned = (
                        clone_input_helper(sample.input)
                        if variant in inplace_ops
                        else sample.input
                    )
                    inp_tensor = (
                        cloned if isinstance(cloned, torch.Tensor) else cloned[0]
                    )
                    data_ptr = inp_tensor.data_ptr()
                    if variant in operators and sample.kwargs:
                        # skip samples with kwargs for operator variants
                        continue

                    variant_forward = variant(cloned, *sample.args, **sample.kwargs)
                    # TODO Support non-tensor outputs if they exist for inplace ops
                    if isinstance(variant_forward, torch.Tensor):
                        self.assertEqual(
                            data_ptr, variant_forward.data_ptr(), atol=0, rtol=0
                        )
                    else:
                        self.assertTrue(
                            False,
                            "Non-tensor outputs for inplace ops are not supported",
                        )

        if len(inplace_ops) > 0:
            inplace_samples = list(
                filter(lambda sample: not sample.broadcasts_input, samples)
            )
            _test_inplace_preserve_storage(inplace_samples, inplace_variants)

    # Reference testing for operations in complex32 against complex64.
    # NOTE: We test against complex64 as NumPy doesn't have a complex32 equivalent dtype.
    @ops(op_db, allowed_dtypes=(torch.complex32,))
    def test_complex_half_reference_testing(self, device, dtype, op):
        if not op.supports_dtype(torch.complex32, device):
            unittest.skip("Does not support complex32")

        for sample in op.sample_inputs(device, dtype):
            actual = op(sample.input, *sample.args, **sample.kwargs)
            # sample.transform applies the lambda to torch.Tensor and torch.dtype.
            # However, we only want to apply it to Tensors with dtype `torch.complex32`..
            transformed_sample = sample.transform(lambda x: x.to(torch.complex64) if isinstance(
                x, torch.Tensor) and x.dtype is torch.complex32 else x)
            expected = op(
                transformed_sample.input,
                *transformed_sample.args,
                **transformed_sample.kwargs,
            )
            # Since range of chalf is much less compared to cfloat,
            # we get `inf`s easily (eg. with `pow`, `exp`),
            # so we cast `cfloat` back to `chalf`.
            expected = tree_map(lambda x: x.to(torch.complex32) if isinstance(
                x, torch.Tensor) and x.dtype is torch.complex64 else x, expected)

            # `exact_dtype` is False because for ops like real, imag
            # we get different dtypes for `actual` and `expected`
            # `chalf` input -> `half` output
            # `cfloat` input -> `float` output
            self.assertEqual(actual, expected, exact_dtype=False)

    @ops(op_db, allowed_dtypes=(torch.bool,))
    @unittest.skipIf(TEST_WITH_UBSAN, "Test uses undefined behavior")
    def test_non_standard_bool_values(self, device, dtype, op):
        # Test boolean values other than 0x00 and 0x01 (gh-54789)
        def convert_boolean_tensors(x):
            if not isinstance(x, torch.Tensor) or x.dtype != torch.bool:
                return x

            # Map False -> 0 and True -> Random value in [2, 255]
            true_vals = torch.randint(2, 255, x.shape, dtype=torch.uint8, device=x.device)
            false_vals = torch.zeros((), dtype=torch.uint8, device=x.device)
            x_int = torch.where(x, true_vals, false_vals)

            ret = x_int.view(torch.bool)
            self.assertEqual(ret, x)
            return ret

        for sample in op.sample_inputs(device, dtype):
            expect = op(sample.input, *sample.args, **sample.kwargs)

            transformed = sample.transform(convert_boolean_tensors)
            actual = op(transformed.input, *transformed.args, **transformed.kwargs)

            self.assertEqual(expect, actual)

    # Validates that each OpInfo specifies its forward and backward dtypes
    #   correctly for CPU and CUDA devices
    @unittest.skipIf(TEST_WITH_ASAN, "Skipped under ASAN")
    @skipMeta
    @onlyNativeDeviceTypes
    @ops(ops_and_refs, dtypes=OpDTypes.none)
    def test_dtypes(self, device, op):
        # Check complex32 support only if the op claims.
        # TODO: Once the complex32 support is better, we should add check for complex32 unconditionally.
        device_type = torch.device(device).type
        include_complex32 = (
            (torch.complex32,)
            if op.supports_dtype(torch.complex32, device_type)
            else ()
        )

        # dtypes to try to backward in
        allowed_backward_dtypes = floating_and_complex_types_and(
            *((torch.half, torch.bfloat16) + include_complex32)
        )

        # lists for (un)supported dtypes
        supported_dtypes = set()
        unsupported_dtypes = set()
        supported_backward_dtypes = set()
        unsupported_backward_dtypes = set()
        dtype_error: Dict[torch.dtype, Exception] = dict()

        def unsupported(dtype, e):
            dtype_error[dtype] = e
            unsupported_dtypes.add(dtype)
            if dtype in allowed_backward_dtypes:
                unsupported_backward_dtypes.add(dtype)

        for dtype in all_types_and_complex_and(
            *((torch.half, torch.bfloat16, torch.bool) + include_complex32)
        ):
            # tries to acquire samples - failure indicates lack of support
            requires_grad = dtype in allowed_backward_dtypes
            try:
                samples = tuple(
                    op.sample_inputs(device, dtype, requires_grad=requires_grad)
                )
            except Exception as e:
                unsupported(dtype, e)
                continue

            for sample in samples:
                # tries to call operator with the sample - failure indicates
                #   lack of support
                try:
                    result = op(sample.input, *sample.args, **sample.kwargs)
                    supported_dtypes.add(dtype)
                except Exception as e:
                    # NOTE: some ops will fail in forward if their inputs
                    #   require grad but they don't support computing the gradient
                    #   in that type! This is a bug in the op!
                    unsupported(dtype, e)
                    continue

                # Checks for backward support in the same dtype, if the input has
                # one or more tensors requiring grad
                def _tensor_requires_grad(x):
                    if isinstance(x, dict):
                        for k, v in x.items():
                            if _tensor_requires_grad(v):
                                return True
                    if isinstance(x, (list, tuple)):
                        for a in x:
                            if _tensor_requires_grad(a):
                                return True
                    if isinstance(x, torch.Tensor) and x.requires_grad:
                        return True

                    return False

                requires_grad = _tensor_requires_grad(sample.input) \
                    or _tensor_requires_grad(sample.args) or _tensor_requires_grad(sample.kwargs)
                if not requires_grad:
                    continue

                try:
                    result = sample.output_process_fn_grad(result)
                    if isinstance(result, torch.Tensor):
                        backward_tensor = result
                    elif isinstance(result, Sequence) and isinstance(
                        result[0], torch.Tensor
                    ):
                        backward_tensor = result[0]
                    else:
                        continue

                    # Note: this grad may not have the same dtype as dtype
                    # For functions like complex (float -> complex) or abs
                    #   (complex -> float) the grad tensor will have a
                    #   different dtype than the input.
                    #   For simplicity, this is still modeled as these ops
                    #   supporting grad in the input dtype.
                    grad = torch.randn_like(backward_tensor)
                    backward_tensor.backward(grad)
                    supported_backward_dtypes.add(dtype)
                except Exception as e:
                    dtype_error[dtype] = e
                    unsupported_backward_dtypes.add(dtype)

        # Checks that dtypes are listed correctly and generates an informative
        #   error message

        supported_forward = supported_dtypes - unsupported_dtypes
        partially_supported_forward = supported_dtypes & unsupported_dtypes
        unsupported_forward = unsupported_dtypes - supported_dtypes
        supported_backward = supported_backward_dtypes - unsupported_backward_dtypes
        partially_supported_backward = (
            supported_backward_dtypes & unsupported_backward_dtypes
        )
        unsupported_backward = unsupported_backward_dtypes - supported_backward_dtypes

        device_type = torch.device(device).type

        claimed_forward = set(op.supported_dtypes(device_type))
        supported_but_unclaimed_forward = supported_forward - claimed_forward
        claimed_but_unsupported_forward = claimed_forward & unsupported_forward

        claimed_backward = set(op.supported_backward_dtypes(device_type))
        supported_but_unclaimed_backward = supported_backward - claimed_backward
        claimed_but_unsupported_backward = claimed_backward & unsupported_backward

        # Partially supporting a dtype is not an error, but we print a warning
        if (len(partially_supported_forward) + len(partially_supported_backward)) > 0:
            msg = "Some dtypes for {0} on device type {1} are only partially supported!\n".format(
                op.name, device_type
            )
            if len(partially_supported_forward) > 0:
                msg = (
                    msg
                    + "The following dtypes only worked on some samples during forward: {0}.\n".format(
                        partially_supported_forward
                    )
                )
            if len(partially_supported_backward) > 0:
                msg = (
                    msg
                    + "The following dtypes only worked on some samples during backward: {0}.\n".format(
                        partially_supported_backward
                    )
                )
            print(msg)

        if (
            len(supported_but_unclaimed_forward)
            + len(claimed_but_unsupported_forward)
            + len(supported_but_unclaimed_backward)
            + len(claimed_but_unsupported_backward)
        ) == 0:
            return

        # Reference operators often support additional dtypes, and that's OK
        if op in python_ref_db:
            if (
                len(claimed_but_unsupported_forward)
                + len(claimed_but_unsupported_backward)
            ) == 0:
                return

        # Generates error msg
        msg = "The supported dtypes for {0} on device type {1} are incorrect!\n".format(
            op.name, device_type
        )
        if len(supported_but_unclaimed_forward) > 0:
            msg = (
                msg
                + "The following dtypes worked in forward but are not listed by the OpInfo: {0}.\n".format(
                    supported_but_unclaimed_forward
                )
            )
        if len(supported_but_unclaimed_backward) > 0:
            msg = (
                msg
                + "The following dtypes worked in backward but are not listed by the OpInfo: {0}.\n".format(
                    supported_but_unclaimed_backward
                )
            )
        if len(claimed_but_unsupported_forward) > 0:
            msg = (
                msg
                + "The following dtypes did not work in forward but are listed by the OpInfo: {0}.\n".format(
                    claimed_but_unsupported_forward
                )
            )
        if len(claimed_but_unsupported_backward) > 0:
            msg = (
                msg
                + "The following dtypes did not work in backward but are listed by the OpInfo: {0}.\n".format(
                    claimed_but_unsupported_backward
                )
            )

        all_claimed_but_unsupported = set.union(claimed_but_unsupported_backward, claimed_but_unsupported_forward)
        if all_claimed_but_unsupported:
            msg += "Unexpected failures raised the following errors:\n"
            for dtype in all_claimed_but_unsupported:
                msg += f"{dtype} - {dtype_error[dtype]}\n"

        self.fail(msg)


class TestCompositeCompliance(TestCase):
    # Checks if the operator (if it is composite) is written to support most
    # backends and Tensor subclasses. See "CompositeImplicitAutograd Compliance"
    # in aten/src/ATen/native/README.md for more details
    @unittest.skipIf(
        IS_FBCODE or IS_SANDCASTLE, "__torch_dispatch__ does not work in fbcode"
    )
    @ops(op_db, allowed_dtypes=(torch.float,))
    def test_operator(self, device, dtype, op):
        samples = op.sample_inputs(device, dtype, requires_grad=False)

        for sample in samples:
            args = [sample.input] + list(sample.args)
            kwargs = sample.kwargs
            composite_compliance.check_with_mode(op, args, kwargs, self.assertEqual)
            composite_compliance.check_all_permutations(op, args, kwargs, self.assertEqual)

    @unittest.skipIf(
        IS_FBCODE or IS_SANDCASTLE, "__torch_dispatch__ does not work in fbcode"
    )
    @ops([op for op in op_db if op.supports_autograd], allowed_dtypes=(torch.float,))
    def test_backward(self, device, dtype, op):
        samples = op.sample_inputs(device, dtype, requires_grad=True)

        for sample in samples:
            args = [sample.input] + list(sample.args)
            kwargs = sample.kwargs
            # We pass assertEqual so that decorators like `toleranceOverride`
            # actually work (otherwise they silently do nothing!)
            composite_compliance.check_backward_formula(
                op.get_op(), args, kwargs,
                sample.output_process_fn_grad,
                op.gradcheck_wrapper, self.assertEqual)

    @unittest.skipIf(
        IS_FBCODE or IS_SANDCASTLE, "__torch_dispatch__ does not work in fbcode"
    )
    @ops(op_db, allowed_dtypes=(torch.float,))
    def test_forward_ad(self, device, dtype, op):
        if torch.float not in op.supported_backward_dtypes(device):
            raise unittest.SkipTest("Does not support autograd")

        if not op.supports_forward_ad:
            raise unittest.SkipTest("Does not support forward_ad")

        samples = op.sample_inputs(device, dtype, requires_grad=True)

        for sample in samples:
            args = [sample.input] + list(sample.args)
            kwargs = sample.kwargs
            # We pass assertEqual so that decorators like `toleranceOverride`
            # actually work (otherwise they silently do nothing!)
            composite_compliance.check_forward_ad_formula(
                op.get_op(), args, kwargs, op.gradcheck_wrapper, self.assertEqual)


@skipIfSlowGradcheckEnv
class TestMathBits(TestCase):
    # Tests that
    # 1. The operator's output for physically conjugated/negated tensors and conjugate/negative view tensors
    # produces the same value
    # 2. The gradients are same in both cases mentioned in (1)
    # 3. If the operator's inplace variant is supported, tests that the inplace operation
    #    produces the correct value when called on a conjugate/negative view tensor and that the output
    #    has its conj/neg bit set to true
    # This test only runs for C -> R and C -> C functions
    # TODO: add tests for `R->C` functions
    # Note: This test runs for functions that take both tensors and tensorlists as input.
    def _test_math_view(
        self,
        device,
        dtype,
        op,
        samples,
        math_op_physical,
        math_op_view,
        is_bit_set,
        out_type,
    ):
        inplace_variant = op.inplace_variant

        # helper function to clone and conjugate/negate the input if its a tensor
        # else clone the sequence and conjugate/negate the first element in the sequence
        # If a requires_grad argument is provided the tensor being conjugated/negated will
        # have its requires_grad set to that value.
        def clone_and_perform_view(input, **kwargs):
            if isinstance(input, torch.Tensor):
                requires_grad = kwargs.get("requires_grad", input.requires_grad)
                with torch.no_grad():
                    # Ensure view represents the original sample input
                    input = math_op_physical(input)
                # Note: .conj() is not called under no_grad mode since it's not allowed to modify a
                # view created in no_grad mode. Here it's ok to do so, so as a workaround we call conj
                # before resetting the requires_grad field for input
                input = math_op_view(input)
                assert input.is_leaf
                return input.requires_grad_(requires_grad)

            if isinstance(input, Sequence):
                out = list(map(clone_input_helper, input))
                out[0] = clone_and_perform_view(out[0])
                return tuple(out)

        for sample in samples:
            tensor = (
                sample.input
                if isinstance(sample.input, torch.Tensor)
                else sample.input[0]
            )
            cloned1 = clone_and_perform_view(sample.input)

            # Computes function forward value with a physically conjugated/negated tensor and
            # a conj/neg view tensor and verifies that the output in both case are equal.
            expected_forward = op(sample.input, *sample.args, **sample.kwargs)
            forward_with_mathview = op(cloned1, *sample.args, **sample.kwargs)
            self.assertEqual(expected_forward, forward_with_mathview)

            # If the op has an inplace variant, and the input doesn't require broadcasting
            # and has the same dtype as output, verify that the inplace operation on a conjugated/negated
            # input produces correct output, and the output tensor has the conj/neg bit set to True
            if inplace_variant is not None and not sample.broadcasts_input:
                cloned2 = clone_and_perform_view(tensor, requires_grad=False)
                if (
                    isinstance(expected_forward, torch.Tensor)
                    and expected_forward.dtype is tensor.dtype
                ):
                    inplace_forward = inplace_variant(
                        cloned2, *sample.args, **sample.kwargs
                    )
                    self.assertTrue(is_bit_set(inplace_forward))
                    self.assertEqual(inplace_forward, expected_forward)

            # TODO: backward consistency only supported for single tensor outputs
            # TODO: backward consistency only checked on sample.input, not all
            #   tensor inputs
            # TODO: update to handle checking grads of all tensor inputs as
            #   derived from each tensor output
            if (
                isinstance(expected_forward, torch.Tensor)
                and expected_forward.requires_grad
            ):
                output_process_fn_grad = sample.output_process_fn_grad or (lambda x: x)
                expected_forward = output_process_fn_grad(expected_forward)
                forward_with_mathview = output_process_fn_grad(forward_with_mathview)

                tensor = (
                    sample.input
                    if isinstance(sample.input, torch.Tensor)
                    else sample.input[0]
                )
                expected_forward.sum().backward(retain_graph=True)
                forward_with_mathview.sum().backward(retain_graph=True)
                if tensor.grad is not None:
                    cloned1_tensor = (
                        cloned1 if isinstance(cloned1, torch.Tensor) else cloned1[0]
                    )
                    self.assertEqual(tensor.grad, cloned1_tensor.grad)

                    tensor.grad, cloned1_tensor.grad = None, None

                    # a repeat of the above test if output is not complex valued
                    if out_type(expected_forward):
                        grad = torch.randn_like(expected_forward)
                        expected_forward.backward(grad)
                        forward_with_mathview.backward(
                            math_op_view(math_op_physical(grad))
                        )

                        self.assertEqual(tensor.grad, cloned1_tensor.grad)

    @ops(ops_and_refs, allowed_dtypes=(torch.cfloat,))
    def test_conj_view(self, device, dtype, op):
        if not op.test_conjugated_samples:
            self.skipTest("Operation doesn't support conjugated inputs.")
        math_op_physical = torch.conj_physical
        math_op_view = torch.conj
        _requires_grad = torch.cfloat in op.supported_backward_dtypes(
            torch.device(device).type
        )
        is_bit_set = torch.is_conj
        samples = op.sample_inputs(device, dtype, requires_grad=_requires_grad)
        self._test_math_view(
            device,
            dtype,
            op,
            samples,
            math_op_physical,
            math_op_view,
            is_bit_set,
            torch.is_complex,
        )

    @ops(ops_and_refs, allowed_dtypes=(torch.double,))
    def test_neg_view(self, device, dtype, op):
        if not op.test_neg_view:
            self.skipTest("Operation not tested with tensors with negative bit.")
        math_op_physical = torch.neg
        math_op_view = torch._neg_view
        is_bit_set = torch.is_neg
        samples = op.sample_inputs(device, dtype, requires_grad=op.supports_autograd)
        self._test_math_view(
            device,
            dtype,
            op,
            samples,
            math_op_physical,
            math_op_view,
            is_bit_set,
            lambda x: True,
        )

    @ops(ops_and_refs, allowed_dtypes=(torch.cdouble,))
    def test_neg_conj_view(self, device, dtype, op):
        if not op.test_neg_view:
            self.skipTest("Operation not tested with tensors with negative bit.")
        if not op.test_conjugated_samples:
            self.skipTest("Operation doesn't support conjugated inputs.")

        def math_op_physical(x):
            return -x.conj_physical()

        def math_op_view(x):
            return torch._neg_view(x).conj()

        def is_bit_set(x):
            return torch.is_neg(x) and torch.is_conj(x)

        _requires_grad = dtype in op.supported_backward_dtypes(
            torch.device(device).type
        )
        samples = op.sample_inputs(device, dtype, requires_grad=_requires_grad)
        # Only test one sample
        samples = itertools.islice(samples, 1)
        self._test_math_view(
            device,
            dtype,
            op,
            samples,
            math_op_physical,
            math_op_view,
            is_bit_set,
            torch.is_complex,
        )

# input strides and size may have been altered due to the result of an inplace op
def check_inplace_view(func, input, rs, input_size, input_strides):
    if func is None:
        return
    # TODO: extend this test to test ops with multiple outputs and ops like native_batch_norm.out
    # which mutate not necessarily the first input.
    if isinstance(rs, torch.Tensor) and rs is input:
        unequal_size = rs.size() != input_size
        unequal_strides = rs.stride() != input_strides
        # resize_ should probably have inplace_view tag. Not adding the tag since it
        # breaks some codegen logic
        if (unequal_size or unequal_strides):
            if isinstance(func, torch._ops.OpOverloadPacket):
                func = func.default
            # Reference: https://github.com/pytorch/pytorch/issues/78759
            if func is not torch.ops.aten.resize_.default:
                # TODO: use self.assertIn when we have separate tests for each tag
                assert torch.Tag.inplace_view in func.tags

# A mode that when enabled runs correctness checks to ensure
# that operators have expected tags based on their input and
# ouput tensor properties
@skipIfSlowGradcheckEnv
class TestTagsMode(TorchDispatchMode):
    def __torch_dispatch__(self, func, types, args=(), kwargs=None):
        if isinstance(args[0], torch.Tensor):
            old_size = args[0].size()
            old_stride = args[0].stride()
            rs = func(*args, **kwargs)
            check_inplace_view(func, args[0], rs, old_size, old_stride)
        else:
            rs = func(*args, **kwargs)
        return rs

# Test to verify the correctness for tags in `tags.yaml`, also available for access through `torch.Tags`
@skipIfSlowGradcheckEnv
class TestTags(TestCase):
    @onlyCPU
    @ops(ops_and_refs, dtypes=OpDTypes.any_one)
    def test_tags(self, device, dtype, op):
        samples = op.sample_inputs(device, dtype, requires_grad=False)
        for sample in samples:
            # TODO: Test tags for ops that return a list of tensors
            input = sample.input
            if isinstance(input, torch.Tensor):
                old_size = input.size()
                old_stride = input.stride()
                with TestTagsMode():
                    rs = op(input, *sample.args, **sample.kwargs)
                # TODO: add test for aliases: https://github.com/pytorch/pytorch/issues/78761
                aten_name = op.aten_name if op.aten_name is not None else op.name
                opoverloadpacket = getattr(torch.ops.aten, aten_name, None)
                check_inplace_view(opoverloadpacket, input, rs, old_size, old_stride)


@skipIfSlowGradcheckEnv
class TestRefsOpsInfo(TestCase):

    import_paths = ["_refs", "_refs.special", "_refs.nn.functional", "_refs.fft", "_refs._conversions"]
    module_alls = [(path, import_module(f"torch.{path}").__all__) for path in import_paths]
    ref_ops_names = tuple(itertools.chain.from_iterable(
        [f"{path}.{op}" for op in module_all] for path, module_all in module_alls))
    ref_db_names = set(ref_op.name for ref_op in python_ref_db)

    # TODO: References that do not have an entry in python_ref_db
    skip_ref_ops = {
        '_refs.bitwise_right_shift',
        '_refs.copy_to',
        '_refs.empty_strided',
        '_refs.equal',
        '_refs.full',
        '_refs.full_like',
        '_refs.item',
        '_refs.to',
        '_refs.ones',
        '_refs.ones_like',
        '_refs.special.expit',
        '_refs.std_var',
        '_refs.swap_axes',
        '_refs.uniform',
        '_refs.scalar_tensor',
        '_refs.trunc_divide',
        '_refs.zeros',
        '_refs.zeros_like',
        '_refs.rfloordiv',
        '_refs.rtruediv',
        '_refs.rpow',
        # These should be tested with their out-of-place counterparts
        '_refs.index_add_',
        '_refs.index_copy_',
        '_refs.index_fill_',
    }

    not_in_decomp_table = {
        # duplicated in _decomp and _refs
        '_refs.nn.functional.elu',
        '_refs.nn.functional.mse_loss',
        '_refs.var',
        '_refs.rsub',
        # duplicated due to efficiency concerns of the ref vs the decomp
        '_refs.index_add_',
        # these are not aten ops?
        '_refs._conversions.bfloat16',
        '_refs._conversions.bool',
        '_refs._conversions.byte',
        '_refs._conversions.char',
        '_refs._conversions.double',
        '_refs._conversions.float',
        '_refs._conversions.half',
        '_refs._conversions.int',
        '_refs._conversions.long',
        '_refs._conversions.short',
        '_refs._conversions.chalf',
        '_refs._conversions.cfloat',
        '_refs._conversions.cdouble',
        '_refs.broadcast_shapes',
        '_refs.broadcast_tensors',
        '_refs.nn.functional.tanhshrink',
        '_refs.nn.functional.triplet_margin_loss',
        '_refs.rfloordiv',
        '_refs.rtruediv',
        '_refs.rpow',
        # CompositeImplicitAutograd
        '_refs.allclose',
        '_refs.atleast_1d',
        '_refs.atleast_2d',
        '_refs.atleast_3d',
        '_refs.broadcast_to',
        '_refs.chunk',
        '_refs.column_stack',
        '_refs.contiguous',
        '_refs.dsplit',
        '_refs.dstack',
        '_refs.fill',
        '_refs.flatten',
        '_refs.fliplr',
        '_refs.flipud',
        '_refs.float_power',
        '_refs.hsplit',
        '_refs.hstack',
        '_refs.isclose',
        '_refs.isfinite',
        '_refs.isreal',
        '_refs.log_softmax',
        '_refs.movedim',
        '_refs.narrow',
        '_refs.nn.functional.l1_loss',
        '_refs.nn.functional.log_softmax',
        '_refs.nn.functional.poisson_nll_loss',
        '_refs.nn.functional.softmax',
        '_refs.nn.functional.softmin',
        '_refs.positive',
        '_refs.ravel',
        '_refs.reshape',
        '_refs.softmax',
        '_refs.special.expit',
        '_refs.special.log_softmax',
        '_refs.special.softmax',
        '_refs.square',
        '_refs.T',
        '_refs.tensor_split',
        '_refs.to',
        '_refs.true_divide',
        '_refs.trunc_divide',
        '_refs.vsplit',
        '_refs.vstack',
        '_refs.linalg.matrix_norm',
        '_refs.linalg.norm',
        '_refs.linalg.svd',
        '_refs.linalg.svdvals',
        '_refs.unflatten',
        '_refs.sum_to_size',
        # ref implementation missing kwargs
        '_refs.full',  # missing "layout"
        '_refs.full_like',  # missing "layout"
        '_refs.ones_like',  # missing "layout"
        '_refs.round',  # missing "decimals"
        '_refs.scalar_tensor',  # missing "layout"
        '_refs.zeros_like',  # missing "layout"
        # other
        '_refs.expand_as',
        '_refs.as_strided',  # _prims._as_strided_meta: "reduce() of empty sequence with no initial value"
        '_refs.copy_to',  # torch._C._jit_get_operation: No such operator aten::copy_to
        '_refs.equal',  # 'bool' object has no attribute 'dtype'
        '_refs.conj',  # Calls _prims.conj
        '_refs.real',
        '_refs.imag',
    }

    @parametrize("op", ref_ops_names)
    def test_refs_are_in_python_ref_db(self, op):
        if op in self.skip_ref_ops:
            raise unittest.SkipTest(f"{op} does not have an entry in python_ref_db")
        self.assertIn(op, self.ref_db_names)

    @parametrize("op", ref_ops_names)
    def test_refs_are_in_decomp_table(self, op):
        path = op.split('.')
        module_path = '.'.join(path[:-1])
        op_name = path[-1]
        op_impl = getattr(import_module(f"torch.{module_path}"), op_name)

        if op in self.not_in_decomp_table:
            self.assertNotIn(op_impl, torch._decomp.decomposition_table.values(),
                             f"Unexpectedly found {op} in torch._decomp.decomposition_table.values()")
        else:
            self.assertIn(op_impl, torch._decomp.decomposition_table.values(),
                          f"Did not find {op} in torch._decomp.decomposition_table.values()")


fake_skips = (
    "aminmax",  # failing input
    "cholesky",  # Could not run 'aten::cholesky' with arguments from the 'Meta' backend
    "cholesky_inverse",  # Could not run 'aten::cholesky' with arguments from the 'Meta' backend
    "cov",  # aweights cannot be negtaive
    "istft",  # window overlap add min: 0
    "linalg.eigvals",  # The tensor has a non-zero number of elements, but its data is not allocated yet
    "linalg.eigvalsh",  # aten::linalg_eigvalsh.out' with arguments from the 'Meta' backend
    "linalg.matrix_power",  # Could not run 'aten::eye.m_out' with arguments from the 'Meta' backend
    # "linalg.pinv",  # Could not run 'aten::pinv.out' with arguments from the 'Meta' backen
    "linalg.matrix_rank.hermitian",  # Could not run 'aten::linalg_eigvalsh.out' with arguments from the 'Meta' backend
    "linalg.pinv.hermitian",  # tensor.mH is only supported on matrices or batches of matrices. Got 1-D tensor
    "linalg.solve",  # Could not run 'aten::linalg_solve' with arguments from the 'Meta' backend
    "linalg.tensorsolve",  # Could not run 'aten::linalg_solve' with arguments from the 'Meta'
    "lu_solve",  # MALLOC ERROR: debug
    "multinomial",  # Could not run 'aten::multinomial' with arguments from the 'Meta' backend
    "mvlgamma.mvlgamma_p_1",  # Could not run 'aten::_local_scalar_dense' with arguments from the 'Meta' backend
    "mvlgamma.mvlgamma_p_3",  # Could not run 'aten::_local_scalar_dense' with arguments from the 'Meta' backend
    "mvlgamma.mvlgamma_p_5",  # Could not run 'aten::_local_scalar_dense' with arguments from the 'Meta' backend
    "nanmean",  # logical_not() got an unexpected keyword argument 'out'
    "quantile",  # quantile() q values must be in the range [0, 1]
    "nanquantile",  # quantile() q values must be in the range [0, 1]
    "nn.functional.ctc_loss",  # The tensor has a non-zero number of elements, but its data is not allocated yet
    "nn.functional.embedding_bag",  # sometimes errors
    "nn.functional.nll_loss",  # sometimes errors
    "nn.functional.max_pool1d",  # The tensor has a non-zero number of elements
    "to_sparse",  # Could not run 'aten::to_sparse' with arguments from the 'Meta' backend
    "tensor_split",  # The tensor has a non-zero number of elements, but its data is not allocated yet
    "repeat_interleave",  # cannot repeat_interleave a meta tensor without output_size
    "segment_reduce.lengths",  # Could not run 'aten::segment_reduce' with arguments from the 'Meta' backend.
    "sparse.sampled.addmm",  # sparsity not supported
    # Can not infer total number of classes from meta. no way at present to throw DynamicOutputShapeException
    "nn.functional.one_hot",
    "narrow",  # Fails only for one overload with DataDependentOutputException (hence skip).
)

fake_autocast_device_skips = defaultdict(dict)

# TODO: investigate/fix
fake_autocast_device_skips["cpu"] = set(
    ("linalg.pinv",)
)


dynamic_output_op_tests = (
    "argwhere",
    "bincount",
    "combinations",
    "linalg.lstsq",
    "masked_select",
    "nonzero",
    "unique_consecutive",
    "unique",
    "linalg.lstsq.grad_oriented",
)

# some inputs invoke dynamic output shape operators, some do not
sometimes_dynamic_output_op_test = (
    "__getitem__",
    "index_select",
)

data_dependent_op_tests = (
    "equal",
    "corrcoef",
    "nn.functional.gaussian_nll_loss",
    "allclose",
)

aliasing_failures = (
    "histogramdd",
)

# tests which have inconsistent fake tensor stride propagation
# XXX: no new tests should be added to this list as a result of a
# decomp or prim, see https://github.com/pytorch/pytorch/issues/78050#issuecomment-1253950325
fake_tensor_stride_failing_ops = {
    "fft.fft2",
    "fft.fft",
    "fft.fftn",
    "fft.hfft2",
    "fft.hfft",
    "fft.hfftn",
    "fft.ifft2",
    "fft.ifft",
    "fft.ifftn",
    "fft.ihfft2",
    "fft.ihfft",
    "fft.ihfftn",
    "fft.irfft2",
    "fft.irfft",
    "fft.irfftn",
    "fft.rfft2",
    "fft.rfft",
    "fft.rfftn",
    "svd",
    "linalg.svd",
}

fake_backward_xfails = fake_tensor_stride_failing_ops | {
    "linalg.cond",
    "linalg.matrix_norm",
    "linalg.norm",
    "linalg.svd",
    "linalg.svdvals",
    "pca_lowrank",
    "roll",
    "svd_lowrank",
    "sgn",
    "cholesky",
}

fake_backward_xfails = {xfail(stride_skip) for stride_skip in fake_backward_xfails} | {
    xfail("segment_reduce", "lengths"),
    xfail("norm", "nuc"),
    xfail("linalg.norm", "subgradients_at_zero"),  # can accept vector inputs
    skip('nn.functional.ctc_loss'),
}

fake_autocast_backward_xfails = {
    skip("nn.functional.binary_cross_entropy"),
    skip("sparse.sampled_addmm"),
    skip("linalg.pinv"),
    skip("linalg.pinv", "hermitian"),
    skip("linalg.pinv", "singular"),
    skip('pinverse'),
}

@skipIfSlowGradcheckEnv
class TestFakeTensor(TestCase):
    def _test_fake_helper(self, device, dtype, op, context):
        name = op.name
        if op.variant_test_name:
            name += "." + op.variant_test_name
        if name in fake_skips or "sparse" in name or "jiterator" in name:
            self.skipTest("Skip failing test")

        samples = op.sample_inputs(device, dtype, requires_grad=False)
        for sample in samples:
            try:
                mode = FakeTensorMode(throw_on_data_dependent_ops=True)

                def map_to_fake(e):
                    if isinstance(e, torch.Tensor):
                        return mode.from_tensor(e)
                    else:
                        return e

                input = tree_map(map_to_fake, sample.input)
                args = tree_map(map_to_fake, sample.args)
                kwargs = tree_map(map_to_fake, sample.kwargs)

                try:
                    with context():
                        res = op(sample.input, *sample.args, **sample.kwargs)
                except Exception as e:
                    continue

                with context():
                    with mode:
                        res_fake = op(input, *args, **kwargs)


                for fake_out, real_out in zip(
                    tree_flatten(res_fake)[0], tree_flatten(res)[0]
                ):
                    if not isinstance(fake_out, torch.Tensor):
                        self.assertTrue(not isinstance(real_out, torch.Tensor))
                        continue

                    self.assertTrue(isinstance(fake_out, FakeTensor))
                    # if you see a shape exception here, you may need to add
                    # a `dynamic_output_shape` tag to an operator

                    check_strides = name not in fake_tensor_stride_failing_ops

                    # prims/decomps must correctly model strides,
                    # see https://github.com/pytorch/pytorch/issues/78050#issuecomment-1253950325
                    prims.utils.compare_tensor_meta(fake_out, real_out, check_strides)

                    if name not in aliasing_failures:
                        fake_aliasing = outputs_alias_inputs((input, args, kwargs), res_fake)
                        real_aliasing = outputs_alias_inputs((sample.input, sample, args, sample.kwargs), res)
                        self.assertEqual(fake_aliasing, real_aliasing)

                self.assertTrue(name not in dynamic_output_op_tests and name not in data_dependent_op_tests)

            except torch._subclasses.fake_tensor.UnsupportedFakeTensorException:
                pass
            except torch._subclasses.fake_tensor.DynamicOutputShapeException:
                self.assertTrue(name in dynamic_output_op_tests or name in sometimes_dynamic_output_op_test)
            except torch._subclasses.fake_tensor.DataDependentOutputException:
                self.assertTrue(name in data_dependent_op_tests)

    @ops(op_db, dtypes=OpDTypes.any_one)
    def test_fake(self, device, dtype, op):
        self._test_fake_helper(device, dtype, op, contextlib.nullcontext)

    @ops(op_db, dtypes=OpDTypes.any_one)
    def test_fake_autocast(self, device, dtype, op):
        if op.name in fake_autocast_device_skips[device]:
            self.skipTest("Skip failing test")
        context = torch.cuda.amp.autocast if device == "cuda" else torch.cpu.amp.autocast
        self._test_fake_helper(device, dtype, op, context)

    def _test_fake_crossref_helper(self, device, dtype, op, context):
        samples = op.sample_inputs(device, dtype, requires_grad=True)

        for iter, sample in enumerate(samples):
            args = [sample.input] + list(sample.args)
            kwargs = sample.kwargs

            # skip these to speed up tests
            common_skip_ops = (
                aten.detach.default,
                aten.empty_strided.default,
                aten.copy_.default,
                aten.is_same_size.default,
            )

            # TODO: enable check_aliasing, batch norm fails
            with torch._subclasses.CrossRefFakeMode(ignore_op_fn=lambda fn: fn in common_skip_ops, check_aliasing=True):
                with warnings.catch_warnings(), context(), torch.autograd.set_multithreading_enabled(False):
                    composite_compliance.compute_expected_grads(
                        op.get_op(), args, kwargs,
                        sample.output_process_fn_grad,
                        op.gradcheck_wrapper)

    @skipIfRocm
    @onlyCUDA
    @ops([op for op in op_db if op.supports_autograd], allowed_dtypes=(torch.float,))
    @skipOps('TestFakeTensor', 'test_fake_crossref_backward_no_amp', fake_backward_xfails)
    def test_fake_crossref_backward_no_amp(self, device, dtype, op):
        self._test_fake_crossref_helper(device, dtype, op, contextlib.nullcontext)

    @skipIfRocm
    @onlyCUDA
    @ops([op for op in op_db if op.supports_autograd], allowed_dtypes=(torch.float,))
    @skipOps('TestFakeTensor', 'test_fake_crossref_backward_amp', fake_backward_xfails | fake_autocast_backward_xfails)
    def test_fake_crossref_backward_amp(self, device, dtype, op):
        self._test_fake_crossref_helper(device, dtype, op, torch.cuda.amp.autocast)


instantiate_device_type_tests(TestCommon, globals())
instantiate_device_type_tests(TestCompositeCompliance, globals())
instantiate_device_type_tests(TestMathBits, globals())
instantiate_device_type_tests(TestRefsOpsInfo, globals(), only_for="cpu")
instantiate_device_type_tests(TestFakeTensor, globals())
instantiate_device_type_tests(TestTags, globals())

if __name__ == "__main__":
    run_tests()<|MERGE_RESOLUTION|>--- conflicted
+++ resolved
@@ -184,11 +184,7 @@
                 return arg.to(device='cpu')
             return arg
 
-<<<<<<< HEAD
         samples = op.reference_inputs(device, dtype)
-=======
-        samples = op.sample_inputs(device, dtype)
->>>>>>> 9639cb83
 
         for sample in samples:
             cpu_sample = sample.transform(to_cpu)
