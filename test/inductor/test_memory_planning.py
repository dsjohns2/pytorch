# Owner(s): ["module: inductor"]

import sys

from torch.testing._internal.common_utils import IS_CI, IS_WINDOWS, skipIfRocm

if IS_WINDOWS and IS_CI:
    sys.stderr.write(
        "Windows CI does not have necessary dependencies for test_memory_planning yet\n"
    )
    if __name__ == "__main__":
        sys.exit(0)
    raise unittest.SkipTest("requires sympy/functorch/filelock")  # noqa: F821

import unittest

import torch
from test_torchinductor import run_and_get_cpp_code
from torch._C import FileCheck
from torch._dynamo.test_case import run_tests, TestCase
from torch._dynamo.utils import same
from torch._inductor import config
from torch.export import Dim
from torch.utils._triton import has_triton


@unittest.skipIf(not has_triton(), "Inductor+gpu needs triton and recent GPU arch")
@config.patch(memory_planning=True)
class TestMemoryPlanning(TestCase):
    def _generate(self, *, device):
        """
        Generate a simple test case that has multiple simultaneously-live intermediate tensors.
        """

        def f(x, y, z):
            t0 = x.matmul(y)
            t1 = x.matmul(z)
            t0 = x.transpose(0, 1).matmul(t1)
            t1 = x.matmul(t0)
            return t0.sum() + t1.sum()

        x = torch.randn((3, 2), device=device)
        y = torch.randn((2, 4), device=device)
        z = torch.randn((2, 3), device=device)
        return (f, (x, y, z))

    def test_python_wrapper(self):
        f, args = self._generate(device="cuda")
        compiled = torch.compile(f, dynamic=True)
        result, code = run_and_get_cpp_code(compiled, *args)

        FileCheck().check(
            "pool1 = empty_strided(((4*s0*s1) + (align(4*(s0*s0))), ), (1, )"
        ).check_next(
            "buf0 = alloc_from_pool(pool1, 0, torch.float32, (s0, s0), (s0, 1))"
        ).check(
            "buf1 = alloc_from_pool(pool1, align((4*s0) + (4*s0*((-1) + s0))),"
        ).run(
            code
        )
        self.assertTrue(same(f(*args), result))

    @skipIfRocm
    def test_cpp_wrapper(self):
        f, args = self._generate(device="cuda")
        compiled = torch.compile(f, dynamic=True)
        with config.patch("cpp_wrapper", True):
            result, code = run_and_get_cpp_code(compiled, *args)

        FileCheck().check(
            "auto pool1 = at::empty_strided({(4L*s0*s1) + (align(4L*(static_cast<long>(s0*s0)))), }, {1L, }"
        ).check_next(
            "auto buf0 = alloc_from_pool(pool1, 0, at::kFloat, {s0, s0}, {s0, 1L});"
        ).check(
            "auto buf1 = alloc_from_pool(pool1, align((4*s0) + (4*s0*((-1) + s0))),"
        ).run(
            code
        )
        self.assertTrue(same(f(*args), result))

    @skipIfRocm(msg="test_aot_inductor doesn't work on ROCm")
    def test_abi_compatible(self):
        from test_aot_inductor import AOTInductorModelRunner

        f, args = self._generate(device="cuda")
        dim0_x = Dim("dim0_x", min=1, max=2048)
        dynamic_shapes = ({0: dim0_x}, None, None)
        with config.patch("aot_inductor.abi_compatible", True):
            result, code = run_and_get_cpp_code(
<<<<<<< HEAD
                lambda: AOTInductorModelRunner.run(
                    "cuda", f, args, constraints=constraints
=======
                lambda: AOTIRunnerUtil.run(
                    "cuda", f, args, dynamic_shapes=dynamic_shapes
>>>>>>> f96b7d06
                )
            )

        FileCheck().check(
            "int64_t int_array_2[] = {24L + (align(12L*s0)), };"
        ).check_next("int64_t int_array_3[] = {1L, };").check_next(
            "AtenTensorHandle pool1_handle;"
        ).check_next(
            "aoti_torch_empty_strided(1, int_array_2, int_array_3,"
        ).check_next(
            "RAIIAtenTensorHandle pool1(pool1_handle);"
        ).check_next(
            "int64_t int_array_4[] = {s0, 3L};"
        ).check_next(
            "int64_t int_array_5[] = {3L, 1L};"
        ).check_next(
            "AtenTensorHandle tmp_tensor_handle_1;"
        ).check_next(
            "aoti_torch__alloc_from_pool(pool1, 0"
        ).run(
            code
        )
        self.assertTrue(same(f(*args), result))


if __name__ == "__main__":
    run_tests()<|MERGE_RESOLUTION|>--- conflicted
+++ resolved
@@ -80,20 +80,15 @@
 
     @skipIfRocm(msg="test_aot_inductor doesn't work on ROCm")
     def test_abi_compatible(self):
-        from test_aot_inductor import AOTInductorModelRunner
+        from test_aot_inductor import AOTIRunnerUtil
 
         f, args = self._generate(device="cuda")
         dim0_x = Dim("dim0_x", min=1, max=2048)
         dynamic_shapes = ({0: dim0_x}, None, None)
         with config.patch("aot_inductor.abi_compatible", True):
             result, code = run_and_get_cpp_code(
-<<<<<<< HEAD
-                lambda: AOTInductorModelRunner.run(
-                    "cuda", f, args, constraints=constraints
-=======
                 lambda: AOTIRunnerUtil.run(
                     "cuda", f, args, dynamic_shapes=dynamic_shapes
->>>>>>> f96b7d06
                 )
             )
 
