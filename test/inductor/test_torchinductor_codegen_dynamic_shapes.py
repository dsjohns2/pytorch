--- conflicted
+++ resolved
@@ -3,19 +3,13 @@
 import torch
 from torch._dynamo.testing import load_test_module
 from torch._inductor.compile_fx import compile_fx
-<<<<<<< HEAD
+from torch._inductor.utils import run_and_get_triton_code
 from torch.testing._internal.common_utils import (
-    IS_CI,
-    IS_WINDOWS,
     TEST_WITH_ASAN,
     TEST_WITH_ROCM,
     TestCase,
 )
-=======
-from torch._inductor.utils import run_and_get_triton_code
-from torch.testing._internal.common_utils import TEST_WITH_ASAN, TestCase
-
->>>>>>> 1d9919c4
+
 from torch.testing._internal.inductor_utils import (
     _check_has_dynamic_shape,
     copy_tests,
