#!/usr/bin/env python3
from __future__ import annotations

import abc

import argparse
import collections
import contextlib
import copy
import csv
import dataclasses
import functools
import importlib
import itertools
import logging
import os
import pathlib
import shutil
import signal
import subprocess
import sys
import time
import weakref
from contextlib import contextmanager

from typing import (
    Any,
    Callable,
    Generator,
    List,
    Mapping,
    NamedTuple,
    Optional,
    Sequence,
    Tuple,
    Type,
    TYPE_CHECKING,
)
from unittest.mock import MagicMock

from typing_extensions import Self

if TYPE_CHECKING:
    from torch.onnx._internal.fx import diagnostics

import numpy as np
import pandas as pd
import psutil
import torch
import torch._dynamo
import torch._dynamo.utils
import torch._export
import torch.distributed
import torch.multiprocessing as mp
from scipy.stats import gmean, ttest_ind
from torch._dynamo.profiler import fx_insert_profiling, Profiler
from torch._dynamo.testing import (
    dummy_fx_compile,
    format_speedup,
    reset_rng_state,
    same,
)

try:
    from torch._dynamo.utils import clone_inputs, graph_break_reasons
    from torch._inductor.utils import aot_inductor_launcher, fresh_inductor_cache
except ImportError:
    from _dynamo.utils import clone_inputs, graph_break_reasons
from torch._functorch.aot_autograd import set_model_name
from torch._inductor import config as inductor_config, metrics
from torch._subclasses.fake_tensor import FakeTensorMode

from torch.utils import _pytree as pytree
from torch.utils._pytree import tree_map, tree_map_only

from tqdm.auto import tqdm, trange

try:
    import torch_xla
    import torch_xla.core.xla_model as xm

    # This is to woraround the backward issue https://github.com/pytorch/xla/issues/4174
    torch_xla._XLAC._init_computation_client()
except ImportError:
    # ignore the error if torch_xla is not installed
    pass

log = logging.getLogger(__name__)

# We are primarily interested in TF32
torch.backends.cuda.matmul.allow_tf32 = True

# Suppress torch.profiler spam
os.environ["KINETO_LOG_LEVEL"] = "5"

current_name = ""
current_device = ""
current_onnx_compiler = ""
current_batch_size = None
output_filename = None

MAX_DOWNLOAD_ATTEMPTS = 5


class CI(NamedTuple):
    backend: str  # aot_eager or inductor
    training: bool
    dynamic: bool = False
    device: str = "cuda"


CI_SKIP_OPTIMIZER = {
    # TIMM
    "convmixer_768_32",  # accuracy
    "hrnet_w18",  # Stack issue in fx
    # HF
    "pnasnet5large",  # Stack issue in fx
    "MobileBertForMaskedLM",  # Stack issue in fx
    "MobileBertForQuestionAnswering",  # Stack issue in fx
    "PegasusForConditionalGeneration",  # OOM
}

CI_SKIP_DYNAMIC_BATCH_ONLY = {
    "sam",
    # See https://github.com/mindee/doctr/blob/f2114758d529ed8d3d0030581638f0520b6b98d8/doctr/models/detection/core.py#L89
    # It iterates over the batch, which is dynamic, and dynamo chokes
    # We should be able to graphbreak there.
    "doctr_det_predictor",
    "dlrm",
}

# These models currently fail accuracy with eager Adam optimizer
# so we use SGD when running the full benchmarks
# https://github.com/pytorch/pytorch/issues/115966
BENCHMARK_USE_SGD = {
    # TorchBench
    "BERT_pytorch",
    "LearningToPaint",
    "alexnet",
    "dcgan",
    "demucs",
    "densenet121",
    "dlrm",
    "fastNLP_Bert",
    "mobilenet_v2",
    "phlippe_densenet",
    "phlippe_resnet",
    "pytorch_stargan",
    "resnet18",
    "shufflenet_v2_x1_0",
    "speech_transformer",
    "squeezenet1_1",
    "stable_diffusion_text_encoder",
    "timm_efficientdet",
    "timm_nfnet",
    "timm_regnet",
    "timm_vision_transformer",
    "timm_vovnet",
    "vgg16",
    "hf_T5",  # Fails dynamic https://github.com/pytorch/pytorch/issues/115968
    # HF
    "AlbertForMaskedLM",
    "BartForCausalLM",
    "BartForConditionalGeneration",
    "BlenderbotSmallForCausalLM",
    "BlenderbotSmallForConditionalGeneration",
    "DebertaV2ForQuestionAnswering",  # eager OOM
    "ElectraForCausalLM",
    "M2M100ForConditionalGeneration",
    "MBartForCausalLM",
    "MBartForConditionalGeneration",
    "OPTForCausalLM",
    "PLBartForCausalLM",
    "PLBartForConditionalGeneration",
    "PegasusForCausalLM",
    "Speech2Text2ForCausalLM",
    "TrOCRForCausalLM",
    "XGLMForCausalLM",
    # TIMM
    "adv_inception_v3",
    "botnet26t_256",
    "cait_m36_384",  # OOM
    "coat_lite_mini",
    "convit_base",
    "dpn107",
    "fbnetv3_b",
    "gernet_l",
    "lcnet_050",
    "mixnet_l",
    "res2net101_26w_4s",
    "res2net50_14w_8s",
    "res2next50",
    "resnest101e",
    "sebotnet33ts_256",
    "swsl_resnext101_32x16d",
    "tf_efficientnet_b0",
    "ghostnet_100",
    "gmixer_24_224",
    "tinynet_a",
}

# These models OOM in CI
# due to the extra memory of Adam optimizer states,
# so we fall back to SGD in CI
CI_USE_SGD = {
    "torchrec_dlrm",
    "demucs",
    "detectron2_fasterrcnn_r_101_c4",
    "detectron2_fasterrcnn_r_101_dc5",
    "detectron2_fasterrcnn_r_101_fpn",
    "detectron2_fasterrcnn_r_50_c4",
    "detectron2_fasterrcnn_r_50_dc5",
    "detectron2_fasterrcnn_r_50_fpn",
    "detectron2_maskrcnn_r_101_c4",
    "detectron2_maskrcnn_r_101_fpn",
    "detectron2_maskrcnn_r_50_c4",
    "detectron2_maskrcnn_r_50_fpn",
    "hf_T5_base",
    "hf_clip",
    "llama_v2_7b_16h",
    "mobilenet_v2_quantized_qat",
    "phi_1_5 resnet50_quantized_qat",
    "BlenderbotForCausalLM",
    "cait_m36_384",
    "DALLE2_pytorch",
    "moco",
    "timm_efficientdet",
    "ghostnet_100",
    "regnety_002",
    "poolformer_m36",
    "inception_v3",
    "tinynet_a",
    "selecsls42b",
    "mobilevit_s",
    "pytorch_CycleGAN_and_pix2pix",
    "vision_maskrcnn",
    "resmlp_12_224",
    "dlrm",
    "resnet50",
    "dm_nfnet_f0",
    "pit_b_224",
    "tf_mixnet_l",
}


DO_NOT_CAST_INPUTS = {"stable_diffusion"}


def model_specified_by_path(path_and_class_str):
    return ":" in path_and_class_str


def load_model_from_path(path_and_class_str):
    configs = {}
    for kvstr in path_and_class_str.split(","):
        k, v = kvstr.split(":")
        configs[k] = v

    for name in ["path", "class"]:
        if name not in configs:
            raise RuntimeError(
                "Invalid --only arguments. Check help message for the correct format"
            )

    path = configs["path"]
    class_name = configs["class"]

    if path[:1] != "/":
        raise RuntimeError(
            "Use absolute path since dynamo may change the current working directory which makes using relative path tricky"
        )

    spec = importlib.util.spec_from_file_location("module_name", path)
    module = importlib.util.module_from_spec(spec)
    spec.loader.exec_module(module)

    model_class = getattr(module, class_name)
    assert issubclass(model_class, torch.nn.Module)
    model = model_class()
    assert hasattr(model, "get_example_inputs")
    inputs = model.get_example_inputs()
    return model, inputs


def output_csv(filename, headers, row):
    if os.path.exists(filename):
        with open(filename) as fd:
            lines = list(csv.reader(fd)) or [[]]
            if headers and len(headers) > len(lines[0]):
                # if prior results failed the header might not be filled in yet
                lines[0] = headers
            else:
                headers = lines[0]
    else:
        lines = [headers]
    lines.append([(f"{x:.6f}" if isinstance(x, float) else x) for x in row])
    with open(filename, "w") as fd:
        writer = csv.writer(fd, lineterminator="\n")
        for line in lines:
            writer.writerow(list(line) + ["0"] * (len(headers) - len(line)))


def nothing(f):
    return f


@functools.lru_cache(None)
def patch_torch_manual_seed():
    """Make torch manual seed deterministic. Helps with accuracy testing."""

    def deterministic_torch_manual_seed(*args, **kwargs):
        from torch._C import default_generator

        seed = 1337
        import torch.cuda

        if not torch.cuda._is_in_bad_fork():
            torch.cuda.manual_seed_all(seed)
        return default_generator.manual_seed(seed)

    torch.manual_seed = deterministic_torch_manual_seed


def synchronize():
    pass


def summarize_graph_break(filename):
    """
    Sorts and de-dupes the graphs breaks on the reason string. Note that this
    function is just a best effort to reduce the logging information. We could
    miss some graph breaks because of de-duping. We can further refine this
    function as need arises.
    """
    log_file = f"{filename.rstrip('.csv')}_graph_breaks.csv"
    if os.path.exists(log_file):
        df = pd.read_csv(log_file)
        df = df.sort_values("reason").drop_duplicates(subset="reason")

        # Specialize for multi tensor sgd as reason is not identical
        multi_tensor_sgd_row = df.loc[df["reason"].str.contains("_multi_tensor_sgd")]
        if len(multi_tensor_sgd_row):
            df = df[
                ~df["reason"].str.contains("_multi_tensor_sgd")
            ]  # Drop all sgd rows
            df = pd.concat(
                [df, pd.DataFrame([multi_tensor_sgd_row.iloc[0]])], axis=0
            )  # Add back a single row
        df.to_csv(f"{log_file.rstrip('.csv')}_deduped.csv", index=False)


def print_summary(filename, print_dataframe=False):
    if not (filename and os.path.exists(filename)):
        return
    data = pd.read_csv(filename)
    if "tag" in data.columns:
        for tag in data.tag.unique():
            if tag == "0.0000":
                continue  # This happens for failed runs
            print(f"\nSummary for tag={tag}:")
            print_summary_table(data[data.tag == tag], print_dataframe=print_dataframe)
    else:
        print_summary_table(data, print_dataframe=print_dataframe)
    summarize_graph_break(filename)


def print_summary_table(data, print_dataframe=False):
    if print_dataframe:
        pd.options.display.max_rows = 1000
        pd.options.display.max_columns = 1000
        pd.options.display.width = 2000
        print(data)
    width = max(map(len, data.columns))
    for col in data.columns:
        try:
            if col in ("dev", "name", "batch_size", "tag"):
                continue
            elif col in ("pct_ops", "pct_time"):
                print(col.ljust(width), f"{data[col].mean():.3%}")
            elif col in ("graphs", "graph_calls", "captured_ops", "total_ops"):
                print(col.ljust(width), f"{data[col].mean():.3f}")
            elif col in ("compilation_latency"):
                print(col.ljust(width), f"mean={data[col].mean():.3f} seconds")
            elif col in ("compression_ratio"):
                print(col.ljust(width), f"mean={data[col].mean():.3f}x")
            elif col in ("accuracy"):
                pass_rate = (data[col] == "pass").mean()
                print(col.ljust(width), f"pass_rate={100*pass_rate:.2f}%")
            else:
                cdata = data[col]
                print(
                    col.ljust(width),
                    f"gmean={gmean(cdata):.2f}x mean={cdata.mean():.3f}x",
                )
        except Exception as e:
            pass


def tensor_is_on_xla(tensors):
    def visit(x: torch.Tensor):
        nonlocal result
        if x.device.type == "xla":
            result = True

    result = False
    tree_map_only(torch.Tensor, visit, tensors)
    return result


def timed(
    model,
    model_iter_fn,
    example_inputs,
    times=1,
    return_result=False,
    collect_outputs=False,
):
    use_xla = tensor_is_on_xla(example_inputs)
    synchronize()

    if use_xla:
        xm.mark_step()
        xm.wait_device_ops()

    time_total = 0
    # Dont collect outputs to correctly measure timing
    for _ in range(times):
        # Put this call inside the loop to reset the seed for each iteration.
        # Don't include reset_rng_state() to correctly measure timing
        reset_rng_state(use_xla)
        t_iter_begin = time.perf_counter()
        result = model_iter_fn(model, example_inputs, collect_outputs=collect_outputs)

        # instead of calling sync on result_list, we should call mark_step.
        # In training case, result_list may be empty, but we want to
        # send all the pending graphs for compilation.
        if use_xla:
            # For the model running on regular torchxla (baseline), we need the
            # mark step to send the accumulated graph for compilation.
            #
            # For the model running with dynamo/torchxla bridge, in training case,
            # we need the mark step to send the optimizer graph out for
            # compilation.
            xm.mark_step()
        t_iter_end = time.perf_counter()
        time_total += t_iter_end - t_iter_begin

    t_0 = time.perf_counter()
    if use_xla:
        xm.wait_device_ops()
    synchronize()
    t_1 = time.perf_counter()
    time_total += t_1 - t_0
    return (time_total, result) if return_result else time_total


def _normalize_bench_inputs(example_inputs) -> Tuple[Tuple[Any], Mapping[str, Any]]:
    # NOTE(bowbao): For huggingface benchmark, example_inputs are formatted as dictionary,
    # and consumed like `model(**example_inputs)`.
    # For other benchmarks, example_inputs are formatted as tuple and consumed
    # like `model(*example_inputs)`.
    if isinstance(example_inputs, dict):
        return (), example_inputs
    else:
        return tuple(example_inputs), {}


def _register_dataclass_output_as_pytree(example_outputs) -> None:
    # NOTE(angelayi): For huggingface benchmark, some example outputs are
    # formatted as a dataclass which pytree cannot consume. So we want
    # to register the pytree implementation here
    example_outputs_flat = pytree.tree_leaves(example_outputs)
    output_dataclass_types = [
        type(out) for out in example_outputs_flat if dataclasses.is_dataclass(type(out))
    ]
    for output_type in output_dataclass_types:
        from torch._export.utils import register_dataclass_as_pytree_node

        register_dataclass_as_pytree_node(
            output_type,
            serialized_type_name=f"{output_type.__module__}.{output_type.__name__}",
        )


class Stats:
    totals = collections.defaultdict(collections.Counter)

    @classmethod
    def reset_counters(cls):
        for k, v in torch._dynamo.utils.counters.items():
            cls.totals[k].update(v)
        ok = torch._dynamo.utils.counters["frames"]["ok"]
        total = torch._dynamo.utils.counters["frames"]["total"]
        torch._dynamo.utils.counters.clear()
        return ok, total

    @classmethod
    def print_summary(cls):
        for k, v in sorted(cls.totals.items()):
            lines = "\n  ".join(map(str, v.most_common(50)))
            print(f"STATS {k}\n  {lines}")

    @classmethod
    def aot_summary(cls):
        return [cls.totals["aot_autograd"]["total"], cls.totals["aot_autograd"]["ok"]]


def coverage_experiment(args, model_iter_fn, model, example_inputs):
    """
    Test operator/model coverage of TorchDynamo and record statistics
    taken from a profiler.  This target is mainly intended to check
    correctness.

    Writes to ./coverage.csv
    """
    profiler = Profiler()
    frozen_model_iter_fn = torch._dynamo.run(model_iter_fn)
    with profiler.prof:
        frozen_model_iter_fn(model, example_inputs)
    coverage_result = profiler.results()
    output_csv(
        output_filename,
        (
            "dev",
            "name",
            "batch_size",
            "graphs",
            "graph_calls",
            "captured_ops",
            "total_ops",
            "pct_ops",
            "pct_time",
        ),
        [
            current_device,
            current_name,
            current_batch_size,
        ]
        + coverage_result.tocsv(),
    )
    return coverage_result


def speedup_experiment_fx2trt(args, model_iter_fn, model, example_inputs):
    """
    Measure speedups over eager using the trt inference backend. TRT backend is based fx graph
    generated by torch._dynamo.
    Writes to ./speedups_fx2trt.csv
    """
    return speedup_experiment(args, model_iter_fn, model, example_inputs)


def recompile_profiler_experiment(args, model_iter_fn, model, example_inputs):
    prof = torch._dynamo.utils.CompilerProfiler()
    opt_model_iter_fn = torch._dynamo.optimize(prof, nopython=args.nopython)(
        model_iter_fn
    )
    opt_model_iter_fn(model, example_inputs)
    output_csv(
        output_filename, ["model", "profiler report"], [current_name, prof.report()]
    )
    met = prof.get_metrics()
    guard_failures = len(met["guard_failures"])
    return [guard_failures]


def randomize_input(inputs):
    if isinstance(inputs, (list, tuple)):
        return type(inputs)([randomize_input(x) for x in inputs])
    elif isinstance(inputs, torch.Tensor):
        if inputs.dtype in (torch.float32, torch.float64):
            torch._dynamo.utils.counters["randomize_input"]["times"] += 1
            return torch.randn_like(inputs)
        elif inputs.dtype == torch.int64:
            # Note: we can not simply tune integer tensors as follows
            #   `return torch.randint_like(inputs, high=inputs.max().item())`
            # This may break some invariants between tensors.
            # E.g. in embedding lookup case, one tensor is the length
            # and another is an indices tensor.
            return inputs
        else:
            raise RuntimeError(
                f"randomize_input need support tensor of type {inputs.dtype}"
            )
    else:
        raise RuntimeError(
            f"randomize_input can not handle input of type {type(inputs)}"
        )


def maybe_mark_step(args):
    if args.trace_on_xla:
        xm.mark_step()


def speedup_experiment(args, model_iter_fn, model, example_inputs, **kwargs):
    """
    Measure speedups over eager.

    Writes to ./speedups.csv
    """
    # if args.dynamic_shapes:
    #     return speedup_experiment_ds(args, model_iter_fn, model, example_inputs)

    timings = np.zeros((args.repeat, 2), np.float64)
    # if we randomize the input, we should also check the result is correct
    should_randomize_input = args.randomize_input

    import contextlib

    from torch._inductor.utils import maybe_profile

    @contextlib.contextmanager
    def maybe_mark_profile(*args, **kwargs):
        prof: torch.profiler.profile = kwargs.pop("p", None)
        mark = kwargs.pop("mark", None)
        if prof:
            with torch.profiler.record_function(mark):
                yield
        else:
            yield

    times = args.iterations_per_run

    # Use higher tolerance for XLA since XLA cause numerical unstability when
    # graph size changes
    tolerance = args.xla_tolerance if args.trace_on_xla else 1e-4
    torch._dynamo.config.repro_tolerance = tolerance

    with maybe_profile(args.export_profiler_trace) as p:
        if args.export_aot_inductor:
            frozen_model_iter_fn = export_aot_inductor(
                model, example_inputs, args.devices[0]
            )
        else:
            frozen_model_iter_fn = torch._dynamo.run(model_iter_fn)

        for rep in trange(args.repeat, desc="running benchmark"):
            inputs = (
                randomize_input(copy.deepcopy(example_inputs))
                if should_randomize_input
                else example_inputs
            )
            # need call mark_step to perform the computation
            # on randomize_input. Otherwise the first call using the
            # inputs will incur high penalty then the next one.
            maybe_mark_step(args)

            # interleave the runs to handle frequency scaling and load changes
            with maybe_mark_profile(p=p, mark="expected"):
                timings[rep, 0], expected_output = timed(
                    model,
                    model_iter_fn,
                    inputs,
                    return_result=True,
                    times=times,
                    collect_outputs=args.collect_outputs,
                )

            # call mark_step between the 2 calls to make the comparison fair.
            maybe_mark_step(args)

            with maybe_mark_profile(p=p, mark="actual"):
                timings[rep, 1], actual_output = timed(
                    model,
                    frozen_model_iter_fn,
                    inputs,
                    return_result=True,
                    times=times,
                    collect_outputs=args.collect_outputs,
                )

    if args.export_profiler_trace:
        name = args.profiler_trace_name + "_" + model.name + ".json"
        name = os.path.join(torch._dynamo.config.base_dir, name)
        p.export_chrome_trace(name)
    median = np.median(timings, axis=0)
    speedup = median[0] / median[1]
    if args.dump_raw_metrics:
        np.save(
            f"{output_filename[:-4]}-raw_timings-{current_name}-{current_device}.npy",
            timings,
        )

    first_headers = ["dev", "name", "batch_size"]
    first_fields = [current_device, current_name, current_batch_size]
    if "tag" in kwargs:
        first_headers.append("tag")
        first_fields.append(kwargs["tag"])
    headers = first_headers + ["speedup", "abs_latency"]
    row = first_fields + [float(speedup), median[1] * 1000]
    msg = f"{speedup:.3f}x"
    if args.baseline:
        headers.extend(
            [
                "baseline",
                "speedup_vs_baseline",
            ]
        )
        df = pd.read_csv(args.baseline)
        try:
            baseline_speedup = df[df["name"] == current_name]["speedup"].item()
            row.extend([baseline_speedup, speedup / baseline_speedup])
            msg = f"{baseline_speedup:.3f}x -> {speedup:.3f}x [{speedup / baseline_speedup:.3f}x]"
        except (KeyError, ZeroDivisionError):
            row.extend(
                [
                    0.0,
                    0.0,
                ]
            )
    if "compilation_latency" in kwargs:
        headers += [
            "compilation_latency",
            "compression_ratio",
            "eager_peak_mem",
            "dynamo_peak_mem",
        ]
        row.append(kwargs["compilation_latency"])
        row.append(kwargs["compression_ratio"])
        row.append(kwargs["eager_peak_mem"])
        row.append(kwargs["dynamo_peak_mem"])
    if "dynamo_stats" in kwargs:
        for k, v in kwargs["dynamo_stats"].items():
            headers.append(k)
            row.append(v)
    output_csv(
        output_filename,
        headers,
        row,
    )
    headers, data = torch._dynamo.utils.compile_times(repr="csv", aggregate=True)
    assert (
        output_filename.find(".csv") > 0
    ), f"expected output_filename to be a .csv, but got {output_filename}"
    output_csv(
        output_filename[:-4] + "_compilation_metrics.csv",
        first_headers + headers,
        first_fields + data,
    )
    return msg


def speedup_experiment_ds(args, model_iter_fn, model, example_inputs):
    """
    Run dynamic shapes benchmarks.

    Requires dynamic shape compatible models, which provide a list of example inputs.

    Warms up using the first input example and then iterates the inputs,
    measuring (and expecting minimal) variance between the runtime for different examples.

    """
    timings = np.zeros((args.repeat, len(example_inputs), 2), np.float64)

    if args.repeat > 5:
        print(
            f"\ndynamic shapes experiments are slow, consider setting --repeat less than {args.repeat}\n"
        )

    nwarmup = 4
    for rep in range(args.repeat):
        # Start each rep fresh, e.g. only warmup on example 0
        torch._dynamo.reset()
        optimized_model_iter_fn = optimize_ctx(model_iter_fn)
        for _ in range(nwarmup):
            optimized_model_iter_fn(model, example_inputs[0])

        for input_idx, inputs in enumerate(example_inputs):
            # interleave the runs to handle frequency scaling and load changes
            timings[rep, input_idx, 0] = timed(
                model, model_iter_fn, inputs, return_result=False
            )
            # different from regular speedup_experiment, we _DO_ want to allow recompilation
            timings[rep, input_idx, 1] = timed(
                model, optimized_model_iter_fn, inputs, return_result=False
            )
    medians = np.median(timings, axis=0)
    speedups = list(medians[:, 0] / medians[:, 1])
    speedups_mean = np.mean(speedups)
    speedups_median = np.median(speedups)
    speedups_var = np.var(speedups)

    # TODO this x[0] is not going to work in general but bert only has 1 input
    shapes = [x[0].shape for x in example_inputs]
    shape_keys = sorted(set(shapes))
    shape_speedups = {
        shape: [
            it[1] for it in filter(lambda it: it[0] == shape, zip(shapes, speedups))
        ]
        for shape in shape_keys
    }
    output_str = (
        f"mean: {speedups_mean:.3f}, median: {speedups_median:.3f}, var: {speedups_var:.3f}"
        + "\nSpeedups by shape: "
        + "\n".join(
            [
                f"{shape}: "
                + ", ".join([f"{speedup: .3g}" for speedup in shape_speedups[shape]])
                for shape in shape_keys
            ]
        )
    )
    output_csv(
        output_filename,
        ("dev", "name", "batch_size", "speedup mean", "speedup median", "speedup var"),
        [
            current_device,
            current_name,
            current_batch_size,
            speedups_mean,
            speedups_median,
            speedups_var,
        ],
    )
    return output_str


@contextlib.contextmanager
def override_synchronize_with_onnx_iobinding(iobinding):
    global synchronize
    prev_synchrnoize = synchronize
    try:
        if iobinding is not None:

            def new_synchronize():
                iobinding.synchronize_inputs()
                iobinding.synchronize_outputs()

            synchronize = new_synchronize
        yield
    finally:
        synchronize = prev_synchrnoize


def speedup_experiment_onnx(
    args,
    model_iter_fn,
    onnx_model: OnnxModel,
    model,
    example_inputs,
    **kwargs,
):
    """
    Measure speedups over eager.

    This function is responsible for the following:
        1. Creating iobinding with OnnxModel if device is CUDA, which is essential for perf measurement.
        2. Running ORT with OnnxModel.

    Writes to ./{output_filename}, which should be
        `pathlib.Path(self.output_dir) / f"{self.compiler}_{suite}_{self.dtype}_{self.mode}_{self.device}_{self.testing}.csv".

    TODO(bowbao): Record export time and export peak memory usage.
    """
    timings = np.zeros((args.repeat, 2), np.float64)
    is_correct = True
    should_randomize_input = args.randomize_input
    times = args.iterations_per_run

    def create_onnx_input_binded_fn(onnx_model: OnnxModel, pt_inputs, example_outputs):
        # Goal is to move the iobinding creation outside of the timer function.
        iobinding, outputs = onnx_model.create_iobinding(pt_inputs, example_outputs)

        def onnxrt_model_iter_fn(model, inputs, collect_outputs=True):
            onnx_model.run_with_iobinding(iobinding, outputs)
            if collect_outputs:
                return outputs

        return onnxrt_model_iter_fn, iobinding

    def create_onnx_fn(onnx_model: OnnxModel, pt_inputs):
        # NOTE: Making perf comparison fair by moving out the i/o adapting part.
        # 1. Pre-adapt `pt_inputs` to `onnx_inputs` here.
        # 2. Drop `onnx_outputs` to `pt_outputs` adapting. Output comparison is not part of perf measurement.
        onnx_inputs = onnx_model.adapt_pt_inputs_to_onnx(pt_inputs)

        def onnxrt_model_iter_fn(model, inputs, collect_outputs=True):
            return onnx_model.run_with_onnx_inputs(onnx_inputs)

        return onnxrt_model_iter_fn

    def timed_onnx(model, onnx_model: OnnxModel, inputs):
        if current_device == "cpu" or onnx_model.is_cpu():
            onnxrt_model_iter_fn = create_onnx_fn(onnx_model, inputs)
            iobinding = None
        else:
            onnxrt_model_iter_fn, iobinding = create_onnx_input_binded_fn(
                onnx_model, inputs, expected_output
            )
        with override_synchronize_with_onnx_iobinding(iobinding):
            return timed(
                model,
                onnxrt_model_iter_fn,
                inputs,
                return_result=True,
                times=times,
                collect_outputs=args.collect_outputs,
            )

    # Insert ONNX warm-up
    inputs = (
        randomize_input(copy.deepcopy(example_inputs))
        if should_randomize_input
        else example_inputs
    )
    _, expected_output = timed(
        model,
        model_iter_fn,
        inputs,
        return_result=True,
        times=times,
        collect_outputs=args.collect_outputs,
    )
    for _ in range(2):
        timed_onnx(model, onnx_model, inputs)

    for rep in range(args.repeat):
        inputs = (
            randomize_input(copy.deepcopy(example_inputs))
            if should_randomize_input
            else example_inputs
        )
        if torch.cuda.device_count() > 1:
            # Manually set correct torch.cuda.current_device to ensure torch.cuda.synchronize() works as intended.
            # When there are more than 1 cuda devices, the first one is used for pytorch eager.
            # The second one is used for onnx ort.
            torch.cuda.set_device(0)
        timings[rep, 0], expected_output = timed(
            model,
            model_iter_fn,
            inputs,
            return_result=True,
            times=times,
            collect_outputs=args.collect_outputs,
        )
        if torch.cuda.device_count() > 1:
            # Manually set correct torch.cuda.current_device to ensure torch.cuda.synchronize() works as intended.
            # When there are more than 1 cuda devices, the first one is used for pytorch eager.
            # The second one is used for onnx ort.
            torch.cuda.set_device(1)
        timings[rep, 1], actual_output = timed_onnx(model, onnx_model, inputs)

    pvalue = ttest_ind(timings[:, 0], timings[:, 1]).pvalue
    median = np.median(timings, axis=0)
    speedup = median[0] / median[1]
    if args.dump_raw_metrics:
        np.save(
            f"{output_filename[:-4]}-raw_timings-{current_name}-{current_device}.npy",
            timings,
        )

    headers = ["dev", "name", "batch_size", "speedup", "abs_latency"]
    row = [
        current_device,
        current_name,
        current_batch_size,
        float(speedup),
        median[1] * 1000,
    ]
    if "compilation_latency" in kwargs:
        headers = headers + ["compilation_latency", "compression_ratio"]
        row.append(kwargs["compilation_latency"])
        row.append(kwargs["compression_ratio"])

    output_csv(
        output_filename,
        headers,
        row,
    )
    headers, data = torch._dynamo.utils.compile_times(repr="csv", aggregate=True)
    assert (
        output_filename.find(".csv") > 0
    ), f"expected output_filename to be a .csv, but got {output_filename}"
    output_csv(
        output_filename[:-4] + "_compilation_metrics.csv",
        ["dev", "name", "batch_size"] + headers,
        [current_device, current_name, current_batch_size] + data,
    )
    return format_speedup(speedup, pvalue, is_correct=is_correct)


def overhead_experiment(*args, model_iter_fn):
    """
    Measure overheads of TorchDynamo by running with no backend (only
    eager+FX), and reporting speedup/slowdown over eager.

    Writes to ./overheads.csv
    """
    return speedup_experiment(*args, model_iter_fn)


def print_fx(gm, example_inputs):
    print(gm.graph)
    return gm


def print_aten_ops(gm, example_inputs):
    from functorch.compile import aot_module

    def trace_printer(gm, _):
        print(gm.graph)
        return gm

    return aot_module(gm, fw_compiler=trace_printer, bw_compiler=trace_printer)


def baselines(models, model_iter_fn, example_inputs, args):
    """
    Common measurement code across all baseline experiments.
    """
    models = list(models)
    for idx, (name, model) in enumerate(models):
        if idx == 0:
            result0 = model_iter_fn(model, example_inputs)
        elif model is not None:
            try:
                result = model_iter_fn(model, example_inputs)
                if same(result0, result):
                    continue
                print(name, "is INCORRECT")
            except Exception:
                log.exception("error checking %s", name)
            models[idx] = (name, None)
    timings = np.zeros((args.repeat, len(models)), np.float64)
    timings.fill(1.0e10)
    for rep in range(args.repeat):
        for idx, (name, model) in enumerate(models):
            if model is not None:
                try:
                    timings[rep, idx] = timed(model, model_iter_fn, example_inputs)
                except Exception:
                    pass
    pvalue = [
        ttest_ind(timings[:, 0], timings[:, i]).pvalue
        for i in range(1, timings.shape[1])
    ]
    median = np.median(timings, axis=0)
    speedup = median[0] / median[1:]
    for idx, (name, model) in enumerate(models[1:]):
        if model is None:
            speedup[idx] = 0.0
    result = " ".join(
        [
            format_speedup(s, p, m is not None)
            for s, p, m in zip(speedup, pvalue, [m for n, m in models[1:]])
        ]
    )
    output_csv(
        output_filename,
        ("dev", "name", "batch_size") + tuple(n for n, m in models[1:]),
        [current_device, current_name, current_batch_size]
        + [f"{x:.4f}" for x in speedup],
    )
    return result


def xla(args, model_iter_fn, model, example_inputs):
    xla_dev = xm.xla_device(devkind=current_device)
    model_xla = copy.deepcopy(model).to("cpu").to(device=xla_dev)
    example_inputs_xla = tree_map_only(
        torch.Tensor, lambda x: x.to("cpu").to(device=xla_dev), example_inputs
    )
    for _ in range(3):  # warmup
        timed(model, model_iter_fn, example_inputs)
        timed(model_xla, model_iter_fn, example_inputs_xla)
    timings = np.zeros((args.repeat, 2), np.float64)
    timings.fill(1.0e10)
    for rep in range(args.repeat):
        timings[rep, 0] = timed(model, model_iter_fn, example_inputs)
        timings[rep, 1] = timed(model_xla, model_iter_fn, example_inputs_xla)

    pvalue = ttest_ind(timings[:, 0], timings[:, 1]).pvalue
    time_baseline, time_xla = np.median(timings, axis=0)
    speedup = time_baseline / time_xla
    output_csv(
        output_filename,
        ("dev", "name", "batch_size", "speedup", "time_baseline", "time_xla"),
        [
            current_device,
            current_name,
            current_batch_size,
            speedup,
            time_baseline,
            time_xla,
        ],
    )
    return format_speedup(speedup, pvalue)


def try_script(model, example_inputs):
    try:
        return torch.jit.script(model)
    except Exception:
        return None


class AOTInductorModelCache:
    cache = dict()

    @classmethod
    def load(cls, model, example_inputs, device):
        key = weakref.ref(model)
        if key not in cls.cache:
            # Register the output dataclass to pytree
            example_args, example_kwargs = _normalize_bench_inputs(example_inputs)
            with torch.no_grad():
                # copy.deepcopy is required to prevent any surprising side-effect,
                # see https://github.com/pytorch/pytorch/issues/113029
                example_outputs = copy.deepcopy(model)(*example_args, **example_kwargs)
            _register_dataclass_output_as_pytree(example_outputs)

            so_path = torch._export.aot_compile(model, example_args, example_kwargs)
<<<<<<< HEAD

            module = torch.utils.cpp_extension.load_inline(
                name="aot_inductor",
                cpp_sources=[aot_inductor_launcher(so_path, device)],
                functions=["run", "get_call_spec"],
                with_cuda=(device == "cuda"),
            )

            cls.cache[key] = module
=======
            cls.cache[key] = torch._export.aot_load(so_path, device)
>>>>>>> 9768f73c

        return cls.cache[key]


def export(model, example_inputs):
    example_args, example_kwargs = _normalize_bench_inputs(example_inputs)
    example_outputs = model(*example_args, **example_kwargs)
    _register_dataclass_output_as_pytree(example_outputs)

    ep = torch.export.export(model, example_args, example_kwargs)

    def opt_export(_, example_inputs):
        example_args, example_kwargs = _normalize_bench_inputs(example_inputs)
        return ep(*example_args, **example_kwargs)

    return opt_export


def export_aot_inductor(model, example_inputs, device):
<<<<<<< HEAD
    module = AOTInductorModelCache.load(model, example_inputs, device)
    call_spec = module.get_call_spec()
    in_spec = pytree.treespec_loads(call_spec[0])
    out_spec = pytree.treespec_loads(call_spec[1])

    def opt_aot_inductor(_, example_inputs, collect_outputs=False):
        example_args, example_kwargs = _normalize_bench_inputs(example_inputs)

        flat_inputs = fx_pytree.tree_flatten_spec(
            (example_args, example_kwargs), in_spec
        )
        flat_outputs = module.run(flat_inputs)
        return pytree.tree_unflatten(flat_outputs, out_spec)
=======
    optimized = AOTInductorModelCache.load(model, example_inputs, device)

    def opt_aot_inductor(_, example_inputs, collect_outputs=False):
        example_args, example_kwargs = _normalize_bench_inputs(example_inputs)
        return optimized(*example_args, **example_kwargs)
>>>>>>> 9768f73c

    return opt_aot_inductor


def download_retry_decorator(download_fn):
    """
    Decorator function for applying retry logic to a download function.

    The wrapped function will be called up to 5 times and raises an exception if the function fails each time.
    After each unsuccessful attempt, there is a delay before the next attempt, which is increased linearly with the number of tries.

    Usage:
    @download_retry_decorator
    def download_function(model_name: str):
        # download logic goes here
    """

    @functools.wraps(download_fn)
    def wrapper(self, *args, **kwargs) -> Any:
        tries = 0
        total_allowed_tries = MAX_DOWNLOAD_ATTEMPTS
        while tries <= total_allowed_tries:
            try:
                model = download_fn(self, *args, **kwargs)
                return model
            except Exception as e:
                tries += 1
                if tries <= total_allowed_tries:
                    wait = tries * 30
                    print(
                        f"Failed to load model: {e}. Trying again ({tries}/{total_allowed_tries}) after {wait}s"
                    )
                    time.sleep(wait)
                else:
                    raise RuntimeError(  # noqa: TRY200
                        f"Failed to load model '{args}' with following error(s): {str(e)}."
                    )

    return wrapper


class OnnxModel(abc.ABC):
    TORCH_TO_NUMPY_DTYPE = {
        torch.float16: np.float16,
        torch.float32: np.float32,
        torch.float64: np.float64,
        torch.uint8: np.uint8,
        torch.int8: np.int8,
        torch.int16: np.int16,
        torch.int32: np.int32,
        torch.int64: np.longlong,
        torch.bool: np.bool_,
    }

    _COMPILER_NAME: str

    def __init__(
        self,
        output_directory,
        model,
        example_inputs,
        dynamic_shapes: bool,
        copy_before_export: bool = False,
    ):
        model_name = current_name
        self.copy_before_export = copy_before_export
        self.model_dir = self._generate_onnx_model_directory(
            output_directory, self._COMPILER_NAME, model_name
        )
        self.model_path = str(
            self.model_dir / f"{model_name}_{self._COMPILER_NAME}.onnx"
        )

    @classmethod
    def _generate_onnx_model_directory(
        cls, output_directory: str, compiler_name: str, model_name: str
    ) -> pathlib.Path:
        model_path = pathlib.Path(
            output_directory,
            ".onnx_models",
            model_name,
            compiler_name,
        )
        if model_path.exists() and model_path.is_dir():
            shutil.rmtree(model_path)
        model_path.mkdir(parents=True, exist_ok=True)
        return model_path

    @abc.abstractmethod
    def format_pt_inputs(self, pt_inputs: Any) -> Sequence[torch.Tensor]:
        ...

    @abc.abstractmethod
    def format_pt_outputs(self, pt_outputs: Any) -> Sequence[torch.Tensor]:
        ...

    def adapt_pt_inputs_to_onnx(self, pt_inputs) -> Mapping[str, np.ndarray]:
        pt_inputs = self.format_pt_inputs(pt_inputs)
        return {
            ort_input.name: pt_input.cpu().numpy()
            for ort_input, pt_input in zip(self.onnx_session.get_inputs(), pt_inputs)
        }

    def adapt_onnx_outputs_to_pt(self, onnx_outputs: List[np.ndarray]) -> Any:
        pt_outputs = [
            torch.from_numpy(onnx_output).to(current_device)
            for onnx_output in onnx_outputs
        ]
        if len(pt_outputs) == 1:
            return pt_outputs[0]
        return pt_outputs

    def _init_ort_session(self, model_path: str):
        import onnxruntime

        if current_device == "cpu":
            ort_providers = ["CPUExecutionProvider"]
        else:
            # NOTE(bowbao): Reduce OOM by running ORT on another gpu.
            # TODO(bowbao): This works to avoid OOM, but performance is surprisingly very bad.
            cuda_provider_options = {
                "device_id": 1 if torch.cuda.device_count() > 1 else 0,
            }
            ort_providers = [("CUDAExecutionProvider", cuda_provider_options)]
        session_options = onnxruntime.SessionOptions()
        session_options.log_severity_level = 3  # Error

        ort_session = onnxruntime.InferenceSession(
            self.model_path,
            providers=ort_providers,
            sess_options=session_options,
        )
        return ort_session

    def is_cpu(self) -> bool:
        return self.onnx_session.get_providers()[0] == "CPUExecutionProvider"

    def cpu(self) -> Self:
        self.onnx_session.set_providers(["CPUExecutionProvider"])
        return self

    def create_outputs(self, *example_outputs):
        return tuple(torch.empty_like(x) for x in example_outputs)

    def create_iobinding(self, pt_inputs, example_outputs):
        pt_inputs = self.format_pt_inputs(pt_inputs)
        example_outputs = self.format_pt_outputs(example_outputs)

        iobinding = self.onnx_session.io_binding()
        args = [arg.contiguous() for arg in pt_inputs]
        for ort_input, arg in zip(self.onnx_session.get_inputs(), args):
            # NOTE: Run ORT on another cuda device to reduce OOM.
            if torch.cuda.device_count() > 1:
                arg = arg.detach().to("cuda:1")
            device = arg.device
            iobinding.bind_input(
                ort_input.name,
                device.type,
                device.index or 0,
                self.TORCH_TO_NUMPY_DTYPE[arg.dtype],
                arg.size(),
                arg.data_ptr(),
            )

        outputs = self.create_outputs(*example_outputs)
        for ort_output, output in zip(self.onnx_session.get_outputs(), outputs):
            if torch.cuda.device_count() > 1:
                output = output.detach().to("cuda:1")
            device = output.device
            iobinding.bind_output(
                ort_output.name,
                device.type,
                device.index or 0,
                self.TORCH_TO_NUMPY_DTYPE[output.dtype],
                output.size(),
                output.data_ptr(),
            )
        return iobinding, outputs

    def run_with_iobinding(self, iobinding, outputs):
        # 'outputs' are torch empty tensors binded to 'iobinding'.
        self.onnx_session.run_with_iobinding(iobinding)
        return outputs

    def run_with_onnx_inputs(self, onnx_inputs):
        return self.onnx_session.run(None, onnx_inputs)

    @classmethod
    def save_tensor_data(cls, numpy_tensor, output_path):
        from onnx import numpy_helper

        proto_tensor = numpy_helper.from_array(numpy_tensor)
        with open(output_path, "wb") as f:
            f.write(proto_tensor.SerializeToString())

    def run_and_serialize_inputs_outputs(self, pt_inputs):
        test_data_dir = self.model_dir / "test_data_set_0"
        test_data_dir.mkdir(parents=True, exist_ok=True)

        onnx_inputs = self.adapt_pt_inputs_to_onnx(pt_inputs)
        for i, onnx_input in enumerate(onnx_inputs.values()):
            self.save_tensor_data(onnx_input, str(test_data_dir / f"input_{i}.pb"))

        onnx_outputs = self.run_with_onnx_inputs(onnx_inputs)

        for i, onnx_output in enumerate(onnx_outputs):
            self.save_tensor_data(onnx_output, str(test_data_dir / f"output_{i}.pb"))

        return self.adapt_onnx_outputs_to_pt(onnx_outputs)

    def run(self, pt_inputs):
        # NOTE: For CUDA performance testing, use `run_with_iobinding` to exclude memory
        # copying overhead for inputs/outputs between cpu and gpu.
        # Otherwise perf number is inaccurate.
        onnx_inputs = self.adapt_pt_inputs_to_onnx(pt_inputs)
        onnx_outputs = self.run_with_onnx_inputs(onnx_inputs)
        return self.adapt_onnx_outputs_to_pt(onnx_outputs)


class OnnxModelFromTorchScript(OnnxModel):
    """TorchScript based onnx export. `torch.onnx.export`

    TODO(bowbao):
    * large model export failed.
          Onnx Model is larger than 2GB, but exporter makes decision based pt model size, which is
          smaller than 2GB.
    * OOM on slightly larger model.
          Both pt model and ort inference session are on gpu. Attempt has been made to move ORT to
          cuda:1, however ORT perf drop significantly.
          For now running everything with batch_size 1 set in launch script.
    """

    _COMPILER_NAME = "torchscript"

    def __init__(
        self, output_directory, model, example_inputs, dynamic_shapes: bool, **kwargs
    ):
        if dynamic_shapes:
            raise NotImplementedError("NYI dynamic shapes for OnnxModelFromTorchScript")
        super().__init__(
            output_directory, model, example_inputs, dynamic_shapes, **kwargs
        )
        self._export(
            model,
            example_inputs,
            self.model_path,
            opset_version=17,
            do_constant_folding=False,
            verbose=False,
        )
        self.onnx_session = self._init_ort_session(self.model_path)

    def _export(self, model, example_inputs, output_path: str, /, **kwargs) -> None:
        if self.copy_before_export:
            # Deepcopy model before export to avoid modification to baseline model.
            model = copy.deepcopy(model)

        # Hack for huggingface models (kwargs only).
        if isinstance(example_inputs, dict):

            class WrapperModel(torch.nn.Module):
                def __init__(self, model, keys):
                    super().__init__()
                    self.model = model
                    self.keys = keys

                def forward(self, *args):
                    return self.model(**dict(zip(self.keys, args)))

            model = WrapperModel(model, list(example_inputs.keys()))

        torch.onnx.export(
            model,
            self.format_pt_inputs(example_inputs),
            output_path,
            **kwargs,
        )

    def format_pt_inputs(self, pt_inputs):
        # NOTE(bowbao): For huggingface benchmark, pt_inputs are formatted as dictionary,
        # and consumed like `model(**pt_inputs)`.
        # For other benchmarks, pt_inputs are formatted as tuple and consumed
        # like `model(*pt_inputs)`.
        if isinstance(pt_inputs, dict):
            pt_inputs = list(pt_inputs.values())
        if isinstance(pt_inputs, torch.Tensor):
            pt_inputs = (pt_inputs,)
        return tuple(arg.contiguous() for arg in pt_inputs)

    def format_pt_outputs(self, pt_outputs):
        if isinstance(pt_outputs, torch.Tensor):
            pt_outputs = (pt_outputs,)

        pt_outputs = pytree.tree_leaves(pt_outputs)

        # Hack for huggingface model outputs
        try:
            from transformers import modeling_outputs
        except ImportError:
            pass
        else:

            def _to_tuple(x):
                if isinstance(x, modeling_outputs.ModelOutput):
                    return x.to_tuple()
                return x

            pt_outputs = pytree.tree_map(_to_tuple, pt_outputs)
            pt_outputs = pytree.tree_leaves(pt_outputs)

        return pt_outputs


class OnnxModelFromDynamo(OnnxModel):
    """Dynamo and Fx based export. `torch.onnx.dynamo_export`."""

    _COMPILER_NAME = "dynamo"

    def __init__(
        self, output_directory, model, example_inputs, dynamic_shapes: bool, **kwargs
    ):
        super().__init__(
            output_directory, model, example_inputs, dynamic_shapes, **kwargs
        )
        self._dynamic_shapes = dynamic_shapes
        self._onnx_program = self._export(model, example_inputs, self.model_path)
        # Clear the model proto to save memory.
        # The model proto is saved to disk and no longer needed from `onnx_program`.
        # `onnx_program` is kept for i/o adapter usage.
        self._onnx_program.model_proto.Clear()
        self.onnx_session = self._init_ort_session(self.model_path)

    def _export(
        self, model, example_inputs, output_path: str
    ) -> torch.onnx.ONNXProgram:
        if self.copy_before_export:
            # Deepcopy model before export to avoid modification to baseline model.
            model = copy.deepcopy(model)

        example_args, example_kwargs = _normalize_bench_inputs(example_inputs)
        options = torch.onnx.ExportOptions(dynamic_shapes=self._dynamic_shapes)
        onnx_program = torch.onnx.dynamo_export(
            model, *example_args, **example_kwargs, export_options=options
        )

        onnx_program.save(output_path)
        return onnx_program

    def format_pt_inputs(self, pt_inputs):
        pt_args, pt_kwargs = _normalize_bench_inputs(pt_inputs)
        return self._onnx_program.adapt_torch_inputs_to_onnx(*pt_args, **pt_kwargs)

    def format_pt_outputs(self, pt_outputs):
        return self._onnx_program.adapt_torch_outputs_to_onnx(pt_outputs)


class OnnxModelFromDynamoAotInline(OnnxModelFromDynamo):
    """Dynamo and Fx based export, with AOT inline post export. `torch.onnx.dynamo_export`."""

    _COMPILER_NAME = "dynamo_aot_inline"

    def _export(
        self, model, example_inputs, output_path: str
    ) -> torch.onnx.ONNXProgram:
        example_args, example_kwargs = _normalize_bench_inputs(example_inputs)
        options = torch.onnx.ExportOptions(dynamic_shapes=self._dynamic_shapes)
        onnx_program = torch.onnx.dynamo_export(
            model, *example_args, **example_kwargs, export_options=options
        )
        # Apply AOT inline post export.
        # Requires onnx >= 1.15
        import onnx
        import onnx.inliner

        # Workaround for inliner not supporting with models larger than 2GB.
        # Save model to disk first separating out external data,
        # and load back without external data for inliner to work on.
        model_proto = onnx_program.model_proto
        onnx.save_model(model_proto, output_path, save_as_external_data=True)
        model_proto = onnx.load(output_path, load_external_data=False)
        model_proto = onnx.inliner.inline_local_functions(model_proto)
        onnx.save_model(model_proto, output_path)
        return onnx_program


class _OnnxPatch:
    @classmethod
    def patch_non_tensor_outputs(cls, correct_result, new_result, fp64_outputs):
        """Patch non-tensor outputs to make them comparable with the correct result.

        ONNX model always returns a flat tuple of tensors, but the PyTorch model outputs
        `correct_result` and `fp64_outputs` can be arbitrary types. This function normalizes
        the outputs to make them comparable with the ONNX model output.
        """
        try:
            from transformers import modeling_outputs
        except ImportError:
            has_transformers = False
        else:
            has_transformers = True

        if has_transformers and isinstance(
            correct_result, modeling_outputs.ModelOutput
        ):
            correct_result = correct_result.to_tuple()
            fp64_outputs = fp64_outputs.to_tuple() if fp64_outputs is not None else None
        elif type(correct_result).__name__ in (
            "MaskedLMOutput",
            "Seq2SeqLMOutput",
            "CausalLMOutputWithCrossAttentions",
            "LongformerMaskedLMOutput",
            "Instances",
            "SquashedNormal",
            "Boxes",
            "Normal",
            "TanhTransform",
            "Foo",
            "Variable",
        ):
            # Copied from `same` function in `torch._dynamo.utils`
            correct_result = [
                value
                for key in correct_result.__dict__.keys()
                if (value := getattr(correct_result, key)) is not None
            ]
            fp64_outputs = (
                [
                    value
                    for key in fp64_outputs.__dict__.keys()
                    if (value := getattr(fp64_outputs, key)) is not None
                ]
                if fp64_outputs is not None
                else None
            )

        # Flatten nested tuple of tensors, i.e. past_key_values
        correct_result = pytree.tree_leaves(correct_result)
        # Hack to put results from different runs on same device.
        # This is needed for ONNX CPU fallback benchmark, where PyTorch eager is run on GPU.
        # Assuming outputs from a single run are always on same device!
        devices = [x.device for x in correct_result if isinstance(x, torch.Tensor)]
        assert devices and all(
            x == devices[0] for x in devices
        ), "All tensors must be on same device!"
        device = devices[0]
        new_result = pytree.tree_leaves(new_result)
        new_result = pytree.tree_map(
            lambda x: x.to(device=device) if isinstance(x, torch.Tensor) else x,
            new_result,
        )
        fp64_outputs = pytree.tree_leaves(fp64_outputs)

        return correct_result, new_result, fp64_outputs


@dataclasses.dataclass
class OnnxExportErrorRow:
    device: str
    model_name: str
    batch_size: int
    rule_id: Optional[str] = None
    rule_name: Optional[str] = None
    diagnostic_level: Optional[str] = None
    diagnostic_message: Optional[str] = None
    exception_type_name: Optional[str] = None
    exception_message: Optional[str] = None

    def __post_init__(self):
        assert (
            self.rule_id is not None
            and self.rule_name is not None
            and self.diagnostic_level is not None
            and self.diagnostic_message is not None
        ) or self.exception_type_name, (
            "Either rule_id, rule_name, diagnostic_level and diagnostic_message "
            "must be set or exception_type_name must be set"
        )

    @property
    def headers(self) -> List[str]:
        return [field.name for field in dataclasses.fields(self)]

    @property
    def row(self) -> List[str]:
        return [getattr(self, field.name) for field in dataclasses.fields(self)]


class OnnxExportErrorParser:
    def __init__(self, device: str, model_name: str, batch_size: int):
        self.device = device
        self.model_name = model_name
        self.batch_size = batch_size

    def _qualified_exception_class_name(self, exception: Exception) -> str:
        if exception.__class__.__module__ == "builtins":
            return exception.__class__.__name__
        return f"{exception.__class__.__module__}.{exception.__class__.__name__}"

    def parse_diagnostic_context(
        self,
        diagnostic_context: diagnostics.DiagnosticContext,
    ) -> Generator[OnnxExportErrorRow, Any, Any]:
        from torch.onnx._internal.fx import diagnostics

        for diagnostic in diagnostic_context.diagnostics:
            if diagnostic.level >= diagnostics.levels.ERROR:
                yield OnnxExportErrorRow(
                    device=self.device,
                    model_name=self.model_name,
                    batch_size=self.batch_size,
                    rule_id=diagnostic.rule.id,
                    rule_name=diagnostic.rule.name,
                    diagnostic_level=diagnostic.level.name,
                    diagnostic_message=diagnostic.message,
                )

    def parse_exception(self, exception: Exception) -> OnnxExportErrorRow:
        return OnnxExportErrorRow(
            device=self.device,
            model_name=self.model_name,
            batch_size=self.batch_size,
            exception_type_name=self._qualified_exception_class_name(exception),
            exception_message=str(exception),
        )


@dataclasses.dataclass
class OnnxContext:
    onnx_model: Optional[OnnxModel] = None


def optimize_onnx_ctx(
    output_directory: str,
    onnx_model_cls: Type[OnnxModel],
    run_n_iterations: Callable,
    dynamic_shapes: bool = False,
    copy_before_export: bool = False,
) -> Callable:
    # NOTE(bowbao): This function creates and returns the onnx version of 'run_n_iterations',
    # which does the following:
    #   1. Export and cache model.
    #   2. Create iobinding for ORT.
    #   3. Run ORT for n iterations.
    # The cached model is stored in 'context' under the returned callable.
    context = OnnxContext()
    test_data_dumped = False

    def run_n_iterations_onnx(model, inputs, n=2):
        from torch.onnx._internal import exporter
        from torch.onnx._internal.fx import diagnostics

        # NOTE(bowbao): Capture all export & ort errors and diagnostics.
        # Serialize to csv, to be parsed and summarized later by '._onnx/reporter.py'.
        # TODO: Accuracy mismatch is not reported here in csv.
        assert (
            output_filename.find(".csv") > 0
        ), f"expected output_filename to be a .csv, but got {output_filename}"
        output_error_filename = output_filename[:-4] + "_export_error.csv"
        parser = OnnxExportErrorParser(current_device, current_name, current_batch_size)
        try:
            nonlocal context
            if context.onnx_model is None:
                context.onnx_model = onnx_model_cls(
                    output_directory,
                    model,
                    copy.deepcopy(inputs),
                    dynamic_shapes=dynamic_shapes,
                    copy_before_export=copy_before_export,
                )
            onnx_model = context.onnx_model

            for _ in range(n):
                nonlocal test_data_dumped
                if not test_data_dumped:
                    # Serializes inputs and outputs to .pb files for further offline analysis.
                    # Due to this, this function is not and should not be used for perf measurement.
                    outputs = onnx_model.run_and_serialize_inputs_outputs(inputs)
                    test_data_dumped = True
                else:
                    outputs = onnx_model.run(inputs)
            return outputs
        except exporter.OnnxExporterError as e:
            # `torch.onnx.dynamo_export` raises error that encloses diagnostics.
            diagnostic_context = e.onnx_program.diagnostic_context
            for parsed_error in parser.parse_diagnostic_context(diagnostic_context):
                output_csv(
                    output_error_filename, parsed_error.headers, parsed_error.row
                )
            if context.onnx_model is not None:
                e.onnx_program.save_diagnostics(
                    f"{context.onnx_model.model_dir}/"
                    f"{current_onnx_compiler}_{current_name}_{current_device}.sarif"
                )

            # Check also the raw exception that caused export failure.
            # Skip if it is already analyzed by diagnostics.
            cause_of_exception = e.__cause__
            if not isinstance(
                cause_of_exception, diagnostics.RuntimeErrorWithDiagnostic
            ):
                parsed_error = parser.parse_exception(cause_of_exception)
                output_csv(
                    output_error_filename, parsed_error.headers, parsed_error.row
                )
            raise
        except Exception as e:
            # `torch.onnx.export` errors.
            # ORT errors.
            parsed_error = parser.parse_exception(e)
            output_csv(output_error_filename, parsed_error.headers, parsed_error.row)
            raise

    run_n_iterations_onnx.context = context

    return run_n_iterations_onnx


def read_batch_size_from_file(args, filename, model_name):
    batch_size = None
    if os.path.exists("benchmarks"):
        filename = os.path.join("benchmarks", filename)
    assert os.path.exists(filename), filename
    with open(filename) as f:
        lines = f.readlines()
        lines = [i.split(",") for i in lines if len(i.strip()) > 0]
        for val in lines:
            cur_name, b = val
            if model_name == cur_name:
                batch_size = int(b)
    if batch_size is None:
        log.warning("Could not find batch size for %s", model_name)
    elif batch_size == -1:
        raise RuntimeError(
            f"Batch size is unset for {model_name} in {args.batch_size_file}"
        )
    print(f"batch size: {batch_size}")
    return batch_size


class TimeOutException(Exception):
    pass


def alarm_handler(signum, frame):
    raise TimeOutException()


def exit_after(s):
    """
    Decorator to raise TimeoutException if the fn is taking more than s seconds
    to run.
    """

    def outer(fn):
        def inner(*args, **kwargs):
            signal.signal(signal.SIGALRM, alarm_handler)
            signal.alarm(s)
            try:
                result = fn(*args, **kwargs)
            finally:
                signal.alarm(0)
            return result

        return inner

    return outer


def get_peak_memory():
    return torch.cuda.max_memory_allocated() / 10**9


def null_experiment(args, model_iter_fn, model, example_inputs):
    """
    A no-op experiment useful for making sure TorchBenchark alone works properly.
    """

    return []


def cast_to(dtype, model, inputs):
    # cast model and inputs to fp16
    if dtype == torch.float16:
        model = model.half()
    else:
        model = model.to(dtype)

    inputs = tree_map(
        lambda x: x.to(dtype)
        if isinstance(x, torch.Tensor) and x.is_floating_point()
        else x,
        inputs,
    )
    return model, inputs


def cast_to_bf16(model, inputs):
    return cast_to(torch.bfloat16, model, inputs)


def cast_to_fp16(model, inputs):
    return cast_to(torch.float16, model, inputs)


def cast_to_fp64(model, inputs):
    return cast_to(torch.float64, model, inputs)


def cast_to_fp32(model, inputs):
    return cast_to(torch.float32, model, inputs)


class DummyGradScaler:
    def scale(self, loss):
        return loss


def get_dynamo_stats():
    # TODO: consider deepcopy'ing the entire counters struct and
    # adding a helper to do subtraction on it
    return collections.Counter(
        {
            "calls_captured": torch._dynamo.utils.counters["stats"]["calls_captured"],
            "unique_graphs": torch._dynamo.utils.counters["stats"]["unique_graphs"],
            "graph_breaks": sum(torch._dynamo.utils.counters["graph_break"].values()),
            # NB: The plus removes zero counts
            "unique_graph_breaks": len(+torch._dynamo.utils.counters["graph_break"]),
        }
    )


def maybe_fresh_cache(fn, is_cold_start):
    def inner(*args, **kwargs):
        cache_minder = contextlib.nullcontext()
        if is_cold_start:
            cache_entries = {}
            cache_minder = fresh_inductor_cache(cache_entries)

        try:
            with cache_minder:
                return fn(*args, **kwargs)
        finally:
            dump_cache = False
            if dump_cache and is_cold_start:
                output_csv(
                    output_filename[:-4] + "_triton_cache.csv",
                    ["dev", "name", "batch_size", "triton_cache"],
                    [
                        current_device,
                        current_name,
                        current_batch_size,
                        cache_entries,
                    ],
                )

    return inner


@contextmanager
def maybe_init_distributed(should_init_distributed, rank, world_size, port="6789"):
    try:
        if should_init_distributed:
            torch.cuda.set_device(rank)
            os.environ["MASTER_ADDR"] = "localhost"
            os.environ["MASTER_PORT"] = port
            torch.distributed.init_process_group(
                "nccl", rank=rank, world_size=world_size
            )
        yield
    finally:
        if should_init_distributed:
            torch.distributed.destroy_process_group()


class BenchmarkRunner:
    def __init__(self):
        self.model_iter_fn = None
        self.grad_scaler = DummyGradScaler()
        self.autocast = contextlib.nullcontext
        self.autocast_arg = {}
        self.optimizer = None
        self._args = None

    def setup_amp(self, current_device=None):
        if self.args.only in self.fp32_only_models:
            return

        devices = [current_device] if current_device else self.args.devices
        if self.args.amp:
            if devices == ["cuda"]:
                # AMP training can lead to small loss values which can undeflow
                # gradient values returning in zero gradients. To solve this
                # problem, PyTorch introduces GradScaler. GradScaler is a stateful
                # structure, that scales the loss values to prevent underflow. Loss
                # values are big at the beginning of training (therefore not
                # requiring scaling), while loss value tends to be small as network
                # starts getting better (requiring scaling). GradScaler manages all
                # of this fine tuning, checking the gradients are turning to inf,
                # discarding such batches.

                # Since we are not running a long iteration, default value of
                # init_scale 65536 is going to turn all gradients to inf. Therefore,
                # we just use a init_scale of 2.0 for benchmarking purpose.

                # Disabling Gradscaler because
                #  1) Benchmark setup runs 2 iterations of fwd-bwd. So, not useful.
                #  2) Current setup shares grad_scaler for eager and dynamo model,
                #  which is bad as Gradscaler has state and can adjust the scaling
                #  factor between eager and dynamo run, making accuracy check
                #  harder.
                # self.grad_scaler = torch.cuda.amp.GradScaler(init_scale=2.0)
                self.autocast = torch.cuda.amp.autocast
            if devices == ["cpu"]:
                self.autocast = torch.cpu.amp.autocast
            if self.args.amp_dtype:
                amp_dtype = (
                    torch.float16
                    if self.args.amp_dtype == "float16"
                    else torch.bfloat16
                )
                self.autocast_arg["dtype"] = amp_dtype

    def init_optimizer(self, name, device, params):
        if device == "cuda" and self.args.training and name not in CI_SKIP_OPTIMIZER:
            if (name in CI_USE_SGD and self.args.ci) or name in BENCHMARK_USE_SGD:
                self.optimizer = torch.optim.SGD(params, lr=0.01, foreach=True)
                # Disable multi_tensor_sgd for benchmarking, there isn't a large performance benefit (~1%) to compiling
                # this optimizer because it is a single foreach add, and increases compile time.
                # After autotuning and fake tensor caching lands, we can enable, becuase the compile time impact will be lower.
                # Fake Tensor caching: https://github.com/pytorch/pytorch/pull/113873
                # Autotuning: https://github.com/pytorch/pytorch/issues/117447
                self.optimizer.step = torch._dynamo.disable(self.optimizer.step)
            else:
                self.optimizer = torch.optim.Adam(
                    params, lr=0.01, capturable=True, foreach=True
                )
        else:
            self.optimizer = None

    @property
    def args(self):
        return self._args

    @args.setter
    def args(self, args):
        self._args = args

    @property
    def skip_models(self):
        return set()

    @property
    def skip_models_for_cuda(self):
        return set()

    @property
    def skip_models_for_cpu(self):
        return set()

    @property
    def slow_models(self):
        return set()

    @property
    def very_slow_models(self):
        return set()

    @property
    def non_deterministic_models(self):
        return set()

    @property
    def fp32_only_models(self):
        return set()

    @property
    def force_amp_for_fp16_bf16_models(self):
        return set()

    @property
    def force_fp16_for_bf16_models(self):
        return set()

    @property
    def skip_not_suitable_for_training_models(self):
        return set()

    @property
    def failing_torchinductor_models(self):
        return set()

    @property
    def failing_fx2trt_models(self):
        return set()

    @property
    def skip_accuracy_checks_large_models_dashboard(self):
        return set()

    @property
    def skip_accuracy_check_as_eager_non_deterministic(self):
        return set()

    @property
    def skip_multiprocess_models(self):
        return set()

    @property
    def skip_models_due_to_control_flow(self):
        return set()

    def get_tolerance_and_cosine_flag(self, is_training, current_device, name):
        raise NotImplementedError()

    @property
    def equal_nan(self):
        equal_nan = True
        if self.args.float32:
            equal_nan = False
        return equal_nan

    def iter_models(self, args):
        for model_name in self.iter_model_names(args):
            for device in args.devices:
                try:
                    yield self.load_model(
                        device,
                        model_name,
                        batch_size=args.batch_size,
                    )
                except NotImplementedError:
                    continue  # bad benchmark implementation

    def deepcopy_model(self, model):
        return copy.deepcopy(model)

    def cast_based_on_args(self, model, example_inputs):
        if self.args.float32 or self.args.only in self.fp32_only_models:
            if not self.args.float32:
                log.warning("Model %s supports float32 only", self.args.only)
            model, example_inputs = cast_to_fp32(model, example_inputs)
        elif self.args.float16:
            if self.args.only in self.force_amp_for_fp16_bf16_models:
                log.warning(
                    "Model %s does not support float16, running with amp instead",
                    self.args.only,
                )
                self.args.amp = True
                self.setup_amp()
            else:
                model, example_inputs = cast_to_fp16(model, example_inputs)
        elif self.args.bfloat16:
            if self.args.only in self.force_amp_for_fp16_bf16_models:
                log.warning(
                    "Model %s does not support bfloat16, running with amp instead",
                    self.args.only,
                )
                self.args.amp = True
                self.setup_amp()
            elif self.args.only in self.force_fp16_for_bf16_models:
                log.warning(
                    "Model %s does not support bfloat16, running with float16 instead",
                    self.args.only,
                )
                model, example_inputs = cast_to_fp16(model, example_inputs)
            else:
                model, example_inputs = cast_to_bf16(model, example_inputs)

        return model, example_inputs

    def validate_model(self, model, example_inputs):
        """
        Runs the eager model with example inputs to ensure that eager passes.
        """
        model = self.deepcopy_model(model)
        example_inputs = clone_inputs(example_inputs)
        model, example_inputs = self.cast_based_on_args(model, example_inputs)
        try:
            self.model_iter_fn(model, example_inputs)
        except Exception as e:
            raise RuntimeError("Eager run failed") from e

    def maybe_cast(self, model, example_inputs):
        model, example_inputs = self.cast_based_on_args(model, example_inputs)
        return model, example_inputs

    def decay_batch_exp(self, batch_size, factor=0.5, divisor=2):
        out_batch_size = batch_size * factor
        if out_batch_size > divisor:
            out_batch_size = (out_batch_size + 1) // divisor * divisor
        else:
            out_batch_size = batch_size - 1
        return max(0, int(out_batch_size))

    def batch_size_finder(self, device, model_name, initial_batch_size=1024):
        batch_size = initial_batch_size
        while batch_size >= 1:
            torch.cuda.empty_cache()
            try:
                device, name, model, example_inputs, _ = self.load_model(
                    device,
                    model_name,
                    batch_size,
                )
                self.model_iter_fn(model, example_inputs)
                return batch_size
            except RuntimeError as e:
                error_str = str(e)
                if "channels_last" in error_str:
                    break
            batch_size = self.decay_batch_exp(batch_size)
        return 1

    def run_n_iterations(self, mod, inputs):
        n = self.args.iterations
        for _ in range(n - 1):
            self.model_iter_fn(mod, inputs, collect_outputs=False)
        return self.model_iter_fn(mod, inputs, collect_outputs=True)

    @torch._disable_dynamo(recursive=True)
    def optimizer_zero_grad(self, mod):
        if self.optimizer is not None:
            self.optimizer.zero_grad(True)
        else:
            mod.zero_grad(True)

    def optimizer_step(self):
        if self.optimizer is not None:
            self.optimizer.step()

    def get_benchmark_indices(self, length):
        start = self._args.partition_id * (length // self._args.total_partitions)
        end = (
            (self._args.partition_id + 1) * (length // self._args.total_partitions)
            if self._args.partition_id < self._args.total_partitions - 1
            else length
        )
        return start, end

    def get_fsdp_auto_wrap_policy(self, model_name: str):
        from diffusers.models.transformer_2d import Transformer2DModel

        from torch.distributed.fsdp.wrap import (
            ModuleWrapPolicy,
            size_based_auto_wrap_policy,
        )
        from torchbenchmark.models.nanogpt.model import Block
        from transformers.models.llama.modeling_llama import LlamaDecoderLayer

        from transformers.models.t5.modeling_t5 import T5Block
        from transformers.models.whisper.modeling_whisper import WhisperEncoderLayer

        # handcrafted wrap policy
        MODEL_FSDP_WRAP = {
            "stable_diffusion_unet": (Transformer2DModel,),
            "hf_T5": (T5Block,),
            "hf_T5_base": (T5Block,),
            "hf_T5_large": (T5Block,),
            "hf_Whisper": (WhisperEncoderLayer,),
            "llama_v2_7b_16h": (LlamaDecoderLayer,),
            "nanogpt": (Block,),
        }

        if model_name not in MODEL_FSDP_WRAP:
            # default to using wrap policy based on module size
            return functools.partial(
                size_based_auto_wrap_policy, recurse=True, min_num_params=int(1e5)
            )

        return ModuleWrapPolicy(MODEL_FSDP_WRAP[model_name])

    def deepcopy_and_maybe_ddp(self, model):
        model = self.deepcopy_model(model)
        if self.args.ddp:
            assert (
                torch.distributed.is_available()
            ), "Can't use DDP without a distributed enabled build"
            from torch.nn.parallel import DistributedDataParallel as DDP

            model = DDP(model, find_unused_parameters=True)
        elif self.args.fsdp:
            assert (
                torch.distributed.is_available()
            ), "Can't use FSDP without a distributed enabled build"
            from torch.distributed.fsdp import (
                FullyShardedDataParallel as FSDP,
                MixedPrecision,
            )

            if self.args.float16:
                dtype = torch.float16
            elif self.args.bfloat16:
                dtype = torch.bfloat16
            else:
                dtype = torch.float32

            mp_policy = MixedPrecision(
                param_dtype=dtype,
                # Gradient communication precision.
                reduce_dtype=dtype,
                # Buffer precision.
                buffer_dtype=dtype,
            )

            model = FSDP(
                model,
                use_orig_params=True,
                device_id=torch.cuda.current_device()
                if self.args.devices[-1] == "cuda"
                else None,
                mixed_precision=mp_policy,
                limit_all_gathers=True,
                auto_wrap_policy=self.get_fsdp_auto_wrap_policy(self.args.only),
            )
            if torch._inductor.config.triton.cudagraphs:
                log.warning("Disabling cudagraphs for FSDP compatibility")
                torch._inductor.config.triton.cudagraphs = False
        return model

    def check_accuracy(
        self, name, model, example_inputs, optimize_ctx, experiment, tag
    ):
        """
        Checks accuracy.
        1) Collect the outputs with fp64 datatype. This is useful for error checking.
        2) Checks if eager itself has variations.
        """
        start_stats = get_dynamo_stats()

        def record_status(accuracy_status, dynamo_start_stats):
            """
            Records the status in the csv file
            """
            if current_name in self.non_deterministic_models:
                if accuracy_status in (
                    "pass",
                    "eager_two_runs_differ",
                    "fail_accuracy",
                ):
                    accuracy_status = "pass"

            headers = ["dev", "name", "batch_size", "accuracy"]
            fields = [current_device, current_name, current_batch_size, accuracy_status]

            if tag is not None:
                headers.insert(3, "tag")
                fields.insert(3, tag)

            dynamo_stats = get_dynamo_stats()
            dynamo_stats.subtract(dynamo_start_stats)
            for k, v in dynamo_stats.items():
                headers.append(k)
                fields.append(v)

            output_csv(output_filename, headers, fields)
            return accuracy_status

        if name in self.skip_accuracy_checks_large_models_dashboard:
            return record_status("pass_due_to_skip", dynamo_start_stats=start_stats)

        with self.pick_grad(name, self.args.training):
            # Collect the fp64 reference outputs to be used later for accuracy checking.
            fp64_outputs = None
            model_fp64 = None
            inputs_fp64 = None
            try:
                model_fp64, inputs_fp64 = cast_to_fp64(
                    self.deepcopy_and_maybe_ddp(model),
                    clone_inputs(example_inputs),
                )
                self.init_optimizer(name, current_device, model_fp64.parameters())
                fp64_outputs = self.run_n_iterations(model_fp64, inputs_fp64)
                fp64_outputs = tree_map(
                    lambda x: x.to(torch.float64)
                    if isinstance(x, torch.Tensor) and x.is_floating_point()
                    else x,
                    fp64_outputs,
                )
            except Exception:
                log.warning(
                    "fp64 golden ref were not generated for %s. Setting accuracy check to cosine",
                    name,
                )
                self.args.cosine = True
                fp64_outputs = None
            finally:
                del model_fp64, inputs_fp64
                torch.cuda.empty_cache()

            tolerance, cos_similarity = self.get_tolerance_and_cosine_flag(
                self.args.training, current_device, name
            )

            # Cast the model to float16/float32 as necessary
            model, example_inputs = self.maybe_cast(model, example_inputs)
            accuracy_status = "pass"

            # Get results of native pytorch
            reset_rng_state()
            model_copy = None
            try:
                model_copy = self.deepcopy_and_maybe_ddp(model)
                self.init_optimizer(name, current_device, model_copy.parameters())
                correct_result = self.run_n_iterations(
                    model_copy, clone_inputs(example_inputs)
                )
            except Exception as e:
                accuracy_status = (
                    "eager_1st_run_OOM"
                    if isinstance(e, torch.cuda.OutOfMemoryError)
                    else "eager_1st_run_fail"
                )
                log.exception(e)
                return record_status(accuracy_status, dynamo_start_stats=start_stats)
            finally:
                del model_copy
                torch.cuda.empty_cache()

            # Rerun native pytorch
            reset_rng_state()
            model_copy = None
            try:
                model_copy = self.deepcopy_and_maybe_ddp(model)
                self.init_optimizer(name, current_device, model_copy.parameters())
                correct_rerun_result = self.run_n_iterations(
                    model_copy, clone_inputs(example_inputs)
                )
            except Exception as e:
                accuracy_status = (
                    "eager_2nd_run_OOM"
                    if isinstance(e, torch.cuda.OutOfMemoryError)
                    else "eager_2nd_run_fail"
                )
                log.exception(e)
                return record_status(accuracy_status, dynamo_start_stats=start_stats)
            finally:
                del model_copy
                torch.cuda.empty_cache()

            # Two eager runs should have exactly same result
            is_same = True
            try:
                if (
                    name not in self.skip_accuracy_check_as_eager_non_deterministic
                    and not same(
                        correct_result,
                        correct_rerun_result,
                        fp64_ref=None,
                        cos_similarity=False,
                        tol=0,
                        equal_nan=self.equal_nan,
                    )
                ):
                    is_same = False
            except Exception as e:
                # Sometimes torch.allclose may throw RuntimeError
                is_same = False

            if not is_same:
                accuracy_status = "eager_two_runs_differ"
                return record_status(accuracy_status, dynamo_start_stats=start_stats)

            correct_rerun_result = None

            # Run with Dynamo
            reset_rng_state()
            torch._dynamo.reset()
            model_copy = None
            try:
                model_copy = self.deepcopy_and_maybe_ddp(model)
                self.init_optimizer(name, current_device, model_copy.parameters())
                if self.args.export or self.args.export_aot_inductor:
                    # apply export on module directly
                    # no need for n iterations
                    # the logic should be the same to self.model_iter_fn (forward_pass)
                    with self.autocast(**self.autocast_arg):
                        optimized_model_iter_fn = optimize_ctx(
                            model_copy, example_inputs
                        )
                        new_result = optimized_model_iter_fn(model_copy, example_inputs)
                else:
                    optimized_model_iter_fn = optimize_ctx(self.run_n_iterations)
                    new_result = optimized_model_iter_fn(model_copy, example_inputs)
            except Exception as e:
                log.exception(e)
                print(
                    "TorchDynamo optimized model failed to run because of following error"
                )
                accuracy_status = (
                    "OOM"
                    if isinstance(e, torch.cuda.OutOfMemoryError)
                    else "fail_to_run"
                )
                return record_status(accuracy_status, dynamo_start_stats=start_stats)
            finally:
                del model_copy

            if name in self.skip_accuracy_check_as_eager_non_deterministic:
                return record_status("pass_due_to_skip", dynamo_start_stats=start_stats)

            if (
                current_onnx_compiler == "torchscript"
                or current_onnx_compiler == "dynamo"
            ):
                # Workaround for ONNX for non-tensor outputs
                (
                    correct_result,
                    new_result,
                    fp64_outputs,
                ) = _OnnxPatch.patch_non_tensor_outputs(
                    correct_result, new_result, fp64_outputs
                )
                # Relax tolerance for ONNX cuda
                if current_device == "cuda":
                    tolerance = 1e-2

                # TODO: store correct_result into the dumped file for offline onnx model validation.
                # The downside and potential problem, is that the output formats may be different.
                # E.g., the output order might not match, None might be part of output, etc.

            try:
                if not same(
                    correct_result,
                    new_result,
                    fp64_outputs,
                    equal_nan=self.equal_nan,
                    cos_similarity=cos_similarity,
                    tol=tolerance,
                ):
                    is_same = False
            except Exception as e:
                # Sometimes torch.allclose may throw RuntimeError
                is_same = False

            if not is_same:
                if self.args.skip_accuracy_check:
                    accuracy_status = "pass_due_to_skip"
                else:
                    accuracy_status = "fail_accuracy"
                return record_status(accuracy_status, dynamo_start_stats=start_stats)

        return record_status(accuracy_status, dynamo_start_stats=start_stats)

    def check_tolerance(
        self, name, model, example_inputs, optimize_ctx, base_device="cpu"
    ):
        """
        Checks tolerance based on https://pytorch.org/docs/stable/generated/torch.allclose.html.
        """
        tolerance_status = "pass"
        if name in self.skip_accuracy_checks_large_models_dashboard:
            tolerance_status = "pass_due_to_skip"
            return tolerance_status
        # Cast the model to float16/float32 as necessary
        model, example_inputs = self.maybe_cast(model, example_inputs)

        with self.pick_grad(name, self.args.training):
            # Get results of native pytorch
            reset_rng_state()
            model_copy = copy.deepcopy(model)
            model_copy = model_copy.to(base_device)
            example_inputs_copy = copy.deepcopy(example_inputs)
            example_inputs_copy = tree_map(
                lambda x: x.to(base_device), example_inputs_copy
            )
            self.init_optimizer(name, base_device, model_copy.parameters())
            correct_result = self.run_n_iterations(model_copy, example_inputs_copy)

            # Run with Dynamo
            # Sometime CI fails with random triton compilation failure which will be skipped for now
            # TODO: revisit this after switching to new Triton runtime
            reset_rng_state()
            torch._dynamo.reset()
            try:
                self.init_optimizer(name, current_device, model.parameters())
                optimized_model_iter_fn = optimize_ctx(self.run_n_iterations)
                new_result = optimized_model_iter_fn(model, example_inputs)
            except Exception as e:
                log.exception(e)
                print(
                    "TorchDynamo optimized model failed to run because of following error"
                )
                return "fail_to_run"

            def dump_max_mean_values(tol, ref, res):
                if isinstance(ref, (list, tuple, torch.nn.ParameterList, torch.Size)):
                    for refi, resi in zip(ref, res):
                        dump_max_mean_values(tol, refi, resi)
                elif isinstance(ref, dict):
                    for k in ref.keys():
                        dump_max_mean_values(tol, ref[k], res[k])
                elif isinstance(ref, torch.Tensor):
                    res = res.to(base_device)
                    t = torch.abs(ref - res) / (1 + torch.abs(ref))
                    tol.append(t.flatten().to(torch.float32))
                return tol

            tol = []
            dump_max_mean_values(tol, correct_result, new_result)
            tol = torch.cat(tol)
            tol = torch.tensor(tol)
            max = torch.max(tol)
            mean = torch.mean(tol)
            div = torch.std(tol)
            headers = ["dev", "name", "batch_size", "max", "mean", "std"]
            fields = [
                current_device,
                current_name,
                current_batch_size,
                max.item(),
                mean.item(),
                div.item(),
            ]
            output_csv(output_filename, headers, fields)
        return tolerance_status

    def run_performance_test(
        self, name, model, example_inputs, optimize_ctx, experiment, tag=None
    ):
        if self.args.xla:
            with self.pick_grad(name, self.args.training):
                return experiment(*self.maybe_cast(model, example_inputs))

        def warmup(fn, model, example_inputs, mode, niters=5):
            peak_mem = 0
            start_stats = get_dynamo_stats()
            try:
                if current_device == "cuda":
                    torch.cuda.reset_peak_memory_stats()
                    torch.cuda.empty_cache()
                t0 = time.perf_counter()
                for _ in range(niters):
                    fn(model, example_inputs)
                t1 = time.perf_counter()
                latency = t1 - t0
                if current_device == "cuda":
                    peak_mem = get_peak_memory()
                elif current_device == "cpu":
                    total = psutil.virtual_memory().total
                    percentage = psutil.Process(os.getpid()).memory_percent()
                    peak_mem = percentage * total / 10**9
            except Exception:
                log.exception("Backend %s failed in warmup()", mode)
                return sys.exit(-1)
            dynamo_stats = get_dynamo_stats()
            dynamo_stats.subtract(start_stats)
            return latency, peak_mem, dynamo_stats

        # Cast the model to float16/float32 as necessary
        model, example_inputs = self.maybe_cast(model, example_inputs)

        # Use distributed wrapping as necessary
        model = self.deepcopy_and_maybe_ddp(model)

        self.init_optimizer(name, current_device, model.parameters())
        with self.pick_grad(name, self.args.training):
            ok, total = Stats.reset_counters()
            experiment_kwargs = {}
            if tag is not None:
                experiment_kwargs["tag"] = tag
            results = []
            eager_latency, eager_peak_mem, _ = warmup(
                self.model_iter_fn, model, example_inputs, "eager"
            )

            if self.args.export_aot_inductor:
                t_0 = time.perf_counter()
                optimized_model_iter_fn = optimize_ctx
                t_1 = time.perf_counter()
                aot_compilation_time = t_1 - t_0
            else:
                optimized_model_iter_fn = optimize_ctx(self.model_iter_fn)
                aot_compilation_time = 0

            dynamo_latency, dynamo_peak_mem, dynamo_stats = warmup(
                optimized_model_iter_fn, model, example_inputs, "dynamo"
            )

            compilation_time = dynamo_latency - eager_latency + aot_compilation_time
            compression_ratio = (
                eager_peak_mem / dynamo_peak_mem if dynamo_peak_mem else 0.0
            )
            if self.args.print_memory:
                print(
                    f"memory: eager: {eager_peak_mem:.2f} GB, "
                    f"dynamo: {dynamo_peak_mem:.2f} GB, "
                    f"ratio: {compression_ratio:.2f}"
                )

            if experiment.func is speedup_experiment:
                experiment_kwargs["compilation_latency"] = compilation_time
                experiment_kwargs["compression_ratio"] = compression_ratio
                experiment_kwargs["eager_peak_mem"] = eager_peak_mem
                experiment_kwargs["dynamo_peak_mem"] = dynamo_peak_mem
                experiment_kwargs["dynamo_stats"] = dynamo_stats

            if experiment.func is coverage_experiment:
                ok, total = Stats.reset_counters()
                results = []
                # run with torch._dynamo few times to populate the cache
                for _ in range(3):
                    optimized_model_iter_fn(model, example_inputs)
                _, frames_second_pass = Stats.reset_counters()  # should be 0
                if frames_second_pass > 0:
                    optimized_model_iter_fn(model, example_inputs)
                    _, frames_third_pass = Stats.reset_counters()  # should be 0
                else:
                    frames_third_pass = 0

                results.append(
                    f"{ok:3}/{total:3} +{frames_third_pass} frames {compilation_time:3.0f}s"
                )

            if experiment.func is speedup_experiment_onnx:
                experiment = functools.partial(
                    experiment, optimized_model_iter_fn.context.onnx_model
                )

            if not hasattr(model, name):
                model.name = name
            results.append(experiment(model, example_inputs, **experiment_kwargs))
            return " ".join(map(str, results))

    def minify_model(
        self,
        name,
        model,
        example_inputs,
        optimize_ctx,
        experiment,
        tag,
    ):
        logging.info("Minifying %s...", name)
        os.environ["TORCH_COMPILE_DEBUG"] = "1"
        os.environ["TORCHDYNAMO_REPRO_AFTER"] = "dynamo"
        os.environ["TORCHDYNAMO_REPRO_LEVEL"] = "4"

        self.check_accuracy(name, model, example_inputs, optimize_ctx, experiment, tag)

        if self.args.output_directory:
            repro_dir = self.args.output_directory
        else:
            repro_dir = torch._dynamo.config.base_dir

        try:
            shutil.move("repro.py", f"{repro_dir}/{name}_repro.py")
        except OSError as e:
            logging.error("Could not find repro script for model %s", name)
        else:
            logging.info(
                "Repro script for model %s with minified graph saved to %s",
                name,
                repro_dir,
            )

    def run_one_model(
        self,
        name,
        model,
        example_inputs,
        optimize_ctx,
        experiment,
        explain=False,
        tag=None,
    ):
        mode = "train" if self.args.training else "eval"
        msg = f"{current_device:4} {mode:5} {current_name:34} "
        if tag:
            msg += f" {tag:26}"
        print(msg, flush=True)

        start_stats = get_dynamo_stats()

        if self.args.accuracy:
            status = self.check_accuracy(
                name, model, example_inputs, optimize_ctx, experiment, tag
            )
            print(status)
            if status == "fail_accuracy" and self.args.minify:
                self.minify_model(
                    name, model, example_inputs, optimize_ctx, experiment, tag
                )
        elif self.args.tolerance:
            status = self.check_tolerance(name, model, example_inputs, optimize_ctx)
            print(status)
        elif self.args.performance:
            status = self.run_performance_test(
                name, model, example_inputs, optimize_ctx, experiment, tag
            )
            print(status)
        torch.cuda.empty_cache()

        if self.args.timing:
            from torch._dynamo.utils import op_count, print_time_report
            from torch.utils._stats import simple_call_counter

            print_time_report()
            stats = "STATS: "
            stats = stats + " | ".join(
                itertools.chain(
                    [f"call_* op count: {op_count}"],
                    (f"{key}:{value}" for key, value in simple_call_counter.items()),
                )
            )
            print(stats)
        stats = get_dynamo_stats()
        stats.subtract(start_stats)

        if explain:
            print(
                f"Dynamo produced {stats['unique_graphs']} graphs "
                f"covering {stats['calls_captured']} ops with "
                f"{stats['graph_breaks']} graph breaks ({stats['unique_graph_breaks']} unique)"
            )

        if explain or self.args.log_graph_breaks or self.args.print_graph_breaks:
            filename = f"{output_filename.rstrip('.csv')}_graph_breaks.csv"

            def add_double_quotes(x):
                # Delimiter because reason could have comma
                return f'"{x}"'

            for graph_break in graph_break_reasons:
                reason = add_double_quotes(graph_break.reason)
                user_stack = add_double_quotes(
                    ", ".join([str(x) for x in graph_break.user_stack])
                )
                output_csv(
                    filename,
                    ["model", "reason", "user_stack"],
                    [current_name, reason, user_stack],
                )

        if self.args.stats:
            Stats.print_summary()


def help(fn):
    return fn.__doc__


diff_branch_default = "DIFF-BRANCH-DEFAULT"


def should_diff_branch(args):
    return args.diff_branch != diff_branch_default


def parse_args(args=None):
    parser = argparse.ArgumentParser()
    parser.add_argument(
        "--filter", "-k", action="append", help="filter benchmarks with regexp"
    )
    parser.add_argument(
        "--exclude", "-x", action="append", help="filter benchmarks with regexp"
    )
    parser.add_argument(
        "--exclude-exact", action="append", help="filter benchmarks with exact match"
    )
    parser.add_argument(
        "--total-partitions",
        type=int,
        default=1,
        choices=range(1, 10),
        help="Total number of partitions we want to divide the benchmark suite into",
    )
    parser.add_argument(
        "--partition-id",
        type=int,
        default=0,
        help="ID of the benchmark suite partition to be run. Used to divide CI tasks",
    )
    parser.add_argument(
        "--devices", "--device", "-d", action="append", help="cpu or cuda"
    )
    parser.add_argument("--device-index", help="CUDA device index")
    parser.add_argument(
        "--repeat", "-n", type=int, default=30, help="number of timing runs"
    )
    iterations_per_run_help = """
        Run this may iterations for each time measurement. This is mainly used for
        XLA training. We want to run multiple iterations per measurement so the
        tracing and computation for different iteartions can overlap with each
        other. This makes sure we have an accurate xla baseline.
    """
    parser.add_argument(
        "--iterations-per-run", type=int, default=1, help=iterations_per_run_help
    )
    parser.add_argument(
        "--randomize-input",
        action="store_true",
        help="Whether to randomize the input values. Dimensions will be kept the same.",
    )
    parser.add_argument(
        "--threads",
        "-t",
        type=int,
        help="number of threads to use for eager and inductor",
    )
    parser.add_argument(
        "--nopython", action="store_true", help="Turn graph breaks into errors"
    )
    parser.add_argument(
        "--no-skip",
        action="store_true",
        help="run models that are in the global SKIP list",
    )
    parser.add_argument(
        "--prims-nvfuser", action="store_true", help="user prims + nvfuser backend"
    )
    parser.add_argument(
        "--dump-raw-metrics",
        action="store_true",
        help="dump raw timing metrics from speedup experiment",
    )
    parser.add_argument(
        "--log-operator-inputs",
        action="store_true",
        default=False,
    )
    parser.add_argument(
        "--channels-last",
        action="store_true",
        default=False,
        help="use channels last format",
    )
    parser.add_argument(
        "--batch-size", "--batch_size", type=int, help="batch size for benchmarking"
    )
    parser.add_argument(
        "--iterations", type=int, default=2, help="how many iterations to run"
    )
    parser.add_argument(
        "--batch-size-file", type=str, help="String to load batch size from"
    )
    parser.add_argument("--cosine", action="store_true", help="use cosine similarity")
    parser.add_argument(
        "--freezing", action="store_true", help="turn on freezing", default=False
    )
    parser.add_argument(
        "--ci", action="store_true", help="Flag to tell that its a CI run"
    )
    parser.add_argument(
        "--dashboard", action="store_true", help="Flag to tell that its a Dashboard run"
    )
    parser.add_argument(
        "--skip-fp64-check", action="store_true", help="skip accuracy check using fp64"
    )
    parser.add_argument(
        "--fast", "-f", action="store_true", help="skip slow benchmarks"
    )
    parser.add_argument(
        "--only",
        help="""Run just one model from torchbench. Or
        specify the path and class name of the model in format like:
        --only=path:<MODEL_FILE_PATH>,class:<CLASS_NAME>

        Due to the fact that dynamo changes current working directory,
        the path should be an absolute path.

        The class should have a method get_example_inputs to return the inputs
        for the model. An example looks like
        ```
        class LinearModel(nn.Module):
            def __init__(self):
                super().__init__()
                self.linear = nn.Linear(10, 10)

            def forward(self, x):
                return self.linear(x)

            def get_example_inputs(self):
                return (torch.randn(2, 10),)
        ```
    """,
    )
    parser.add_argument(
        "--multiprocess",
        action="store_true",
        help="Create n processes based on the number of devices (distributed use case).",
    )
    parser.add_argument(
        "--ddp",
        action="store_true",
        help="Wraps model in DDP before running it, and uses dynamo DDPOptmizer (graph breaks) by default.",
    )
    parser.add_argument(
        "--fsdp",
        action="store_true",
        help="""Wraps model in FSDP before running it. Disables cudagraphs by default.
        Doesn't recursively wrap, mainly useful for checking dynamo UnspecNNModule compatibility
    """,
    )
    parser.add_argument(
        "--no-optimize-ddp",
        action="store_true",
        help="Disables dynamo DDPOptimizer (graph breaks). (Applies only when using --ddp benchmark mode).",
    )
    parser.add_argument(
        "--distributed-master-port",
        default="6789",
        help="Port to bind for for torch.distributed.  Use the default unless it's conflicting with another user",
    )
    parser.add_argument(
        "--dynamic-shapes",
        action="store_true",
        help="Runs a dynamic shapes version of the benchmark, if available.",
    )
    parser.add_argument(
        "--dynamic-batch-only",
        action="store_true",
        help="Only assume batch dimension is dynamic.  Implies --dynamic-shapes",
    )
    parser.add_argument(
        "--specialize-int", action="store_true", help="Run with specialize_int=True."
    )
    parser.add_argument(
        "--use-eval-mode",
        action="store_true",
        help="sets model.eval() to reduce randomness",
    )
    parser.add_argument(
        "--skip-accuracy-check",
        action="store_true",
        help="keeps running even when accuracy fails",
    )
    parser.add_argument(
        "--generate-aot-autograd-stats",
        action="store_true",
        help="Generates AOT Autograd stats like how mnay graphs are sent to AOT",
    )
    parser.add_argument(
        "--inductor-settings",
        action="store_true",
        help="Use same settings as --inductor for baseline comparisons",
    )
    parser.add_argument(
        "--suppress-errors",
        action="store_true",
        help="Suppress errors instead of raising them",
    )
    parser.add_argument(
        "--output",
        help="Overrides the output filename",
    )
    parser.add_argument(
        "--output-directory",
        help="Overrides the directory to place output files.",
    )
    parser.add_argument(
        "--baseline",
        help="Compare with a prior --output",
    )
    parser.add_argument(
        "--part",
        default=None,
        help="Specify the part of the model to run.",
    )
    parser.add_argument(
        "--export-profiler-trace",
        action="store_true",
        help="exports trace of kineto profiler",
    )
    parser.add_argument(
        "--profiler-trace-name",
        "--profiler_trace_name",
        help="Overwrites exported trace name",
    )
    parser.add_argument(
        "--diff-branch",
        default=diff_branch_default,
        help="delta current branch against given branch.",
    )
    parser.add_argument(
        "--tag", default=None, help="Specify a tag to be included in csv files."
    )
    parser.add_argument(
        "--explain",
        action="store_true",
        help="print some graph/op statistics during the run, similar to .explain()",
    )
    parser.add_argument(
        "--stats",
        action="store_true",
        help="print graph counter stats",
    )
    parser.add_argument(
        "--print-memory",
        action="store_true",
        help="print extra memory statistics",
    )
    parser.add_argument(
        "--print-dataframe-summary",
        action="store_true",
        help="print dataframe result used for calculating accuracy",
    )
    parser.add_argument(
        "--cold-start-latency",
        "--cold_start_latency",
        action="store_true",
        help="Use a fresh triton cachedir when running each model, to force cold-start compile.",
    )
    parser.add_argument(
        "--disable-cudagraphs",
        action="store_true",
        help="Disables cudagraphs for Inductor",
    )
    parser.add_argument(
        "--disable-split-reductions",
        action="store_true",
        help="Disables split reductions for Inductor",
    )
    parser.add_argument(
        "--disable-persistent-reductions",
        action="store_true",
        help="Disables split reductions for Inductor",
    )
    parser.add_argument(
        "--disable-divisible-by-16",
        action="store_true",
        help="Disables divisible by 16 hint to Triton for Inductor",
    )
    parser.add_argument(
        "--inductor-compile-mode",
        default=None,
        help="torch.compile mode argument for inductor runs.",
    )
    parser.add_argument(
        "--print-graph-breaks",
        action="store_true",
        help="Show a warning whenever graph break",
    )
    parser.add_argument(
        "--log-graph-breaks",
        action="store_true",
        help="log graph breaks in a file",
    )
    parser.add_argument(
        "--trace-on-xla",
        action="store_true",
        help="Whether to trace the model on XLA or on eager device",
    )
    parser.add_argument(
        "--xla-tolerance",
        type=float,
        default=1e-2,
        help="XLA needs a loose tolerance to pass the correctness check",
    )
    parser.add_argument(
        "--collect-outputs",
        action="store_true",
        help="""Whether to collect outputs for training. Set this to true if we
        want to verify the numerical correctness of graidents. But that may
        cause time measurement not accurate""",
    )
    parser.add_argument(
        "--enable-activation-checkpointing",
        action="store_true",
        help="Enables activation checkpointing for HF models",
    )
    parser.add_argument("--timing", action="store_true", help="Emits phase timing")

    parser.add_argument(
        "--progress",
        action="store_true",
        help="Print n/k models message between each model run.",
    )

    parser.add_argument(
        "--timeout",
        type=int,
        default=2000,
        help="timeout (second) for benchmarking.",
    )

    parser.add_argument(
        "--per_process_memory_fraction",
        type=float,
        default=1,
        help="Set per-process GPU memory fraction (limit) for reducing usable size and reproducing OOMs",
    )

    parser.add_argument(
        "--no-translation-validation",
        action="store_true",
        help="Disable translation validation for accuracy builds.",
    )

    parser.add_argument(
        "--minify",
        action="store_true",
        help="Enable minification when failure is below tolerance. Save repro script for each model.",
    )

    group_fuser = parser.add_mutually_exclusive_group()
    # --nvfuser is now the default, keep the option to not break scripts
    group_fuser.add_argument("--nvfuser", action="store_true", help=argparse.SUPPRESS)
    group_fuser.add_argument("--nnc", action="store_true", help="enable NNC for GPUs")

    group_prec = parser.add_mutually_exclusive_group()
    group_prec.add_argument("--float16", action="store_true", help="cast model to fp16")
    group_prec.add_argument(
        "--bfloat16", action="store_true", help="cast model to bf16"
    )
    group_prec.add_argument("--float32", action="store_true", help="cast model to fp32")
    group_prec.add_argument(
        "--amp", action="store_true", help="use automatic mixed precision"
    )
    parser.add_argument(
        "--amp-dtype",
        choices=("bfloat16", "float16"),
        help="the data type used with automatic mixed precision",
    )
    group_printout = parser.add_mutually_exclusive_group()
    group_printout.add_argument(
        "--verbose", "-v", action="store_true", help="enable verbose debug printouts"
    )
    group_printout.add_argument(
        "--quiet", "-q", action="store_true", help="suppress debug printouts"
    )

    group = parser.add_mutually_exclusive_group()
    group.add_argument(
        "--coverage", action="store_true", help="(default) " + help(coverage_experiment)
    )
    group.add_argument(
        "--overhead", action="store_true", help=help(overhead_experiment)
    )
    group.add_argument(
        "--speedup-dynamo-ts",
        action="store_true",
        help="TorchDynamo frontend with torchscript backend",
    )
    group.add_argument(
        "--speedup-fx2trt", action="store_true", help=help(speedup_experiment_fx2trt)
    )
    group.add_argument(
        "--speedup-fx2trt-fp16",
        action="store_true",
        help=help(speedup_experiment_fx2trt),
    )
    group.add_argument(
        "--print-fx",
        action="store_true",
        help="Print fx traces captured from model",
    )
    group.add_argument(
        "--print-aten-ops",
        action="store_true",
        help="Print traces of aten ops captured by AOT autograd",
    )
    group.add_argument(
        "--inductor",
        action="store_true",
        help="Measure speedup with TorchInductor",
    )
    group.add_argument(
        "--export",
        action="store_true",
        help="Measure pass rate with export",
    )
    group.add_argument(
        "--export-aot-inductor",
        action="store_true",
        help="Measure pass rate with Export+AOTInductor",
    )
    group.add_argument(
        "--xla", action="store_true", help="Compare TorchXLA to eager PyTorch"
    )
    group.add_argument(
        "--torchscript-onnx",
        "--torchscript_onnx",
        action="store_true",
        help="Measure speedup with TorchScript ONNX, i.e. `torch.onnx.export`",
    )
    group.add_argument(
        "--dynamo-onnx",
        "--dynamo_onnx",
        action="store_true",
        help="Measure speedup with Dynamo ONNX, i.e. `torch.onnx.dynamo_export`",
    )
    group.add_argument(
        "--dynamo-onnx-aot-inline",
        "--dynamo_onnx_aot_inline",
        action="store_true",
        help="Measure speedup with Dynamo ONNX AOT Inline, i.e. `torch.onnx.dynamo_export`",
    )
    group.add_argument(
        "--backend",
        choices=torch._dynamo.list_backends(exclude_tags=None),
        help="measure speedup with a given backend",
    )
    group.add_argument("--nothing", action="store_true", help=help(null_experiment))
    group.add_argument(
        "--log-conv-args",
        action="store_true",
        help="Dump convolution input/weight/bias's shape/stride/dtype and other options to json",
    )
    group.add_argument(
        "--recompile-profiler",
        "--recompile_profiler",
        action="store_true",
        help="Run the dynamo recompilation profiler on each model.",
    )
    group.add_argument(
        "--find-batch-sizes",
        action="store_true",
        help="finds the largest batch size that could fit on GPUs",
    )

    mode_group = parser.add_mutually_exclusive_group(required=True)
    mode_group.add_argument(
        "--accuracy",
        action="store_true",
        help="Checks accuracy with small batch size and eval mode",
    )
    mode_group.add_argument(
        "--performance", action="store_true", help="Measures performance speedup"
    )
    mode_group.add_argument(
        "--tolerance",
        action="store_true",
        help="extracts the tolerance for each model with small batch size and eval mode",
    )
    run_mode_group = parser.add_mutually_exclusive_group(required=True)
    run_mode_group.add_argument(
        "--training",
        action="store_true",
        help="Performs training",
    )
    run_mode_group.add_argument(
        "--inference", action="store_true", help="Performs inference"
    )
    return parser.parse_args(args)


def process_entry(rank, runner, original_dir, args):
    args.rank = rank
    with maybe_init_distributed(
        args.init_distributed,
        rank=rank,
        world_size=args.world_size,
        port=args.distributed_master_port,
    ):
        return maybe_fresh_cache(
            run, (args.cold_start_latency and args.only) or args.ci
        )(runner, args, original_dir)


def main(runner, original_dir=None, args=None):
    if original_dir:
        os.chdir(original_dir)
    args = parse_args() if not args else parse_args(args)
    if args.baseline:
        args.baseline = os.path.abspath(args.baseline)

    if should_diff_branch(args):
        import git

        # We do this here so we error out earlier if there's an issue
        repo = git.Repo()
        if repo.is_dirty():
            raise RuntimeError(
                "--diff-branch called on dirty branch. Commit, stash, or reset."
            )
        main_branch = repo.active_branch.name
        if main_branch == args.diff_branch:
            raise RuntimeError(
                f"--diff-branch: current branch is same as {args.diff_branch} branch, what are you diffing?"
            )

    args.init_distributed = args.only and args.multiprocess
    if args.init_distributed:
        # NB: Do NOT query device count before CUDA initialization; we're
        # going to overwrite CUDA_VISIBLE_DEVICES and this will result in
        # https://github.com/pytorch/pytorch/issues/107300
        device_count = torch.cuda.device_count()
        if device_count <= 1:
            log.warning(
                "The use multiprocess flag is set but there are <= 1 devices available."
            )
        # multiprocess path
        args.world_size = device_count
        mp.spawn(process_entry, args=(runner, original_dir, args), nprocs=device_count)
    else:
        # single process path just uses the main process
        args.world_size = 1
        process_entry(0, runner, original_dir, args)


def write_csv_when_exception(args, name: str, status: str, device=None):
    print(status)
    placeholder_batch_size = 0
    devices = [device] if device is not None else args.devices
    if args.accuracy:
        headers = ["dev", "name", "batch_size", "accuracy"]
        rows = [[device, name, placeholder_batch_size, status] for device in devices]
    elif args.performance:
        headers = ["dev", "name", "batch_size", "speedup", "abs_latency"]
        rows = [[device, name, placeholder_batch_size, 0.0, 0.0] for device in devices]
    else:
        headers = []
        rows = [[device, name, placeholder_batch_size, 0.0] for device in devices]

    for row in rows:
        output_csv(output_filename, headers, row)


def run(runner, args, original_dir=None):
    # Pass the parsed args object to benchmark runner object
    runner.args = args

    args.filter = args.filter or [r"."]
    args.exclude = args.exclude or [r"^$"]
    args.exclude_exact = args.exclude_exact or []

    if args.inductor:
        assert args.backend is None
        args.backend = "inductor"
    if args.dynamic_batch_only:
        args.dynamic_shapes = True
        torch._dynamo.config.assume_static_by_default = True
    if args.dynamic_shapes:
        if not args.dynamic_batch_only:
            torch._dynamo.config.assume_static_by_default = False
    if args.specialize_int:
        torch._dynamo.config.specialize_int = True
    if args.ci:
        if args.accuracy:
            # Run fewer iterations when checking accuracy
            args.repeat = 2

            # Set translation validation on by default on CI accuracy runs.
            torch.fx.experimental._config.translation_validation = True

        ci = functools.partial(
            CI, args.backend, training=args.training, dynamic=args.dynamic_shapes
        )
    if args.ddp:
        # TODO: we could also hook DDP bench up to --speedup bench, _not_ for mgpu e2e perf,
        # but just to measure impact on singlenode of performing graph-breaks.
        # Left it as a follow up to keep this PR isolated.
        assert (
            args.accuracy
        ), "DDP benchmark is currently only hooked up to --accuracy bench"
        assert args.training, "DDP benchmark requires --training mode"
        if args.no_optimize_ddp:
            torch._dynamo.config.optimize_ddp = False
        else:
            # TODO(whc) after enabling DDPOptimizer by default this could be removed or assert
            torch._dynamo.config.optimize_ddp = True
        if args.only == "dlrm":
            log.error(
                "DLRM+DDP is unsupported as it requires sharding the embedding layer separately from DDP"
            )
            return sys.exit(-1)
    if args.accuracy:
        # Use small batch size. We use >1 batch size to ensure we test
        # batch_norm type of operators that work on batch dims.
        # TODO - Go through the failures for batch size = 2
        if args.batch_size is None:
            if runner.suite_name == "huggingface":
                args.batch_size = 1
            elif runner.suite_name == "torchbench":
                args.batch_size = 4
            else:
                # Larger batch size of TIMM models to have stable batch_norm
                assert runner.suite_name == "timm_models"
                args.batch_size = 8

        # Remove sources of randomness
        if runner.suite_name not in ("timm_models", "huggingface"):
            # TODO - Using train mode for timm_models and HF models. Move to train mode for Torchbench as well.
            args.use_eval_mode = True
        inductor_config.fallback_random = True
        if args.only is not None and args.only not in {
            "alexnet",
            "Background_Matting",
            "pytorch_CycleGAN_and_pix2pix",
            "pytorch_unet",
            "Super_SloMo",
            "vgg16",
            # https://github.com/pytorch/pytorch/issues/96724
            "Wav2Vec2ForCTC",
            "Wav2Vec2ForPreTraining",
            "sam",
        }:
            # some of the models do not support use_deterministic_algorithms
            torch.use_deterministic_algorithms(True)
        os.environ["CUBLAS_WORKSPACE_CONFIG"] = ":4096:8"
        torch.backends.cudnn.deterministic = True
        torch.backends.cudnn.allow_tf32 = False
        torch.backends.cudnn.benchmark = False
        torch.backends.cuda.matmul.allow_tf32 = False

        # Remove randomeness when torch manual seed is called
        patch_torch_manual_seed()

        # Some models e.g. yolov3 assert batch size on n_gpus
        if "CUDA_VISIBLE_DEVICES" not in os.environ and not args.multiprocess:
            args.device_index = "0"

        # Stricter check to disable fallbacks
        args.suppress_errors = False

    if args.device_index is not None:
        if args.multiprocess:
            print("Cannot specify both --device_index and --multiprocess")
            return sys.exit(-1)
        os.environ["CUDA_VISIBLE_DEVICES"] = args.device_index

    elif args.performance:
        # Ensure that we test on real scenarios
        args.use_eval_mode = False

    if args.partition_id > args.total_partitions or args.partition_id < 0:
        print("Invalid partition id")
        return sys.exit(-1)

    if not args.devices:
        if torch.cuda.is_available():
            args.devices = ["cuda"]
        else:
            log.warning("torch.cuda.is_available() == False, using CPU")
            args.devices = ["cpu"]

    if args.devices != ["cpu"] and torch.cuda.is_available():
        global synchronize
        synchronize = torch.cuda.synchronize

    if (
        args.devices == ["cuda"]
        and torch.cuda.get_device_properties(0).total_memory < 25 * 2**30
    ):
        # OOM errors on an RTX 3090 with 24gb RAM
        runner.skip_models.update(
            {
                # torchbench
                "hf_Longformer",
                "timm_nfnet",
                "timm_efficientdet",
            }
        )
        if args.training:
            runner.skip_models.add("hf_T5")

    if args.nnc:
        torch._C._jit_override_can_fuse_on_cpu(True)
        torch._C._jit_override_can_fuse_on_gpu(True)
        torch._C._jit_set_texpr_fuser_enabled(True)
        torch._C._jit_set_nvfuser_enabled(False)

    if args.threads:
        torch.set_num_threads(args.threads)

    if args.verbose:
        torch._logging.set_logs(dynamo=logging.DEBUG)

    if args.print_graph_breaks:
        torch._logging.set_logs(graph_breaks=True)

    if args.quiet:
        torch._logging.set_logs(dynamo=logging.ERROR)

    torch._dynamo.config.suppress_errors = args.suppress_errors

    if args.training:
        runner.model_iter_fn = runner.forward_and_backward_pass
        runner.skip_models.update(runner.skip_not_suitable_for_training_models)
    else:
        runner.model_iter_fn = runner.forward_pass

    if args.fast:
        runner.skip_models.update(runner.slow_models)

    if args.devices == ["cpu"]:
        runner.skip_models.update(runner.very_slow_models)
        runner.skip_models.update(runner.skip_models_for_cpu)
    elif args.devices == ["cuda"]:
        runner.skip_models.update(runner.skip_models_for_cuda)

    if not args.multiprocess:
        runner.skip_models.update(runner.skip_multiprocess_models)

    if args.no_skip:
        runner.skip_models.clear()

    experiment = null_experiment
    global current_name, current_device, current_batch_size, output_filename, optimize_ctx, current_onnx_compiler
    optimize_ctx = contextlib.nullcontext()

    if args.overhead:
        optimize_ctx = torch._dynamo.optimize(dummy_fx_compile, nopython=args.nopython)
        experiment = speedup_experiment
        output_filename = "overheads.csv"
    elif args.inductor:
        inductor_config.debug = args.verbose
        if args.threads:
            inductor_config.cpp.threads = args.threads

        optimize_ctx = functools.partial(
            torch.compile,
            backend="inductor",
            fullgraph=args.nopython,
            mode=args.inductor_compile_mode,
        )
        experiment = speedup_experiment
        output_filename = "inductor.csv"
    elif args.export:
        optimize_ctx = export
        experiment = speedup_experiment
        output_filename = "export.csv"
    elif args.xla:
        (dev,) = args.devices
        os.environ["PJRT_DEVICE"] = {"cuda": "GPU", "cpu": "CPU"}[dev]
        torch._dynamo.mark_dynamic = MagicMock()
        experiment = xla
        output_filename = "xla.csv"
    elif args.torchscript_onnx:
        optimize_ctx = functools.partial(
            optimize_onnx_ctx,
            args.output_directory or ".",
            OnnxModelFromTorchScript,
            copy_before_export=args.performance,  # Accuarcy bench already did deepcopy
        )
        experiment = speedup_experiment_onnx
        output_filename = "torchscript_onnx.csv"
        current_onnx_compiler = "torchscript"
    elif args.dynamo_onnx:
        optimize_ctx = functools.partial(
            optimize_onnx_ctx,
            args.output_directory or ".",
            OnnxModelFromDynamo,
            dynamic_shapes=args.dynamic_shapes,
            copy_before_export=args.performance,
        )
        experiment = speedup_experiment_onnx
        output_filename = "dynamo_onnx.csv"
        current_onnx_compiler = "dynamo"
    elif args.dynamo_onnx_aot_inline:
        optimize_ctx = functools.partial(
            optimize_onnx_ctx,
            args.output_directory or ".",
            OnnxModelFromDynamoAotInline,
            dynamic_shapes=args.dynamic_shapes,
            copy_before_export=args.performance,
        )
        experiment = speedup_experiment_onnx
        output_filename = "dynamo_onnx_aot_inline.csv"
        current_onnx_compiler = "dynamo"
    elif args.speedup_dynamo_ts:
        optimize_ctx = torch._dynamo.optimize("ts", nopython=args.nopython)
        experiment = speedup_experiment
        output_filename = "speedup_dynamo_ts.csv"
    elif args.prims_nvfuser:
        optimize_ctx = torch._dynamo.optimize("prims_nvfuser", nopython=args.nopython)
        experiment = speedup_experiment
        backend_str = "prims_nvfuser"
        output_filename = f"accuracy_aot_{backend_str}.csv"
    elif args.print_fx:
        optimize_ctx = torch._dynamo.optimize(
            print_fx,
            nopython=args.nopython,
        )
    elif args.print_aten_ops:
        optimize_ctx = torch._dynamo.optimize(
            print_aten_ops,
            nopython=args.nopython,
        )
    elif args.nothing:
        optimize_ctx = nothing
        experiment = speedup_experiment
        output_filename = "nothing.csv"
    elif args.backend or args.export_aot_inductor:
        if args.export_aot_inductor:
            assert not args.training, "AOTInductor only supports inference"
            optimize_ctx = functools.partial(
                export_aot_inductor, device=args.devices[0]
            )

            # AOTInductor doesn't support control flow yet
            runner.skip_models.update(runner.skip_models_due_to_control_flow)
        else:
            optimize_ctx = torch._dynamo.optimize(args.backend, nopython=args.nopython)
        experiment = speedup_experiment
        if args.accuracy:
            output_filename = f"accuracy_{args.backend}.csv"
        elif args.tolerance:
            output_filename = f"tolerance_{args.backend}.csv"
        else:
            output_filename = f"speedup_{args.backend}.csv"
    elif args.recompile_profiler:
        output_filename = "recompile_profiler_log.csv"
        experiment = recompile_profiler_experiment
    else:
        optimize_ctx = torch._dynamo.optimize(
            fx_insert_profiling, nopython=args.nopython
        )
        experiment = coverage_experiment
        output_filename = "coverage.csv"

    if args.inductor or args.backend == "inductor" or args.export_aot_inductor:
        inductor_config.triton.cudagraphs = not args.disable_cudagraphs
        inductor_config.triton.persistent_reductions = (
            not args.disable_persistent_reductions
        )
        inductor_config.split_reductions = not args.disable_split_reductions
        inductor_config.triton.divisible_by_16 = not args.disable_divisible_by_16
        if args.inference:
            inductor_config.freezing = args.freezing

    runner.setup_amp()

    if args.output:
        output_filename = args.output

    if output_filename:
        if args.output_directory:
            output_filename = os.path.join(args.output_directory, output_filename)
        else:
            output_filename = os.path.join(
                torch._dynamo.config.base_dir, output_filename
            )

    if args.find_batch_sizes and args.only:
        for device in args.devices:
            batch_size = runner.batch_size_finder(device, args.only)
            print(args.only, batch_size)
            output_csv(output_filename, [], [args.only, batch_size])
        return

    if args.export_profiler_trace:
        if args.profiler_trace_name is None:
            if args.backend:
                args.profiler_trace_name = args.backend
            elif args.inductor:
                args.profiler_trace_name = "inductor"
            else:
                args.profiler_trace_name = "profile"
        else:
            args.profiler_trace_name = args.profiler_trace_name

    if args.no_translation_validation:
        # Overwrite 'translation_validation' config, if specified.
        torch.fx.experimental._config.translation_validation = False

    experiment = functools.partial(experiment, args, runner.model_iter_fn)

    if args.only and should_diff_branch(args):
        import git

        repo = git.Repo()
        main_branch = repo.active_branch.name
        try:
            # Adding diff-branch again to the args will override previous value
            call_args = (
                [sys.executable] + sys.argv + [f"--diff-branch={diff_branch_default}"]
            )
            # Run for main branch
            subprocess.check_call(call_args + [f"--tag={main_branch}"])
            # Run for comparison branch
            repo.git.checkout(args.diff_branch)
            subprocess.check_call(call_args + [f"--tag={args.diff_branch}"])
        finally:
            # Go back to main branch
            repo.git.checkout(main_branch)
    elif args.only:
        model_name = args.only
        for device in args.devices:
            batch_size = args.batch_size
            if args.batch_size_file:
                batch_size = read_batch_size_from_file(
                    args, args.batch_size_file, model_name
                )
            if model_specified_by_path(args.only):
                model, example_inputs = load_model_from_path(args.only)
                name = model.__class__.__name__
                model = model.to(device=device)
                example_inputs = tree_map_only(
                    torch.Tensor, lambda x: x.to(device=device), example_inputs
                )
            else:
                name = model_name
                try:
                    with tqdm(desc="loading model"):
                        extra_args = []
                        if hasattr(args, "rank") and hasattr(args, "world_size"):
                            extra_args += [
                                "--rank",
                                str(args.rank),
                                "--world_size",
                                str(args.world_size),
                            ]

                        if args.part:
                            (
                                device,
                                name,
                                model,
                                example_inputs,
                                batch_size,
                            ) = runner.load_model(
                                device,
                                model_name,
                                batch_size=batch_size,
                                part=args.part,
                                extra_args=extra_args,
                            )
                        else:
                            if args.fsdp:
                                # Always load model on cpu for fsdp
                                # When initializing FSDP, we will use the cuda device if args.cuda is set
                                (
                                    _,
                                    name,
                                    model,
                                    example_inputs,
                                    batch_size,
                                ) = runner.load_model(
                                    "cpu",
                                    model_name,
                                    batch_size=batch_size,
                                    extra_args=extra_args,
                                )
                            else:
                                (
                                    device,
                                    name,
                                    model,
                                    example_inputs,
                                    batch_size,
                                ) = runner.load_model(
                                    device,
                                    model_name,
                                    batch_size=batch_size,
                                    extra_args=extra_args,
                                )
                except RuntimeError as e:
                    import traceback

                    mode = "train" if args.training else "eval"
                    print(f"{device:4} {mode:5} {name:34} ")
                    print(traceback.format_exc())
                    status = (
                        "model_fail_to_load"
                        if isinstance(e, NotImplementedError)
                        else "eager_fail_to_run"
                    )
                    write_csv_when_exception(args, name, status, device)
                    continue  # bad benchmark implementation

            if args.trace_on_xla:
                xla_dev = xm.xla_device()
                model = model.to(device=xla_dev)
                example_inputs = tree_map_only(
                    torch.Tensor, lambda x: x.to(device=xla_dev), example_inputs
                )

            current_name = name
            current_device = device
            current_batch_size = batch_size
            set_model_name(name)

            # Look for stuff that looks like batch size, and mark it dynamic.
            # Better integration would integrate directly with benchmark suite
            # but cannot conveniently do this
            # NB: This must be done late enough so that we don't do more
            # conversions on the inputs
            # NB: Assumes only the first batch-y like dimension is the batch
            marked = False

            def detect_and_mark_batch(t):
                nonlocal marked
                for i, s in enumerate(t.size()):
                    if s == batch_size:
                        torch._dynamo.mark_dynamic(t, i)
                        marked = True
                        break

            if (
                args.dynamic_batch_only
                and batch_size > 1
                and model_name not in CI_SKIP_DYNAMIC_BATCH_ONLY
            ):
                tree_map_only(torch.Tensor, detect_and_mark_batch, example_inputs)
                assert marked, f"nothing in example_inputs had a dim with {batch_size}"

            if args.log_operator_inputs:
                log_operator_inputs(
                    model, example_inputs, runner.model_iter_fn, name, args
                )
                continue

            if args.per_process_memory_fraction != 1:
                torch.cuda.set_per_process_memory_fraction(
                    args.per_process_memory_fraction
                )
            if model_name in DO_NOT_CAST_INPUTS:
                model, _ = runner.cast_based_on_args(model, example_inputs)

            else:
                model, example_inputs = runner.cast_based_on_args(model, example_inputs)
            runner.setup_amp(current_device)
            runner.run_one_model(
                name,
                model,
                example_inputs,
                optimize_ctx,
                experiment,
                explain=args.explain,
                tag=args.tag,
            )
        if args.generate_aot_autograd_stats:
            stats_file = output_filename.split(".csv")[0] + "_stats.csv"
            output_csv(
                stats_file,
                ("dev", "name", "batch_size", "total_aot_graphs", "ok_aot_graphs"),
                [
                    current_device,
                    current_name,
                    current_batch_size,
                    *Stats.aot_summary(),
                ],
            )
    else:
        metrics.purge_old_log_files()
        if output_filename and os.path.exists(output_filename):
            os.unlink(output_filename)
        if original_dir:
            os.chdir(original_dir)
        model_names = list(runner.iter_model_names(args))
        nmodels = len(model_names)
        for i, name in enumerate(model_names):
            current_name = name
            if args.progress:
                print(f"Running model {i+1}/{nmodels}", flush=True)

            try:
                timeout = args.timeout
                if should_diff_branch(args):
                    timeout *= 2
                subprocess.check_call(
                    [sys.executable] + sys.argv + [f"--only={name}"], timeout=timeout
                )
            except subprocess.TimeoutExpired:
                write_csv_when_exception(args, name, "timeout")
            except subprocess.CalledProcessError as e:
                print("Run failed with return code: ", e.returncode, file=sys.stderr)
                print("Output: ", e.output, file=sys.stderr)
                print("Error: ", e.stderr, file=sys.stderr)
        print_summary(output_filename, print_dataframe=args.print_dataframe_summary)


def log_operator_inputs(model, example_inputs, model_iter_fn, name, args):
    mode = "training" if args.training else "eval"
    output = os.path.join(os.path.dirname(args.output), f"{name}_{mode}.txt")

    # TODO - add option for coalescing inputs over multiple runs
    if os.path.exists(output):
        print(f"Skipping {name}, {output} already exists")
        return

    print(f"Running {name}")
    try:
        from .microbenchmarks.operator_inp_utils import OperatorInputsMode
    except ImportError:
        from microbenchmarks.operator_inp_utils import OperatorInputsMode

    operator_mode = OperatorInputsMode()
    fake_tensor_mode = FakeTensorMode()

    with torch._subclasses.fake_tensor.FakeCopyMode(fake_tensor_mode):
        model_fake = copy.deepcopy(model)
        example_inputs_fake = copy.deepcopy(example_inputs)
    try:
        with fake_tensor_mode, operator_mode:
            model_iter_fn(model_fake, example_inputs_fake, collect_outputs=False)
    except Exception as e:
        print(f"{name} failed to run with fake tensors, trying real. Exception: {e}")
        operator_mode = OperatorInputsMode()
        try:
            with operator_mode:
                model_iter_fn(model, example_inputs, collect_outputs=False)
        except Exception as e2:
            print(f"{name} failed to run with real. Exception: {e2}")
            raise

    print(f"Writing output to {output}")
    operator_mode.log_to_file(output)


if __name__ == "__main__":
    raise RuntimeError(
        f"You shouldn't run {sys.argv[0]} directly, instead try timm_model.py, torchbench.py or huggingface.py"
    )<|MERGE_RESOLUTION|>--- conflicted
+++ resolved
@@ -62,10 +62,18 @@
 )
 
 try:
-    from torch._dynamo.utils import clone_inputs, graph_break_reasons
-    from torch._inductor.utils import aot_inductor_launcher, fresh_inductor_cache
+    from torch._dynamo.utils import (
+        clone_inputs,
+        graph_break_reasons,
+        maybe_enable_compiled_autograd,
+    )
+    from torch._inductor.utils import fresh_inductor_cache
 except ImportError:
-    from _dynamo.utils import clone_inputs, graph_break_reasons
+    from _dynamo.utils import (
+        clone_inputs,
+        graph_break_reasons,
+        maybe_enable_compiled_autograd,
+    )
 from torch._functorch.aot_autograd import set_model_name
 from torch._inductor import config as inductor_config, metrics
 from torch._subclasses.fake_tensor import FakeTensorMode
@@ -660,7 +668,9 @@
             # call mark_step between the 2 calls to make the comparison fair.
             maybe_mark_step(args)
 
-            with maybe_mark_profile(p=p, mark="actual"):
+            with maybe_mark_profile(p=p, mark="actual"), maybe_enable_compiled_autograd(
+                args.compiled_autograd
+            ):
                 timings[rep, 1], actual_output = timed(
                     model,
                     frozen_model_iter_fn,
@@ -671,7 +681,10 @@
                 )
 
     if args.export_profiler_trace:
-        name = args.profiler_trace_name + "_" + model.name + ".json"
+        name = args.profiler_trace_name + "_" + model.name
+        if hasattr(args, "rank"):
+            name += f"_rank_{args.rank}"
+        name += ".json"
         name = os.path.join(torch._dynamo.config.base_dir, name)
         p.export_chrome_trace(name)
     median = np.median(timings, axis=0)
@@ -1111,19 +1124,7 @@
             _register_dataclass_output_as_pytree(example_outputs)
 
             so_path = torch._export.aot_compile(model, example_args, example_kwargs)
-<<<<<<< HEAD
-
-            module = torch.utils.cpp_extension.load_inline(
-                name="aot_inductor",
-                cpp_sources=[aot_inductor_launcher(so_path, device)],
-                functions=["run", "get_call_spec"],
-                with_cuda=(device == "cuda"),
-            )
-
-            cls.cache[key] = module
-=======
             cls.cache[key] = torch._export.aot_load(so_path, device)
->>>>>>> 9768f73c
 
         return cls.cache[key]
 
@@ -1143,27 +1144,11 @@
 
 
 def export_aot_inductor(model, example_inputs, device):
-<<<<<<< HEAD
-    module = AOTInductorModelCache.load(model, example_inputs, device)
-    call_spec = module.get_call_spec()
-    in_spec = pytree.treespec_loads(call_spec[0])
-    out_spec = pytree.treespec_loads(call_spec[1])
-
-    def opt_aot_inductor(_, example_inputs, collect_outputs=False):
-        example_args, example_kwargs = _normalize_bench_inputs(example_inputs)
-
-        flat_inputs = fx_pytree.tree_flatten_spec(
-            (example_args, example_kwargs), in_spec
-        )
-        flat_outputs = module.run(flat_inputs)
-        return pytree.tree_unflatten(flat_outputs, out_spec)
-=======
     optimized = AOTInductorModelCache.load(model, example_inputs, device)
 
     def opt_aot_inductor(_, example_inputs, collect_outputs=False):
         example_args, example_kwargs = _normalize_bench_inputs(example_inputs)
         return optimized(*example_args, **example_kwargs)
->>>>>>> 9768f73c
 
     return opt_aot_inductor
 
@@ -1891,6 +1876,12 @@
             "graph_breaks": sum(torch._dynamo.utils.counters["graph_break"].values()),
             # NB: The plus removes zero counts
             "unique_graph_breaks": len(+torch._dynamo.utils.counters["graph_break"]),
+            "autograd_captures": torch._dynamo.utils.counters["compiled_autograd"][
+                "captures"
+            ],
+            "autograd_compiles": torch._dynamo.utils.counters["compiled_autograd"][
+                "compiles"
+            ],
         }
     )
 
@@ -2235,7 +2226,7 @@
 
         return ModuleWrapPolicy(MODEL_FSDP_WRAP[model_name])
 
-    def deepcopy_and_maybe_ddp(self, model):
+    def deepcopy_and_maybe_parallelize(self, model):
         model = self.deepcopy_model(model)
         if self.args.ddp:
             assert (
@@ -2331,7 +2322,7 @@
             inputs_fp64 = None
             try:
                 model_fp64, inputs_fp64 = cast_to_fp64(
-                    self.deepcopy_and_maybe_ddp(model),
+                    self.deepcopy_and_maybe_parallelize(model),
                     clone_inputs(example_inputs),
                 )
                 self.init_optimizer(name, current_device, model_fp64.parameters())
@@ -2365,7 +2356,7 @@
             reset_rng_state()
             model_copy = None
             try:
-                model_copy = self.deepcopy_and_maybe_ddp(model)
+                model_copy = self.deepcopy_and_maybe_parallelize(model)
                 self.init_optimizer(name, current_device, model_copy.parameters())
                 correct_result = self.run_n_iterations(
                     model_copy, clone_inputs(example_inputs)
@@ -2386,7 +2377,7 @@
             reset_rng_state()
             model_copy = None
             try:
-                model_copy = self.deepcopy_and_maybe_ddp(model)
+                model_copy = self.deepcopy_and_maybe_parallelize(model)
                 self.init_optimizer(name, current_device, model_copy.parameters())
                 correct_rerun_result = self.run_n_iterations(
                     model_copy, clone_inputs(example_inputs)
@@ -2433,7 +2424,7 @@
             torch._dynamo.reset()
             model_copy = None
             try:
-                model_copy = self.deepcopy_and_maybe_ddp(model)
+                model_copy = self.deepcopy_and_maybe_parallelize(model)
                 self.init_optimizer(name, current_device, model_copy.parameters())
                 if self.args.export or self.args.export_aot_inductor:
                     # apply export on module directly
@@ -2446,7 +2437,8 @@
                         new_result = optimized_model_iter_fn(model_copy, example_inputs)
                 else:
                     optimized_model_iter_fn = optimize_ctx(self.run_n_iterations)
-                    new_result = optimized_model_iter_fn(model_copy, example_inputs)
+                    with maybe_enable_compiled_autograd(self.args.compiled_autograd):
+                        new_result = optimized_model_iter_fn(model_copy, example_inputs)
             except Exception as e:
                 log.exception(e)
                 print(
@@ -2616,7 +2608,7 @@
         model, example_inputs = self.maybe_cast(model, example_inputs)
 
         # Use distributed wrapping as necessary
-        model = self.deepcopy_and_maybe_ddp(model)
+        model = self.deepcopy_and_maybe_parallelize(model)
 
         self.init_optimizer(name, current_device, model.parameters())
         with self.pick_grad(name, self.args.training):
@@ -2638,9 +2630,10 @@
                 optimized_model_iter_fn = optimize_ctx(self.model_iter_fn)
                 aot_compilation_time = 0
 
-            dynamo_latency, dynamo_peak_mem, dynamo_stats = warmup(
-                optimized_model_iter_fn, model, example_inputs, "dynamo"
-            )
+            with maybe_enable_compiled_autograd(self.args.compiled_autograd):
+                dynamo_latency, dynamo_peak_mem, dynamo_stats = warmup(
+                    optimized_model_iter_fn, model, example_inputs, "dynamo"
+                )
 
             compilation_time = dynamo_latency - eager_latency + aot_compilation_time
             compression_ratio = (
@@ -3158,6 +3151,12 @@
         help="Enable minification when failure is below tolerance. Save repro script for each model.",
     )
 
+    parser.add_argument(
+        "--compiled-autograd",
+        action="store_true",
+        help="Enables compiled autograd on compiled benchmark",
+    )
+
     group_fuser = parser.add_mutually_exclusive_group()
     # --nvfuser is now the default, keep the option to not break scripts
     group_fuser.add_argument("--nvfuser", action="store_true", help=argparse.SUPPRESS)
@@ -3403,12 +3402,6 @@
             CI, args.backend, training=args.training, dynamic=args.dynamic_shapes
         )
     if args.ddp:
-        # TODO: we could also hook DDP bench up to --speedup bench, _not_ for mgpu e2e perf,
-        # but just to measure impact on singlenode of performing graph-breaks.
-        # Left it as a follow up to keep this PR isolated.
-        assert (
-            args.accuracy
-        ), "DDP benchmark is currently only hooked up to --accuracy bench"
         assert args.training, "DDP benchmark requires --training mode"
         if args.no_optimize_ddp:
             torch._dynamo.config.optimize_ddp = False
@@ -3801,7 +3794,7 @@
                                     batch_size=batch_size,
                                     extra_args=extra_args,
                                 )
-                except RuntimeError as e:
+                except Exception as e:
                     import traceback
 
                     mode = "train" if args.training else "eval"
