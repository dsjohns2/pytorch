#include <torch/csrc/distributed/c10d/Ops.hpp>

#include <ATen/core/dispatch/Dispatcher.h>
#include <torch/csrc/distributed/c10d/Types.hpp>
#include <torch/library.h>

namespace c10d {
namespace {
c10::intrusive_ptr<Work> broadcast_(
    at::TensorList tensors,
    const c10::intrusive_ptr<ProcessGroup>& process_group,
    int64_t root_rank,
    int64_t root_tensor,
    int64_t timeout) {
  auto tensor_vec = tensors.vec();
  return process_group->broadcast(
      tensor_vec,
      BroadcastOptions{
          root_rank, root_tensor, std::chrono::milliseconds(timeout)});
}

std::tuple<std::vector<at::Tensor>, c10::intrusive_ptr<Work>> allreduce_(
    at::TensorList tensors,
    const c10::intrusive_ptr<ProcessGroup>& process_group,
    const c10::intrusive_ptr<ReduceOp>& reduce_op,
    int64_t timeout) {
  auto tensor_vec = tensors.vec();
  auto work = process_group->allreduce(
      tensor_vec,
      AllreduceOptions{*reduce_op.get(), std::chrono::milliseconds(timeout)});

  // Return input tensors as output tensors to make inplace allreduce look like
  // a functional API, so that make_fx can correctly build the dependencies in
  // the graph later.
  return std::tuple<std::vector<at::Tensor>, c10::intrusive_ptr<Work>>(
      std::move(tensor_vec), work);
}

c10::intrusive_ptr<Work> allgather_(
    const std::vector<std::vector<at::Tensor>>& output_tensors,
    const std::vector<at::Tensor>& input_tensors,
    const c10::intrusive_ptr<ProcessGroup>& process_group,
    int64_t timeout) {
  return process_group->allgather(
      const_cast<std::vector<std::vector<at::Tensor>>&>(output_tensors),
      const_cast<std::vector<at::Tensor>&>(input_tensors),
      AllgatherOptions{std::chrono::milliseconds(timeout)});
}

c10::intrusive_ptr<Work> reduce_scatter_(
    const std::vector<at::Tensor>& output_tensors,
    const std::vector<std::vector<at::Tensor>>& input_tensors,
    const c10::intrusive_ptr<ProcessGroup>& process_group,
    const c10::intrusive_ptr<ReduceOp>& reduce_op,
    int64_t timeout) {
  return process_group->reduce_scatter(
      const_cast<std::vector<at::Tensor>&>(output_tensors),
      const_cast<std::vector<std::vector<at::Tensor>>&>(input_tensors),
      ReduceScatterOptions{
          *reduce_op.get(), std::chrono::milliseconds(timeout)});
}

c10::intrusive_ptr<Work> reduce_(
    at::TensorList tensors,
    const c10::intrusive_ptr<ProcessGroup>& process_group,
    const c10::intrusive_ptr<ReduceOp>& reduce_op,
    int64_t root_rank,
    int64_t root_tensor,
    int64_t timeout) {
  auto tensor_vec = tensors.vec();
  return process_group->reduce(
      tensor_vec,
      ReduceOptions{
          *reduce_op.get(),
          root_rank,
          root_tensor,
          std::chrono::milliseconds(timeout)});
}

c10::intrusive_ptr<Work> gather_(
    const std::vector<std::vector<at::Tensor>>& output_tensors,
    const std::vector<at::Tensor>& input_tensors,
    const c10::intrusive_ptr<ProcessGroup>& process_group,
    int64_t root_rank,
    int64_t timeout) {
  return process_group->gather(
      const_cast<std::vector<std::vector<at::Tensor>>&>(output_tensors),
      const_cast<std::vector<at::Tensor>&>(input_tensors),
      GatherOptions{root_rank, std::chrono::milliseconds(timeout)});
}

c10::intrusive_ptr<Work> scatter_(
    const std::vector<at::Tensor>& output_tensors,
    const std::vector<std::vector<at::Tensor>>& input_tensors,
    const c10::intrusive_ptr<ProcessGroup>& process_group,
    int64_t root_rank,
    int64_t timeout) {
  return process_group->scatter(
      const_cast<std::vector<at::Tensor>&>(output_tensors),
      const_cast<std::vector<std::vector<at::Tensor>>&>(input_tensors),
      ScatterOptions{root_rank, std::chrono::milliseconds(timeout)});
}

c10::intrusive_ptr<Work> alltoall_(
    at::TensorList output_tensors,
    at::TensorList input_tensors,
    const c10::intrusive_ptr<ProcessGroup>& process_group,
    int64_t timeout) {
  auto output_tensors_vec = output_tensors.vec();
  auto input_tensors_vec = input_tensors.vec();
  return process_group->alltoall(
      output_tensors_vec,
      input_tensors_vec,
      AllToAllOptions{std::chrono::milliseconds(timeout)});
}

c10::intrusive_ptr<Work> barrier(
    const c10::intrusive_ptr<ProcessGroup>& process_group,
    const std::vector<int64_t>& device_ids,
    int64_t timeout) {
  return process_group->barrier(
      BarrierOptions{device_ids, std::chrono::milliseconds(timeout)});
}

c10::intrusive_ptr<Work> send(
    at::TensorList tensors,
    const c10::intrusive_ptr<ProcessGroup>& process_group,
    int64_t dstRank,
    int64_t tag) {
  auto tensor_vec = tensors.vec();
  return process_group->send(
      tensor_vec, static_cast<int>(dstRank), static_cast<int>(tag));
}

c10::intrusive_ptr<Work> recv_(
    at::TensorList tensors,
    const c10::intrusive_ptr<ProcessGroup>& process_group,
    int64_t srcRank,
    int64_t tag) {
  auto tensor_vec = tensors.vec();
  return process_group->recv(
      tensor_vec, static_cast<int>(srcRank), static_cast<int>(tag));
}

TORCH_LIBRARY(c10d, m) {
  // The following ProcessGroup, Work, and ReduceOp definitions are more like
  // declarations. They don't expose the details of the two classes into
  // TorchScript.
  m.class_<ProcessGroup>("ProcessGroup").def(torch::init<int64_t, int64_t>());
  m.class_<Work>("Work")
      .def(torch::init<>())
<<<<<<< HEAD
      .def("wait", [](const c10::intrusive_ptr<Work>& self) { self->wait(); });
=======
      .def("wait", [](const c10::intrusive_ptr<ProcessGroup::Work>& self) {
        self->wait();
      });
  m.class_<ReduceOp>("ReduceOp").def(torch::init<>());
>>>>>>> 45580a24
  // It's important to register the op to the CompositeExplicitAutograd key to
  // enable
  // __torch_dispatch__.
  m.def(
      "broadcast_",
      dispatch(c10::DispatchKey::CompositeExplicitAutograd, broadcast_));
  m.def(
      "allreduce_",
      dispatch(c10::DispatchKey::CompositeExplicitAutograd, allreduce_));
  m.def(
      "allgather_",
      dispatch(c10::DispatchKey::CompositeExplicitAutograd, allgather_));
  m.def(
      "reduce_scatter_",
      dispatch(c10::DispatchKey::CompositeExplicitAutograd, reduce_scatter_));
  m.def(
      "reduce_",
      dispatch(c10::DispatchKey::CompositeExplicitAutograd, reduce_));
  m.def(
      "gather_",
      dispatch(c10::DispatchKey::CompositeExplicitAutograd, gather_));
  m.def(
      "scatter_",
      dispatch(c10::DispatchKey::CompositeExplicitAutograd, scatter_));
  m.def(
      "alltoall_",
      dispatch(c10::DispatchKey::CompositeExplicitAutograd, alltoall_));
  m.def(
      "barrier",
      dispatch(c10::DispatchKey::CompositeExplicitAutograd, barrier));
  m.def("send", dispatch(c10::DispatchKey::CompositeExplicitAutograd, send));
  m.def("recv_", dispatch(c10::DispatchKey::CompositeExplicitAutograd, recv_));
}
} // namespace

namespace ops {

c10::intrusive_ptr<Work> broadcast(
    const c10::intrusive_ptr<ProcessGroup>& process_group,
    at::TensorList tensors,
    const BroadcastOptions& opts) {
  static auto op = c10::Dispatcher::singleton()
                       .findSchemaOrThrow("c10d::broadcast_", "")
                       .typed<c10::intrusive_ptr<::c10d::Work>(
                           at::TensorList,
                           const c10::intrusive_ptr<::c10d::ProcessGroup>&,
                           int64_t,
                           int64_t,
                           int64_t)>();
  // It's awakward to unbox the opts here and box them again in the custom C++
  // op. But it's also complicated to make opts as a CustomClassHolder. Leave it
  // as it is now.
  return op.call(
      tensors,
      process_group,
      opts.rootRank,
      opts.rootTensor,
      opts.timeout.count());
}

c10::intrusive_ptr<Work> allreduce(
    const c10::intrusive_ptr<ProcessGroup>& process_group,
    at::TensorList tensors,
    const AllreduceOptions& opts) {
<<<<<<< HEAD
  static auto op =
      c10::Dispatcher::singleton()
          .findSchemaOrThrow("c10d::allreduce_", "")
          .typed<std::tuple<std::vector<at::Tensor>, c10::intrusive_ptr<Work>>(
              at::TensorList,
              const c10::intrusive_ptr<::c10d::ProcessGroup>&,
              int64_t,
              int64_t)>();
=======
  static auto op = c10::Dispatcher::singleton()
                       .findSchemaOrThrow("c10d::allreduce_", "")
                       .typed<std::tuple<
                           std::vector<at::Tensor>,
                           c10::intrusive_ptr<ProcessGroup::Work>>(
                           at::TensorList,
                           const c10::intrusive_ptr<::c10d::ProcessGroup>&,
                           const c10::intrusive_ptr<::c10d::ReduceOp>&,
                           int64_t)>();
>>>>>>> 45580a24

  return std::get<1>(op.call(
      tensors,
      process_group,
      c10::make_intrusive<ReduceOp>(opts.reduceOp),
      opts.timeout.count()));
}

c10::intrusive_ptr<Work> allgather(
    const c10::intrusive_ptr<ProcessGroup>& process_group,
    const std::vector<std::vector<at::Tensor>>& output_tensors,
    const std::vector<at::Tensor>& input_tensors,
    const AllgatherOptions& opts) {
  static auto op = c10::Dispatcher::singleton()
                       .findSchemaOrThrow("c10d::allgather_", "")
                       .typed<c10::intrusive_ptr<::c10d::Work>(
                           const std::vector<std::vector<at::Tensor>>&,
                           const std::vector<at::Tensor>&,
                           const c10::intrusive_ptr<::c10d::ProcessGroup>&,
                           int64_t)>();
  return op.call(
      output_tensors, input_tensors, process_group, opts.timeout.count());
}

c10::intrusive_ptr<Work> reduce_scatter(
    const c10::intrusive_ptr<ProcessGroup>& process_group,
    const std::vector<at::Tensor>& output_tensors,
    const std::vector<std::vector<at::Tensor>>& input_tensors,
    const ReduceScatterOptions& opts) {
  static auto op = c10::Dispatcher::singleton()
                       .findSchemaOrThrow("c10d::reduce_scatter_", "")
                       .typed<c10::intrusive_ptr<::c10d::Work>(
                           const std::vector<at::Tensor>&,
                           const std::vector<std::vector<at::Tensor>>&,
                           const c10::intrusive_ptr<::c10d::ProcessGroup>&,
                           const c10::intrusive_ptr<::c10d::ReduceOp>&,
                           int64_t)>();
  return op.call(
      output_tensors,
      input_tensors,
      process_group,
      c10::make_intrusive<::c10d::ReduceOp>(opts.reduceOp),
      opts.timeout.count());
}

c10::intrusive_ptr<Work> reduce(
    const c10::intrusive_ptr<ProcessGroup>& process_group,
    at::TensorList tensors,
    const ReduceOptions& opts) {
  static auto op = c10::Dispatcher::singleton()
                       .findSchemaOrThrow("c10d::reduce_", "")
                       .typed<c10::intrusive_ptr<::c10d::Work>(
                           at::TensorList,
                           const c10::intrusive_ptr<::c10d::ProcessGroup>&,
                           const c10::intrusive_ptr<::c10d::ReduceOp>&,
                           int64_t,
                           int64_t,
                           int64_t)>();
  return op.call(
      tensors,
      process_group,
      c10::make_intrusive<ReduceOp>(opts.reduceOp),
      opts.rootRank,
      opts.rootTensor,
      opts.timeout.count());
}

c10::intrusive_ptr<Work> gather(
    const c10::intrusive_ptr<ProcessGroup>& process_group,
    const std::vector<std::vector<at::Tensor>>& output_tensors,
    const std::vector<at::Tensor>& input_tensors,
    const GatherOptions& opts) {
  static auto op = c10::Dispatcher::singleton()
                       .findSchemaOrThrow("c10d::gather_", "")
                       .typed<c10::intrusive_ptr<::c10d::Work>(
                           const std::vector<std::vector<at::Tensor>>&,
                           const std::vector<at::Tensor>&,
                           const c10::intrusive_ptr<::c10d::ProcessGroup>&,
                           int64_t,
                           int64_t)>();
  return op.call(
      output_tensors,
      input_tensors,
      process_group,
      opts.rootRank,
      opts.timeout.count());
}

c10::intrusive_ptr<Work> scatter(
    const c10::intrusive_ptr<ProcessGroup>& process_group,
    const std::vector<at::Tensor>& output_tensors,
    const std::vector<std::vector<at::Tensor>>& input_tensors,
    const ScatterOptions& opts) {
  static auto op = c10::Dispatcher::singleton()
                       .findSchemaOrThrow("c10d::scatter_", "")
                       .typed<c10::intrusive_ptr<::c10d::Work>(
                           const std::vector<at::Tensor>&,
                           const std::vector<std::vector<at::Tensor>>&,
                           const c10::intrusive_ptr<::c10d::ProcessGroup>&,
                           int64_t,
                           int64_t)>();
  return op.call(
      output_tensors,
      input_tensors,
      process_group,
      opts.rootRank,
      opts.timeout.count());
}

c10::intrusive_ptr<Work> alltoall(
    const c10::intrusive_ptr<ProcessGroup>& process_group,
    at::TensorList output_tensors,
    at::TensorList input_tensors,
    const AllToAllOptions& opts) {
  static auto op = c10::Dispatcher::singleton()
                       .findSchemaOrThrow("c10d::alltoall_", "")
                       .typed<c10::intrusive_ptr<::c10d::Work>(
                           at::TensorList,
                           at::TensorList,
                           const c10::intrusive_ptr<::c10d::ProcessGroup>&,
                           int64_t)>();
  return op.call(
      output_tensors, input_tensors, process_group, opts.timeout.count());
}

c10::intrusive_ptr<Work> barrier(
    const c10::intrusive_ptr<ProcessGroup>& process_group,
    const BarrierOptions& opts) {
  static auto op = c10::Dispatcher::singleton()
                       .findSchemaOrThrow("c10d::barrier", "")
                       .typed<c10::intrusive_ptr<::c10d::Work>(
                           const c10::intrusive_ptr<::c10d::ProcessGroup>&,
                           const std::vector<int64_t>&,
                           int64_t)>();
  return op.call(process_group, opts.device_ids, opts.timeout.count());
}

c10::intrusive_ptr<Work> send(
    const c10::intrusive_ptr<ProcessGroup>& process_group,
    at::TensorList tensors,
    int64_t dstRank,
    int64_t tag) {
  static auto op = c10::Dispatcher::singleton()
                       .findSchemaOrThrow("c10d::send", "")
                       .typed<c10::intrusive_ptr<::c10d::Work>(
                           at::TensorList,
                           const c10::intrusive_ptr<::c10d::ProcessGroup>&,
                           int64_t,
                           int64_t)>();
  return op.call(tensors, process_group, dstRank, tag);
}

c10::intrusive_ptr<Work> recv(
    const c10::intrusive_ptr<ProcessGroup>& process_group,
    at::TensorList tensors,
    int64_t srcRank,
    int64_t tag) {
  static auto op = c10::Dispatcher::singleton()
                       .findSchemaOrThrow("c10d::recv_", "")
                       .typed<c10::intrusive_ptr<::c10d::Work>(
                           at::TensorList,
                           const c10::intrusive_ptr<::c10d::ProcessGroup>&,
                           int64_t,
                           int64_t)>();
  return op.call(tensors, process_group, srcRank, tag);
}

} // namespace ops
} // namespace c10d<|MERGE_RESOLUTION|>--- conflicted
+++ resolved
@@ -149,14 +149,8 @@
   m.class_<ProcessGroup>("ProcessGroup").def(torch::init<int64_t, int64_t>());
   m.class_<Work>("Work")
       .def(torch::init<>())
-<<<<<<< HEAD
       .def("wait", [](const c10::intrusive_ptr<Work>& self) { self->wait(); });
-=======
-      .def("wait", [](const c10::intrusive_ptr<ProcessGroup::Work>& self) {
-        self->wait();
-      });
   m.class_<ReduceOp>("ReduceOp").def(torch::init<>());
->>>>>>> 45580a24
   // It's important to register the op to the CompositeExplicitAutograd key to
   // enable
   // __torch_dispatch__.
@@ -221,26 +215,14 @@
     const c10::intrusive_ptr<ProcessGroup>& process_group,
     at::TensorList tensors,
     const AllreduceOptions& opts) {
-<<<<<<< HEAD
   static auto op =
       c10::Dispatcher::singleton()
           .findSchemaOrThrow("c10d::allreduce_", "")
           .typed<std::tuple<std::vector<at::Tensor>, c10::intrusive_ptr<Work>>(
               at::TensorList,
               const c10::intrusive_ptr<::c10d::ProcessGroup>&,
-              int64_t,
+              const c10::intrusive_ptr<::c10d::ReduceOp>&,
               int64_t)>();
-=======
-  static auto op = c10::Dispatcher::singleton()
-                       .findSchemaOrThrow("c10d::allreduce_", "")
-                       .typed<std::tuple<
-                           std::vector<at::Tensor>,
-                           c10::intrusive_ptr<ProcessGroup::Work>>(
-                           at::TensorList,
-                           const c10::intrusive_ptr<::c10d::ProcessGroup>&,
-                           const c10::intrusive_ptr<::c10d::ReduceOp>&,
-                           int64_t)>();
->>>>>>> 45580a24
 
   return std::get<1>(op.call(
       tensors,
