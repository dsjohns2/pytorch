--- conflicted
+++ resolved
@@ -1257,7 +1257,6 @@
             #     builder.get_guard_manager(guard)
             guard.create(builder)
         self.check_fn = self.compile_check_fn(builder, guards, guard_fail_fn)
-<<<<<<< HEAD
         # Check that the check_fn is True for this frame
         assert self.check_fn(output_graph.local_scope)
         assert self.check_fn(output_graph.local_scope)
@@ -1271,8 +1270,6 @@
                 print("FAILED GUARD", debug_guard_check.failed_guard)
                 assert False
 
-=======
->>>>>>> fd7cb387
         self._weakrefs.clear()
         # Keep track of weak references of objects with ID_MATCH guard. This
         # info is stored alongside optimized_code and check_fn and is used to
