--- conflicted
+++ resolved
@@ -1,10 +1,5 @@
 import contextlib
 import functools
-<<<<<<< HEAD
-import inspect
-=======
-import itertools
->>>>>>> 021b648a
 import logging
 
 from typing import Dict, List, Optional
