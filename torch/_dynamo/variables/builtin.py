import contextlib
import functools
import inspect
import itertools
import logging
import math
import operator
import types
from typing import Dict, List

import torch
from torch import sym_float, sym_int

from .. import config, polyfill, variables
from ..allowed_functions import is_allowed
from ..exc import (
    AttributeMutationError,
    unimplemented,
    Unsupported,
    UserError,
    UserErrorType,
)
from ..guards import GuardBuilder, install_guard
from ..replay_record import DummyModule
from ..source import AttrSource, GetItemSource, is_constant_source, TypeSource
from ..utils import (
    build_checkpoint_variable,
    check_constant_args,
    check_numpy_ndarray_args,
    check_unspec_python_args,
    extract_fake_example_value,
    get_fake_value,
    guard_if_dyn,
    is_utils_checkpoint,
    istype,
    numpy_operator_wrapper,
    proxy_args_kwargs,
    tensortype_to_dtype,
)
from .base import MutableLocal, typestr, VariableTracker
from .constant import ConstantVariable
from .ctx_manager import EventVariable, StreamVariable
from .dicts import ConstDictVariable, SetVariable
from .lists import (
    BaseListVariable,
    ListIteratorVariable,
    ListVariable,
    SizeVariable,
    TupleIteratorVariable,
    TupleVariable,
)
from .tensor import FakeItemVariable, SymNodeVariable, UnspecializedPythonVariable
from .user_defined import UserDefinedVariable

log = logging.getLogger(__name__)


IN_PLACE_DESUGARING_MAP = {
    operator.iadd: operator.add,
    operator.isub: operator.sub,
    operator.imul: operator.mul,
    operator.ifloordiv: operator.floordiv,
    operator.itruediv: operator.truediv,
    operator.imod: operator.mod,
    operator.imatmul: operator.imatmul,
    operator.ilshift: operator.lshift,
    operator.irshift: operator.rshift,
    operator.ipow: operator.pow,
    operator.iand: operator.and_,
    operator.ior: operator.or_,
    operator.ixor: operator.xor,
}


class BuiltinVariable(VariableTracker):
    @staticmethod
    @functools.lru_cache(None)
    def _constant_fold_functions():
        fns = {
            abs,
            all,
            any,
            bool,
            callable,
            chr,
            divmod,
            float,
            int,
            len,
            max,
            min,
            ord,
            pow,
            repr,
            round,
            str,
            str.format,
            sum,
            type,
            operator.pos,
            operator.neg,
            operator.not_,
            operator.invert,
            operator.pow,
            operator.mul,
            operator.matmul,
            operator.floordiv,
            operator.truediv,
            operator.mod,
            operator.add,
            operator.sub,
            operator.getitem,
            operator.lshift,
            operator.rshift,
            operator.and_,
            operator.or_,
            operator.xor,
            operator.ipow,
            operator.imul,
            operator.imatmul,
            operator.ifloordiv,
            operator.itruediv,
            operator.imod,
            operator.iadd,
            operator.isub,
            operator.ilshift,
            operator.irshift,
            operator.iand,
            operator.ixor,
            operator.ior,
            operator.index,
        }
        fns.update(x for x in math.__dict__.values() if isinstance(x, type(math.sqrt)))
        return fns

    def can_constant_fold_through(self):
        return self.fn in self._constant_fold_functions()

    @staticmethod
    @functools.lru_cache(None)
    def _fx_graph_functions():
        fns = {
            operator.pos,
            operator.neg,
            operator.not_,
            operator.invert,
            operator.pow,
            operator.mul,
            operator.matmul,
            operator.floordiv,
            operator.truediv,
            operator.mod,
            operator.add,
            operator.lt,
            operator.gt,
            operator.ge,
            operator.le,
            operator.ne,
            operator.eq,
            operator.sub,
            operator.getitem,
            operator.lshift,
            operator.rshift,
            operator.and_,
            operator.or_,
            operator.xor,
            operator.ipow,
            operator.imul,
            operator.imatmul,
            operator.ifloordiv,
            operator.itruediv,
            operator.imod,
            operator.iadd,
            operator.isub,
            operator.ilshift,
            operator.irshift,
            operator.iand,
            operator.ixor,
            operator.ior,
        }
        return fns

    @staticmethod
    @functools.lru_cache(None)
    def _binops():
        # function -> ([forward name, reverse name, in-place name], in-place op)
        fns = {
            operator.add: (["__add__", "__radd__", "__iadd__"], operator.iadd),
            operator.sub: (["__sub__", "__rsub__", "__isub__"], operator.isub),
            operator.mul: (["__mul__", "__rmul__", "__imul__"], operator.imul),
            operator.truediv: (
                ["__truediv__", "__rtruediv__", "__itruediv__"],
                operator.itruediv,
            ),
            operator.floordiv: (
                ["__floordiv__", "__rfloordiv__", "__ifloordiv__"],
                operator.ifloordiv,
            ),
            operator.mod: (["__mod__", "__rmod__", "__imod__"], operator.imod),
            pow: (["__pow__", "__rpow__", "__ipow__"], operator.ipow),
            operator.pow: (["__pow__", "__rpow__", "__ipow__"], operator.ipow),
            operator.lshift: (
                ["__lshift__", "__rlshift__", "__ilshift__"],
                operator.ilshift,
            ),
            operator.rshift: (
                ["__rshift__", "__rrshift__", "__irshift__"],
                operator.irshift,
            ),
            # NB: The follow binary operators are not supported for now, since the
            # corresponding magic methods aren't defined on SymInt / SymFloat:
            # operator.matmul
            # divmod
            # operator.and_
            # operator.or_
            # operator.xor
        }
        return fns

    @staticmethod
    @functools.lru_cache(None)
    def _binop_handlers():
        # Multiple dispatch mechanism defining custom binop behavior for certain type
        # combinations. Handlers are attempted in order, and will be used if the type checks
        # match. They are expected to have the signature:
        # fn(tx, arg0: VariableTracker, arg1: VariableTracker, options) -> VariableTracker

        # Override table contains: op_fn -> [list of handlers]
        op_handlers = {}
        for (
            op,
            (magic_method_names, in_place_op),
        ) in BuiltinVariable._binops().items():
            op_handlers[op] = []
            op_handlers[in_place_op] = []

            forward_name, reverse_name, inplace_name = magic_method_names

            # User-defined args (highest precedence)
            def user_defined_handler(
                tx,
                a,
                b,
                options,
                forward_name=forward_name,
                reverse_name=reverse_name,
            ):
                # Manually handle reversing logic if needed (e.g. call __radd__)

                # TODO: If we expand this to handle tensor args, we need to manually
                # handle cases like this:
                #
                # class A(int):
                #     def __radd__(self, other):
                #         print("woof")
                # torch.randn(3) + A(3)
                #
                # In this example, A.__radd__() is not called -> nothing is printed, because
                # Tensor.__add__ only does a subtype test against int, ignoring the subclass.
                # To be fully correct, we should not call A.__radd__() here, and there may be
                # other cases to reason about and add exceptions for.
                if isinstance(a, UserDefinedVariable):
                    return a.call_method(tx, forward_name, [b], {})
                else:
                    return b.call_method(tx, reverse_name, [a], {})

            op_handlers[op].append(
                ((UserDefinedVariable, VariableTracker), user_defined_handler)
            )
            op_handlers[op].append(
                ((VariableTracker, UserDefinedVariable), user_defined_handler)
            )

            def user_defined_inplace_handler(
                tx, a, b, options, forward_name=inplace_name
            ):
                return a.call_method(tx, forward_name, [b], {})

            op_handlers[in_place_op].append(
                ((UserDefinedVariable, VariableTracker), user_defined_inplace_handler)
            )
            op_handlers[in_place_op].append(
                ((VariableTracker, UserDefinedVariable), user_defined_inplace_handler)
            )

            # Dynamic shape args
            def dynamic_handler(tx, a, b, options, fn=op):
                from .builder import wrap_fx_proxy

                return wrap_fx_proxy(
                    tx,
                    tx.output.create_proxy(
                        "call_function", fn, *proxy_args_kwargs([a, b], {})
                    ),
                    **options,
                )

            op_handlers[op].append(
                ((SymNodeVariable, VariableTracker), dynamic_handler)
            )
            op_handlers[op].append(
                ((VariableTracker, SymNodeVariable), dynamic_handler)
            )

            # NB: Prefer out-of-place op when calling in-place op to generate valid graph
            op_handlers[in_place_op].append(
                ((SymNodeVariable, VariableTracker), dynamic_handler)
            )
            op_handlers[in_place_op].append(
                ((VariableTracker, SymNodeVariable), dynamic_handler)
            )

        # Special cases - lower precedence but still prefer these over constant folding

        # List-like addition (e.g. [1, 2] + [3, 4])
        def tuple_add_handler(tx, a, b, options):
            return TupleVariable(a.items + list(b.unpack_var_sequence(tx)), **options)

        def size_add_handler(tx, a, b, options):
            return SizeVariable(a.items + list(b.unpack_var_sequence(tx)), **options)

        list_like_addition_handlers = [
            # NB: Prefer the tuple-specific logic over base logic because of
            # some SizeVariable weirdness. Specifically, the tuple-specific logic
            # drops the subclass type (e.g. SizeVariable) and returns TupleVariables.
            (
                (SizeVariable, SizeVariable),
                size_add_handler,
            ),
            (
                (TupleVariable, TupleVariable),
                tuple_add_handler,
            ),
            (
                (TupleVariable, ConstantVariable),
                tuple_add_handler,
            ),
            (
                (ConstantVariable, TupleVariable),
                lambda tx, a, b, options: TupleVariable(
                    list(a.unpack_var_sequence(tx)) + b.items, **options
                ),
            ),
            (
                (BaseListVariable, BaseListVariable),
                lambda tx, a, b, options: type(a)(a.items + b.items, **options),
            ),
        ]
        op_handlers[operator.add].extend(list_like_addition_handlers)

        def list_iadd_handler(tx, a, b, options):
            if not a.mutable_local or not b.has_unpack_var_sequence(tx):
                # Handler doesn't apply
                return None

            return tx.replace_all(
                a,
                ListVariable(
                    list(a.items) + list(b.unpack_var_sequence(tx)),
                    **options,
                ),
            )

        list_like_iadd_handlers = [
            (
                (ListVariable, VariableTracker),
                list_iadd_handler,
            ),
            (
                (TupleVariable, TupleVariable),
                tuple_add_handler,
            ),
            (
                (TupleVariable, ConstantVariable),
                tuple_add_handler,
            ),
        ]
        op_handlers[operator.iadd].extend(list_like_iadd_handlers)

        # List-like expansion (e.g. [1, 2, 3] * 3)
        def expand_list_like(tx, lst, const, options):
            return lst.__class__(
                items=lst.items * const.as_python_constant(),
                mutable_local=MutableLocal(),
                **options,
            )

        list_like_expansion_handlers = [
            ((ListVariable, ConstantVariable), expand_list_like),
            ((TupleVariable, ConstantVariable), expand_list_like),
            (
                (ConstantVariable, ListVariable),
                lambda tx, a, b, options: expand_list_like(tx, b, a, options),
            ),
            (
                (ConstantVariable, TupleVariable),
                lambda tx, a, b, options: expand_list_like(tx, b, a, options),
            ),
        ]
        op_handlers[operator.mul].extend(list_like_expansion_handlers)

        return op_handlers

    @staticmethod
    def _find_binop_handler(op, a, b):
        handlers = BuiltinVariable._binop_handlers()
        if op not in handlers:
            return None

        # Return first handler that matches the type checks
        for (type1, type2), handler in handlers[op]:
            if isinstance(a, type1) and isinstance(b, type2):
                return handler

        return None

    def can_insert_in_graph(self):
        return self.fn in self._fx_graph_functions()

    def __init__(self, fn, **kwargs):
        super().__init__(**kwargs)
        self.fn = fn

    def __str__(self):
        if self.fn is None:
            name = "None"
        else:
            name = self.fn.__name__

        return f"{self.__class__.__name__}({name})"

    def python_type(self):
        return type(self.fn)

    def as_python_constant(self):
        return self.fn

    def as_proxy(self):
        DTYPE = {
            bool: torch.bool,
            int: torch.int64,
            float: torch.float64,
        }
        if self.fn in DTYPE:
            return DTYPE[self.fn]
        return super().as_proxy()

    def reconstruct(self, codegen):
        name = self.fn.__name__
        assert self.fn.__module__ == "builtins"
        assert name not in codegen.tx.f_globals, "shadowed global"
        return [codegen.create_load_global(name, False, add=True)]

    def constant_args(self, *args, **kwargs):
        return check_constant_args(args, kwargs)

    def tensor_args(self, *args, **kwargs):
        return any(
            isinstance(i, variables.TensorVariable)
            for i in itertools.chain(args, kwargs.values())
        ) and not any(
            isinstance(i, variables.GetAttrVariable)
            for i in itertools.chain(args, kwargs.values())
        )

    def unspec_python_args(self, *args, **kwargs):
        return check_unspec_python_args(args, kwargs)

    @staticmethod
    def unwrap_unspec_args_kwargs(args, kwargs):
        return [x.as_python_constant() for x in args], {
            k: v.as_python_constant() for k, v in kwargs.items()
        }

    def call_function(
        self, tx, args: "List[VariableTracker]", kwargs: "Dict[str, VariableTracker]"
    ) -> "VariableTracker":
        from . import UserFunctionVariable
        from .builder import wrap_fx_proxy, wrap_fx_proxy_cls

        args = [v.realize() for v in args]
        kwargs = {k: v.realize() for k, v in kwargs.items()}
        constant_args = check_constant_args(args, kwargs)
        tensor_args = self.tensor_args(*args, **kwargs)
        unspec_python_args = self.unspec_python_args(*args, **kwargs)
        has_constant_handler = self.can_constant_fold_through() and (
            constant_args or unspec_python_args
        )
        assert isinstance(args, (list, tuple))
        assert isinstance(kwargs, dict)

        # args[0] is list and args[1] is unspec
        if self.fn is operator.getitem and not isinstance(
            args[0], variables.TensorVariable
        ):
            tensor_args = False

        if (
            self.can_insert_in_graph()
            and tensor_args
            and not (
                self.fn is operator.getitem
                and isinstance(args[0], ConstDictVariable)
                and isinstance(args[1], variables.TensorVariable)
            )
        ):
            try:
                fn = self.fn

                if self.fn in IN_PLACE_DESUGARING_MAP and isinstance(
                    args[0], variables.ConstantVariable
                ):
                    # In-place operators like += usually mustate tensor
                    # values, but in the edge case of immutable values they
                    # re-bind the variable.
                    #
                    # The easiest way to keep the graph consistent in this
                    # scenario is to de-sugar eagerly.
                    fn, args = IN_PLACE_DESUGARING_MAP[self.fn], [args[0], args[1]]

                if self.fn is operator.getitem and isinstance(args[1], SymNodeVariable):
                    # Standard indexing will force specialization due to
                    # __index__.  Rewrite as a regular torch op which will
                    # trace fine
                    fn, args = torch.select, [
                        args[0],
                        variables.ConstantVariable.create(0),
                        args[1],
                    ]

                # Interaction between ndarray and tensors:
                #   We prefer the tensor op whenever there are tensors involved
                if check_numpy_ndarray_args(args, kwargs) and not any(
                    type(arg) == variables.TensorVariable for arg in args
                ):
                    proxy = tx.output.create_proxy(
                        "call_function",
                        numpy_operator_wrapper(self.fn),
                        *proxy_args_kwargs(args, kwargs),
                    )

                    return wrap_fx_proxy_cls(variables.NumpyNdarrayVariable, tx, proxy)

                proxy = tx.output.create_proxy(
                    "call_function",
                    fn,
                    *proxy_args_kwargs(args, kwargs),
                )
                if any(isinstance(arg, FakeItemVariable) for arg in args):
                    return wrap_fx_proxy_cls(
                        FakeItemVariable,
                        tx,
                        proxy,
                    )
                elif self.unspec_python_args(*args, **kwargs):
                    _args, _kwargs = self.unwrap_unspec_args_kwargs(args, kwargs)
                    raw_value = self.fn(*_args, **_kwargs)

                    need_unwrap = any(
                        x.need_unwrap
                        for x in itertools.chain(args, kwargs.values())
                        if isinstance(x, variables.UnspecializedPythonVariable)
                    )

                    return wrap_fx_proxy_cls(
                        UnspecializedPythonVariable,
                        tx,
                        proxy,
                        raw_value=raw_value,
                        need_unwrap=need_unwrap,
                    )
                elif all(isinstance(x, SymNodeVariable) for x in args):
                    return SymNodeVariable.create(tx, proxy, None)
                else:
                    # Work around for vision_maskrcnn due to precision difference
                    # specialize the dividend when float divide by tensor
                    if self.fn is operator.truediv and isinstance(
                        args[0], variables.UnspecializedPythonVariable
                    ):
                        args[0] = args[0].convert_to_constant(tx)
                    return wrap_fx_proxy(tx, proxy)

            except NotImplementedError:
                unimplemented(f"partial tensor op: {self} {args} {kwargs}")

        # Handle cases like int(torch.seed())
        # Also handle sym_float to sym_int cases
        if self.fn in (int, float) and isinstance(
            args[0], (SymNodeVariable, variables.TensorVariable)
        ):
            if isinstance(args[0], variables.TensorVariable):
                item = args[0].call_method(tx, "item", [], {})
            else:
                item = args[0]
            fn_ = sym_int if self.fn is int else sym_float
            out = wrap_fx_proxy(
                tx=tx,
                proxy=tx.output.create_proxy(
                    "call_function",
                    fn_,
                    (item.as_proxy(),),
                    {},
                ),
            )
            return out

        # Handle `str` on a user defined function
        if self.fn == str and args and isinstance(args[0], (UserFunctionVariable)):
            return variables.ConstantVariable.create(value=str(args[0].fn))

        # Handle binary ops (e.g. __add__ / __radd__, __iadd__, etc.)
        # NB: Tensor args are handled above and not here
        if len(kwargs) == 0 and len(args) == 2:
            # Try to find a handler for the arg types; otherwise, fall through to constant handler
            binop_handler = BuiltinVariable._find_binop_handler(
                self.fn, args[0], args[1]
            )
            if binop_handler:
                res = binop_handler(tx, args[0], args[1], {})
                if res is not None:
                    return res

        handler = getattr(self, f"call_{self.fn.__name__}", None)
        if handler:
            try:
                inspect.signature(handler).bind(tx, *args, **kwargs)
            except TypeError as exc:
                if not has_constant_handler:
                    log.warning(
                        "incorrect arg count %s %s and no constant handler",
                        handler,
                        exc,
                    )
                handler = None

        if handler:
            try:
                result = handler(tx, *args, **kwargs)
                if result is not None:
                    return result
            except Unsupported as exc:
                if not has_constant_handler:
                    raise
                # Actually, we will handle this just fine
                exc.remove_from_stats()

        if has_constant_handler:
            # constant fold
            return variables.ConstantVariable.create(
                self.as_python_constant()(
                    *[x.as_python_constant() for x in args],
                    **{k: v.as_python_constant() for k, v in kwargs.items()},
                ),
            )

        if self.fn is round:
            if len(args) > 0 and isinstance(args[0], SymNodeVariable):
                raise UserError(
                    UserErrorType.STANDARD_LIBRARY,
                    "Calling round() on symbolic value is not supported. "
                    "You can use floor() to implement this functionality",
                    case_name="dynamic_shape_round",
                )
        return super().call_function(tx, args, kwargs)

    def _call_min_max(self, tx, *args):
        if len(args) == 1 and args[0].has_unpack_var_sequence(tx):
            # expand iterable
            items = args[0].unpack_var_sequence(tx)
            return self._call_min_max_seq(tx, items)
        elif len(args) == 2:
            return self._call_min_max_binary(tx, args[0], args[1])
        elif len(args) > 2:
            return self._call_min_max_seq(tx, args)

    def _call_min_max_seq(self, tx, items):
        assert len(items) > 0
        if len(items) == 1:
            return items[0]

        return functools.reduce(functools.partial(self._call_min_max_binary, tx), items)

    def _call_min_max_binary(self, tx, a, b):
        if self.tensor_args(a, b):
            if not isinstance(a, variables.TensorVariable):
                a, b = b, a
            assert isinstance(a, variables.TensorVariable)

            # result of an item call is a scalar convert to a tensor
            if isinstance(a, FakeItemVariable):
                a = variables.TorchVariable(torch.tensor).call_function(tx, [a], {})

            # Dynamic input does not get resolved, rather, gets stored as call_function
            if isinstance(a, SymNodeVariable) or isinstance(b, SymNodeVariable):
                from .builder import wrap_fx_proxy_cls

                return wrap_fx_proxy_cls(
                    type(a),
                    tx=tx,
                    proxy=tx.output.create_proxy(
                        "call_function",
                        self.fn,
                        *proxy_args_kwargs([a, b], {}),
                    ),
                )

            # convert min/max to torch ops
            if b.is_python_constant():
                if isinstance(a, variables.NumpyNdarrayVariable):
                    import numpy as np

                    fn = variables.NumpyVariable(np.clip)
                else:
                    fn = variables.TorchVariable(torch.clamp)
                kwargs = {"min": b} if (self.fn is max) else {"max": b}
                result = fn.call_function(tx, [a], kwargs)
            else:
                if isinstance(a, variables.NumpyNdarrayVariable):
                    import numpy as np

                    fn = {max: np.maximum, min: np.minimum}[self.fn]
                    fn = variables.NumpyVariable(fn)
                else:
                    fn = {max: torch.maximum, min: torch.minimum}[self.fn]
                    fn = variables.TorchVariable(fn)
                result = fn.call_function(tx, [a, b], {})

            # return unspec if both a, b are unspec or const
            if all(
                isinstance(
                    i,
                    (
                        variables.UnspecializedPythonVariable,
                        variables.ConstantVariable,
                    ),
                )
                for i in [a, b]
            ):
                if any(isinstance(val, FakeItemVariable) for val in [a, b]):
                    return variables.FakeItemVariable.from_tensor_variable(result)

                if b.is_python_constant():
                    raw_b = b.as_python_constant()
                else:
                    raw_b = b.raw_value
                if self.fn is max:
                    raw_res = max(a.raw_value, raw_b)
                else:
                    raw_res = min(a.raw_value, raw_b)

                need_unwrap = any(
                    x.need_unwrap
                    for x in [a, b]
                    if isinstance(x, variables.UnspecializedPythonVariable)
                )
                return variables.UnspecializedPythonVariable.from_tensor_variable(
                    result, raw_res, need_unwrap
                )
            # otherwise return tensor
            else:
                return result
        elif isinstance(a, variables.ConstantVariable) and isinstance(
            b, variables.ConstantVariable
        ):
            if self.fn is max:
                return variables.ConstantVariable.create(max(a.value, b.value))
            else:
                return variables.ConstantVariable.create(min(a.value, b.value))
        elif isinstance(a, SymNodeVariable) or isinstance(b, SymNodeVariable):
            proxy = tx.output.create_proxy(
                "call_function", self.fn, *proxy_args_kwargs([a, b], {})
            )
            return SymNodeVariable.create(tx, proxy, None)
        else:
            unimplemented(f"unsupported min / max over args {str(a)}, {str(b)}")

    call_min = _call_min_max
    call_max = _call_min_max

    def call_abs(self, tx, arg: "VariableTracker"):
        # Call arg.__abs__()
        abs_method = BuiltinVariable(getattr).call_function(
            tx, [arg, ConstantVariable.create("__abs__")], {}
        )
        return abs_method.call_function(tx, [], {})

    def call_range(self, tx, *args):
        if self.unspec_python_args(*args) or self.constant_args(*args):
            return variables.RangeVariable(args)
        elif self._dynamic_args(*args):
            args = [
                variables.ConstantVariable.create(guard_if_dyn(arg)) for arg in args
            ]
            return variables.RangeVariable(args)
        # None no-ops this handler and lets the driving function proceed
        return None

    def _dynamic_args(self, *args, **kwargs):
        return any(isinstance(x, SymNodeVariable) for x in args) or any(
            isinstance(x, SymNodeVariable) for x in kwargs.values()
        )

    def call_slice(self, tx, *args):
        return variables.SliceVariable(args)

    def _dyn_proxy(self, tx, *args, **kwargs):
        from .builder import wrap_fx_proxy

        return wrap_fx_proxy(
            tx,
            tx.output.create_proxy(
                "call_function", self.fn, *proxy_args_kwargs(args, kwargs)
            ),
        )

    def _call_iter_tuple_list(self, tx, obj=None, *args, **kwargs):
        if self._dynamic_args(*args, **kwargs):
            return self._dyn_proxy(tx, *args, **kwargs)

        if isinstance(obj, variables.IteratorVariable):
            # For non-list iterators, we will guard on vars that
            # determine the control flow
            return obj

        # TODO This should probably be treated as a dict, or dicts should also be treated here
        if self.fn == set:
            cls = SetVariable
        else:
            cls = variables.BaseListVariable.cls_for(self.fn)
        if obj is None:
            if cls is SetVariable:
                return cls(
                    [],
                    mutable_local=MutableLocal(),
                )
            else:
                return cls(
                    [],
                    mutable_local=MutableLocal(),
                )
        elif obj.has_unpack_var_sequence(tx):
            if obj.source and not is_constant_source(obj.source):
                if isinstance(obj, TupleIteratorVariable):
                    install_guard(
                        obj.source.make_guard(GuardBuilder.TUPLE_ITERATOR_LEN)
                    )
                else:
                    install_guard(obj.source.make_guard(GuardBuilder.LIST_LENGTH))
            if cls is SetVariable:
                return cls(
                    list(obj.unpack_var_sequence(tx)),
                    mutable_local=MutableLocal(),
                )

            return cls(
                list(obj.unpack_var_sequence(tx)),
                mutable_local=MutableLocal(),
            )

    call_iter = _call_iter_tuple_list
    call_tuple = _call_iter_tuple_list
    call_list = _call_iter_tuple_list
    call_set = _call_iter_tuple_list

    def call_callable(self, tx, arg):
        from .functions import BaseUserFunctionVariable

        if isinstance(
            arg, (variables.UserDefinedClassVariable, BaseUserFunctionVariable)
        ):
            return variables.ConstantVariable.create(True)

    def call_cast(self, _, *args, **kwargs):
        if len(args) == 2:
            return args[1]

        unimplemented(f"unsupported args to builtin cast(): {args} {kwargs}")

    def call_dict(self, tx, *args, **kwargs):
        return BuiltinVariable.call_custom_dict(tx, dict, *args, **kwargs)

    @staticmethod
    def call_custom_dict(tx, user_cls, *args, **kwargs):
        if not kwargs:
            if not args:
                args = ({},)
            assert len(args) == 1
            arg = args[0]
            if isinstance(arg, dict):
                return ConstDictVariable(arg, user_cls, mutable_local=MutableLocal())
            elif isinstance(arg, variables.ConstDictVariable):
                return arg.clone(user_cls=user_cls, mutable_local=MutableLocal())
            elif isinstance(
                arg,
                (
                    ListVariable,
                    TupleVariable,
                    ListIteratorVariable,
                ),
            ):
                items = user_cls()
                for x in arg.unpack_var_sequence(tx):
                    k, v = x.unpack_var_sequence(tx)
                    k = ConstDictVariable.get_key(k)
                    items.update({k: v})
                return ConstDictVariable(items, user_cls, mutable_local=MutableLocal())
        elif not args and kwargs:
            return variables.ConstDictVariable(
                dict(kwargs), user_cls=user_cls, mutable_local=MutableLocal()
            )
        unimplemented(f"dict(): {args} {kwargs}")

    def call_zip(self, tx, *args):
        if all(x.has_unpack_var_sequence(tx) for x in args):
            items = [
                variables.TupleVariable(list(item))
                for item in zip(*[arg.unpack_var_sequence(tx) for arg in args])
            ]
            return variables.TupleVariable(items)

    def call_enumerate(self, tx, *args):
        if len(args) == 1:
            start = 0
        else:
            assert len(args) == 2
            assert isinstance(args[1], variables.ConstantVariable)
            start = args[1].as_python_constant()
        if args[0].has_unpack_var_sequence(tx):
            items = [
                variables.TupleVariable(
                    [variables.ConstantVariable.create(idx), var],
                )
                for idx, var in enumerate(args[0].unpack_var_sequence(tx), start)
            ]
            return variables.TupleVariable(items)

    def call_len(self, tx, *args, **kwargs):
        return args[0].call_method(tx, "__len__", args[1:], kwargs)

    def call_getitem(self, tx, *args, **kwargs):
        return args[0].call_method(tx, "__getitem__", args[1:], kwargs)

    def call_isinstance(self, tx, arg, isinstance_type):
        arg_type = arg.python_type()

        isinstance_type = isinstance_type.as_python_constant()

        if isinstance(arg, variables.TensorVariable) and arg.dtype is not None:

            def _tensor_isinstance(tensor_var, tensor_type):
                def check_type(ty):
                    if ty not in tensortype_to_dtype:
                        return issubclass(arg.python_type(), ty)

                    dtypes = tensortype_to_dtype[ty]
                    return arg.dtype in dtypes

                if type(tensor_type) is tuple:
                    return any(check_type(ty) for ty in tensor_type)
                else:
                    return check_type(tensor_type)

            return variables.ConstantVariable.create(
                _tensor_isinstance(arg, isinstance_type)
            )
        # UserDefinedObject with C extensions can have torch.Tensor attributes,
        # so break graph.
        if isinstance(arg, variables.UserDefinedObjectVariable) and isinstance(
            arg.value, types.MemberDescriptorType
        ):
            unimplemented(
                f"isinstance called on UserDefinedClass {arg} {isinstance_type}"
            )
        # handle __instancecheck__ defined in user class
        if (
            isinstance(arg, variables.UserDefinedObjectVariable)
            and "__instancecheck__" in isinstance_type.__class__.__dict__
        ):
            return variables.ConstantVariable.create(
                isinstance_type.__class__.__instancecheck__(isinstance_type, arg.value)
            )

        try:
            val = issubclass(arg_type, isinstance_type)
        except TypeError:
            val = arg_type is isinstance_type
        return variables.ConstantVariable.create(val)

    def call_issubclass(self, tx, left_ty, right_ty):
        """Checks if first arg is subclass of right arg"""
        left_ty = left_ty.as_python_constant()
        right_ty = right_ty.as_python_constant()

        return variables.ConstantVariable(issubclass(left_ty, right_ty))

    def call_super(self, tx, a, b):
        return variables.SuperVariable(a, b)

    def call_next(self, tx, arg):
        if isinstance(
            arg, (variables.ListIteratorVariable, variables.IteratorVariable)
        ):
            val, next_iter = arg.next_variables(tx)
            return val
        elif isinstance(arg, variables.BaseListVariable):
            return arg.items[0]

    def call_hasattr(self, tx, obj, attr):
        if attr.is_python_constant():
            name = attr.as_python_constant()
            return obj.call_hasattr(tx, name)

    def call_map(self, tx, fn, seq):
        if seq.has_unpack_var_sequence(tx):
            items = [fn.call_function(tx, [x], {}) for x in seq.unpack_var_sequence(tx)]
            return variables.TupleVariable(items)

    def call_sum(self, tx, seq, **kwargs):
        # Special case for sum on tuple of floats and ints
        if (
            isinstance(seq, (variables.ListVariable, variables.TupleVariable))
            and all(
                isinstance(x, variables.ConstantVariable)
                and isinstance(x.value, (int, float))
                for x in seq.items
            )
            and not kwargs
        ):
            new_list = [x.value for x in seq.items]
            return variables.ConstantVariable.create(sum(new_list))
        if seq.has_unpack_var_sequence(tx):
            start = kwargs.pop(
                "start", variables.ConstantVariable.create(0)
            ).as_python_constant()
            assert not kwargs
            items = seq.unpack_var_sequence(tx)[start:]
            return BuiltinVariable(functools.reduce).call_function(
                tx,
                [
                    BuiltinVariable(operator.add),
                    variables.TupleVariable(items),
                    variables.ConstantVariable.create(0),
                ],
                {},
            )

    def call_reduce(self, tx, function, iterable, initializer=None):
        if iterable.has_unpack_var_sequence(tx):
            items = iterable.unpack_var_sequence(tx)
            if initializer is None:
                value, items = items[0], items[1:]
            else:
                value = initializer
            for element in items:
                value = function.call_function(tx, [value, element], {})
            return value

    def call_getattr(
        self, tx, obj: VariableTracker, name_var: VariableTracker, default=None
    ):
        from .. import trace_rules
        from . import (
            ConstantVariable,
            GetAttrVariable,
            PythonModuleVariable,
            TorchVariable,
            UserFunctionVariable,
        )
        from .builder import SourcelessBuilder, VariableBuilder

        name = name_var.as_python_constant()

        if not name_var.is_python_constant():
            unimplemented("non-const getattr() name")

        if tx.output.side_effects.is_attribute_mutation(obj):
            try:
                # re-read a pending side effect?
                return tx.output.side_effects.load_attr(obj, name)
            except KeyError:
                pass

        if default is not None:
            hasattr_var = self.call_hasattr(tx, obj, name_var)
            assert hasattr_var.as_python_constant() in (True, False)
            if not hasattr_var.as_python_constant():
                return default

        options = {}
        if obj.source:
            source = AttrSource(obj.source, name)
            options["source"] = source
        else:
            source = None

        if name == "__bases__":
            try:
                value = obj.as_python_constant()
                if isinstance(value, type):
                    bases = value.__bases__
                    if source is not None:
                        tuple_args = [
                            VariableBuilder(tx, GetItemSource(source, i))(b)
                            for i, b in enumerate(bases)
                        ]
                    else:
                        tuple_args = [SourcelessBuilder()(tx, b) for b in bases]

                    return variables.TupleVariable(tuple_args, **options)
            except NotImplementedError:
                pass

        if isinstance(obj, variables.NNModuleVariable):
            return obj.var_getattr(tx, name)
        elif isinstance(obj, variables.TensorVariable) and name == "grad":
            if source:
                # We are going to be raising this tensor as grapharg. So, ensure
                # that we have real grad value instead of fake tensor value.
                # Walk through the inputs of the subgraph and find if we already
                # have the original tensor stored in the graphargs.
                for grapharg in tx.output.graphargs:
                    if grapharg.source == source.base:
                        old_grad = grapharg.example.grad
                        new_grad = obj.as_proxy().node.meta["example_value"].grad

                        def _grad_changed(old, new):
                            if old is None or new is None:
                                return new is not old
                            try:
                                if old.shape != new.shape:
                                    return True
                                if old.stride() != new.stride():
                                    return True
                                return False
                            except TypeError as te:
                                # There is a rare edge case in which
                                # we seem to get symbol mismatches
                                # for jagged tensor comparison.
                                # See PYTORCH_TEST_WITH_DYNAMO=1 python test/test_nestedtensor.py
                                #   -k test_dropout_backward_layout_torch_jagged_cpu
                                unimplemented(str(te))

                        if _grad_changed(old_grad, new_grad):
                            if new_grad is not None:
                                grad_shape_specialized = [
                                    int(x) for x in new_grad.shape
                                ]
                                # We lazily update the grad on the example to its real state as tracked by fake tensor.
                                # This allocation is fine - it is just a hint. It will not make it to runtime, but it coerces
                                # the underlying value to always be correct.
                                grapharg.example.grad = torch.zeros(
                                    grad_shape_specialized, device=new_grad.device
                                )
                            else:
                                grapharg.example.grad = None
                        return VariableBuilder(tx, source)(grapharg.example.grad)
                unimplemented("tensor grad")
            else:
                unimplemented("tensor grad")
        elif isinstance(
            obj,
            (
                variables.TensorVariable,
                variables.NamedTupleVariable,
                variables.ConstantVariable,
                variables.UserDefinedClassVariable,
                variables.UserDefinedObjectVariable,
            ),
        ):
            try:
                return obj.var_getattr(tx, name).clone(source=source)
            except NotImplementedError:
                return GetAttrVariable(obj, name, **options)
        elif isinstance(obj, TorchVariable):
            member = getattr(obj.value, name)
            if is_utils_checkpoint(member):
                options["source"] = source
                return build_checkpoint_variable(**options)
            elif trace_rules.lookup(member) is not None:
                return trace_rules.lookup(member)(member, **options)
            elif is_allowed(member):
                return TorchVariable(member, **options)
            elif ConstantVariable.is_literal(member):
                return ConstantVariable.create(member, **options)
            else:
                return VariableBuilder(tx, source)(member)
        elif isinstance(obj, (PythonModuleVariable, DummyModule)):
            member = obj.value.__dict__[name]

            if config.replay_record_enabled:
                tx.exec_recorder.record_module_access(obj.value, name, member)

            return VariableBuilder(tx, source)(member)
        elif istype(obj, UserFunctionVariable) and name in ("__name__", "__module__"):
            return ConstantVariable.create(getattr(obj.fn, name))
        else:
            try:
                return obj.var_getattr(tx, name).clone(source=source)
            except NotImplementedError:
                return GetAttrVariable(obj, name, **options)

    def call_setattr(
        self, tx, obj: VariableTracker, name_var: VariableTracker, val: VariableTracker
    ):
        from .distributed import PlacementVariable

        if isinstance(
            obj,
            (
                variables.DataClassVariable,
                variables.CustomizedDictVariable,
                PlacementVariable,
            ),
        ):
            return obj.call_method(tx, "__setattr__", [name_var, val], {})
        elif (
            tx.output.side_effects.is_attribute_mutation(obj)
            and name_var.is_python_constant()
        ):
<<<<<<< HEAD
            if isinstance(obj, variables.TensorVariable):
                from .builder import wrap_fx_proxy

                if name_var.as_python_constant() == "data":
                    # Remove the old reference in tracked fakes - if we don't do this
                    # new .data value size and shape differences will cause
                    # tracked fakes to produce incorrect guards. This is sound because the TensorVariable
                    # coming out of set_() below will be a new one, and get
                    # installed in tracked fakes.
                    to_remove = []
                    for tf in tx.output.tracked_fakes:
                        if tf.source == obj.source:
                            to_remove.append(tf)
                    for tf in to_remove:
                        tx.output.tracked_fakes.remove(tf)

                    # Step 1 - disable grad
                    version = obj.as_proxy().node.meta["example_value"]._version
                    with dynamo_disable_grad(tx), torch.no_grad():
                        # Step 2 - call `set_`
                        out = wrap_fx_proxy(
                            tx,
                            tx.output.create_proxy(
                                "call_function",
                                torch.Tensor.set_,
                                *proxy_args_kwargs([obj, val], {}),
                            ),
                        )
                    # Step 3 - drop the version counter - this is a hack required to get
                    # .data setting to play correctly with the autograd engine.
                    if version > 0:
                        verion = version - 1
                    tx.output.create_proxy(
                        "call_function",
                        torch._C._autograd._unsafe_set_version_counter,
                        (out.as_proxy(), version),
                        {},
                    )
                    # This handles options prop, guards and ends with a clone
                    # Step 4 - replace all reference to the current object with the new one
                    return tx.replace_all(obj, out)

            tx.output.side_effects.store_attr(obj, name_var.as_python_constant(), val)
=======
            name = name_var.as_python_constant()
            if name == "requires_grad" and isinstance(obj, variables.TensorVariable):
                unimplemented(
                    "mutating requires_grad can introduce a new leaf from non-leaf or vice versa in "
                    "the middle of the graph, which aot_autograd does not currently know how to handle. "
                )
            tx.output.side_effects.store_attr(obj, name, val)
>>>>>>> 522788eb
            return val
        elif isinstance(obj, variables.UserDefinedObjectVariable):
            unimplemented(
                f"setattr(UserDefinedObjectVariable) {type(obj.value).__setattr__}"
            )
        elif isinstance(obj, variables.NNModuleVariable):
            if not tx.output.is_root_tracer():
                raise AttributeMutationError(
                    "Can't inplace modify module params/buffers inside HigherOrderOp"
                )
            if name_var.is_python_constant() and isinstance(
                val, variables.TensorVariable
            ):
                assigning_fake_val = get_fake_value(val.as_proxy().node, tx)

                try:
                    getattr_var = obj.var_getattr(tx, name_var.as_python_constant())
                except AttributeError:
                    getattr_var = None

                if isinstance(getattr_var, variables.TensorVariable):
                    # get_fake_val will get the same fake tensor
                    existing_fake_attr = get_fake_value(getattr_var.as_proxy().node, tx)

                    # same tensor identiy, setattr is a no-op
                    mod_setattr = inspect.getattr_static(obj.module_type, "__setattr__")
                    if (
                        existing_fake_attr is assigning_fake_val
                        and mod_setattr is torch.nn.Module.__setattr__
                    ):
                        return getattr_var

            obj.convert_to_unspecialized(tx)
        # FIXME (tmanlaibaatar) this is utter hack to unblock HuggingFace export
        # Export generally doesn't want to allow mutations on objects directly,
        # but we don't have good way to do this rn. For now, we make it an undefined
        # behaviour and just set attributes directly on the PretrainedConfig object
        # for now.
        elif isinstance(obj, variables.dicts.HFPretrainedConfigVariable) and tx.export:
            if name_var.is_python_constant() and isinstance(
                val, variables.ConstantVariable
            ):
                setattr(
                    obj.obj, name_var.as_python_constant(), val.as_python_constant()
                )
                return ConstantVariable(None)

    def call_delattr(self, tx, obj: VariableTracker, name_var: VariableTracker):
        return self.call_setattr(tx, obj, name_var, variables.DeletedVariable())

    def call_type(self, tx, obj: VariableTracker):
        from .builder import SourcelessBuilder, VariableBuilder

        try:
            py_type = obj.python_type()
        except NotImplementedError:
            py_type = None

        if istype(obj, variables.TupleVariable):
            return BuiltinVariable(py_type)

        if py_type is not None and obj.source:
            return VariableBuilder(tx, TypeSource(obj.source))(py_type)

        if py_type is not None:
            return SourcelessBuilder()(tx, py_type)

        raise UserError(
            UserErrorType.ANTI_PATTERN,
            f"Can't call type() on generated custom object {obj}. "
            "Please use __class__ instead",
            case_name="type_reflection_method",
        )

    def call_reversed(self, tx, obj: VariableTracker):
        if obj.has_unpack_var_sequence(tx):
            items = list(reversed(obj.unpack_var_sequence(tx)))
            return variables.TupleVariable(items)

    def call_sorted(self, tx, obj: VariableTracker, **kwargs):
        if (
            obj.has_unpack_var_sequence(tx)
            and not isinstance(obj, variables.TensorVariable)
            and all(x.is_python_constant() for x in obj.unpack_var_sequence(tx))
        ):
            function = kwargs.pop("key", None)
            reverse = kwargs.pop(
                "reverse", ConstantVariable.create(False)
            ).as_python_constant()
            assert len(kwargs) == 0
            if function:
                items = sorted(
                    obj.unpack_var_sequence(tx),
                    key=lambda x: function.call_function(
                        tx, [x], {}
                    ).as_python_constant(),
                    reverse=reverse,
                )
            else:
                items = sorted(
                    obj.unpack_var_sequence(tx),
                    key=lambda x: x.as_python_constant(),
                    reverse=reverse,
                )
            return variables.ListVariable(items)

    def call_chain(self, tx, *args):
        if all(obj.has_unpack_var_sequence(tx) for obj in args):
            items = []
            for obj in args:
                items.extend(obj.unpack_var_sequence(tx))
            return variables.TupleVariable(items)

    def call_islice(self, tx, iterable, *args):
        if iterable.has_unpack_var_sequence(tx) and all(
            x.is_python_constant() for x in args
        ):
            const_args = [x.as_python_constant() for x in args]
            items = iterable.unpack_var_sequence(tx)
            items = list(itertools.islice(items, *const_args))
            return variables.TupleVariable(items)

    # neg is a constant fold function, so we only get here if constant fold is not valid
    def call_neg(self, tx, a):
        if isinstance(a, SymNodeVariable):
            return SymNodeVariable.create(
                tx,
                (operator.neg)(a.as_proxy()),
                sym_num=None,
            )
        # None no-ops this handler and lets the driving function proceed
        return None

    def call_id(self, tx, *args):
        if len(args) > 0 and isinstance(args[0], variables.NNModuleVariable):
            nn_mod_variable = args[0]
            mod = tx.output.get_submodule(nn_mod_variable.module_key)
            return variables.ConstantVariable.create(id(mod))
        else:
            unimplemented(f"call_id with args {args}")

    def _comparison(self, tx, left, right):
        """
        Used to implement comparison operators for different types.
        For example, list1 < list2 is implemented differently from tensor1 < tensor2
        """
        from . import (
            BaseListVariable,
            ConstantVariable,
            NNModuleVariable,
            TensorVariable,
            UserDefinedObjectVariable,
            UserFunctionVariable,
        )
        from .lists import SizeVariable
        from .tensor import (
            supported_const_comparison_ops,
            supported_tensor_comparison_ops,
        )

        op = self.fn

        def _unimplemented():
            unimplemented(f"comparison {typestr(left)} {op} {typestr(right)}")

        if (
            all(
                isinstance(x, (NNModuleVariable, ConstantVariable))
                for x in [left, right]
            )
            and op in supported_const_comparison_ops.values()
        ):
            left = (
                tx.output.get_submodule(left.module_key)
                if isinstance(left, NNModuleVariable)
                else left.as_python_constant()
            )
            right = (
                tx.output.get_submodule(right.module_key)
                if isinstance(right, NNModuleVariable)
                else right.as_python_constant()
            )
            return ConstantVariable.create(op(left, right))

        if isinstance(left, UserFunctionVariable):
            if op not in supported_const_comparison_ops.values():
                _unimplemented()
            if not isinstance(right, UserFunctionVariable):
                _unimplemented()
            return ConstantVariable.create(op(left.fn, right.fn))

        # Note, we have a rare BaseListVariable subtype mismatch with valid comparison
        # x = torch.randn([3, 3])
        # x.size() == (3, 3) # True
        # (3, 3) == x.size() # True
        if isinstance(left, (SizeVariable, TupleVariable)) and isinstance(
            right, (TupleVariable, SizeVariable)
        ):
            return BaseListVariable.list_compare(tx, op, left, right)

        if isinstance(left, BaseListVariable):
            if not type(left) == type(right):  # Mismatch in BaseListVariable subclasses
                _unimplemented()
            return BaseListVariable.list_compare(tx, op, left, right)

        if isinstance(left, SetVariable):
            if not type(left) == type(right):  # Mismatch in BaseListVariable subclasses
                _unimplemented()
            return ConstantVariable.create(
                op(left._underlying_items, right._underlying_items)
            )

        if isinstance(left, TensorVariable) or isinstance(right, TensorVariable):
            from .builder import wrap_fx_proxy_cls

            if op is operator.is_ and isinstance(right, TensorVariable):
                return ConstantVariable.create(
                    id(extract_fake_example_value(left.as_proxy().node))
                    == id(extract_fake_example_value(right.as_proxy().node))
                )

            if op not in supported_tensor_comparison_ops.values():
                _unimplemented()
            if (
                isinstance(left, TensorVariable)
                and isinstance(right, TensorVariable)
                and (left.size and right.size) is not None
                and left.size != right.size
            ):
                try:
                    torch.broadcast_shapes(left.size, right.size)
                except RuntimeError:
                    # not broadcastable, can't be compared
                    _unimplemented()
            tensor_cls = left if isinstance(left, TensorVariable) else right
            return wrap_fx_proxy_cls(
                type(tensor_cls),  # handle Ndarrays and Tensors
                tx,
                proxy,
            )

        if isinstance(left, SymNodeVariable) or isinstance(right, SymNodeVariable):
            if op not in supported_tensor_comparison_ops.values():
                _unimplemented()

            proxy = tx.output.create_proxy(
                "call_function", op, (left.as_proxy(), right.as_proxy()), {}
            )
            return SymNodeVariable.create(
                tx,
                proxy,
                sym_num=None,
            )

        if isinstance(left, ConstantVariable) and isinstance(right, ConstantVariable):
            return ConstantVariable.create(op(left.value, right.value))

        if isinstance(left, UserDefinedObjectVariable) and isinstance(
            right, UserDefinedObjectVariable
        ):
            return ConstantVariable.create(op(left.value, right.value))

        if (
            (isinstance(left, StreamVariable) and isinstance(right, StreamVariable))
            or (isinstance(left, EventVariable) and isinstance(right, EventVariable))
        ) and op is operator.eq:
            return ConstantVariable(op(left.value, right.value))

        if op.__name__ == "is_":
            # If the two objects are of different type, we can safely return False
            if type(left) is not type(right):
                return ConstantVariable.create(False)

        _unimplemented()

    # and_ is a constant fold function, so we only get here if constant fold is not valid
    def call_and_(self, tx, a, b):
        if isinstance(a, (SymNodeVariable, ConstantVariable)) and isinstance(
            b, (SymNodeVariable, ConstantVariable)
        ):
            return SymNodeVariable.create(
                tx,
                tx.output.create_proxy(
                    "call_function", operator.and_, *proxy_args_kwargs([a, b], {})
                ),
                sym_num=None,
            )
        # None no-ops this handler and lets the driving function proceed
        return None

    # or_ is a constant fold function, so we only get here if constant fold is not valid
    def call_or_(self, tx, a, b):
        if isinstance(a, (SymNodeVariable, ConstantVariable)) and isinstance(
            b, (SymNodeVariable, ConstantVariable)
        ):
            return SymNodeVariable.create(
                tx,
                tx.output.create_proxy(
                    "call_function", operator.or_, *proxy_args_kwargs([a, b], {})
                ),
                sym_num=None,
            )
        # None no-ops this handler and lets the driving function proceed
        return None

    def call_not_(self, tx, a):
        if isinstance(a, SymNodeVariable):
            return SymNodeVariable.create(
                tx,
                tx.output.create_proxy(
                    "call_function", operator.not_, *proxy_args_kwargs([a], {})
                ),
                sym_num=None,
            )

        if isinstance(a, ListVariable):
            return ConstantVariable.create(len(a.items) == 0)

        return None

    call_eq = _comparison
    call_gt = _comparison
    call_lt = _comparison
    call_ge = _comparison
    call_le = _comparison
    call_ne = _comparison
    call_is_ = _comparison
    call_is_not = _comparison

    def call_all(self, tx, *args, **kwargs):
        from .builder import SourcelessBuilder

        return tx.inline_user_function_return(
            SourcelessBuilder()(tx, polyfill.all), args, kwargs
        )


@contextlib.contextmanager
def dynamo_disable_grad(tx):
    from . import GradModeVariable

    org_value = torch.is_grad_enabled()
    try:
        GradModeVariable.create(tx, False)
        yield
    finally:
        GradModeVariable.create(tx, org_value)<|MERGE_RESOLUTION|>--- conflicted
+++ resolved
@@ -1217,7 +1217,6 @@
             tx.output.side_effects.is_attribute_mutation(obj)
             and name_var.is_python_constant()
         ):
-<<<<<<< HEAD
             if isinstance(obj, variables.TensorVariable):
                 from .builder import wrap_fx_proxy
 
@@ -1261,15 +1260,6 @@
                     return tx.replace_all(obj, out)
 
             tx.output.side_effects.store_attr(obj, name_var.as_python_constant(), val)
-=======
-            name = name_var.as_python_constant()
-            if name == "requires_grad" and isinstance(obj, variables.TensorVariable):
-                unimplemented(
-                    "mutating requires_grad can introduce a new leaf from non-leaf or vice versa in "
-                    "the middle of the graph, which aot_autograd does not currently know how to handle. "
-                )
-            tx.output.side_effects.store_attr(obj, name, val)
->>>>>>> 522788eb
             return val
         elif isinstance(obj, variables.UserDefinedObjectVariable):
             unimplemented(
