--- conflicted
+++ resolved
@@ -43,9 +43,9 @@
             The DTensor layout of the output for the nn.Module, this is used to ensure the output of the nn.Module
             with the user desired layout. If not specified, the output tensor is sharded on the last dimension.
         use_local_output (bool, optional):
-            Whether to use local :class:`torch.Tensor` instead of `DTensor` for the module output, default: True.
+            Whether to use local :class:`torch.Tensor` instead of :class:`DTensor` for the module output, default: True.
     Returns:
-        A ParallelStyle object that represents Colwise sharding of the nn.Module.
+        A :class:`ParallelStyle` object that represents Colwise sharding of the nn.Module.
 
     Example::
         >>> # xdoctest: +SKIP(failing)
@@ -60,6 +60,10 @@
         >>>     parallelize_plan={"w1": ColwiseParallel()},
         >>> )
         >>> ...
+
+    .. note:: By default ``ColwiseParallel`` output is sharded on the last dimension if the ``output_layouts`` not
+        specified, if there're operators that require specific tensor shape (i.e. before the paired ``RowwiseParallel``),
+        keep in mind that if the output is sharded the operator might need to be adjusted to the sharded size.
     """
 
     def __init__(
@@ -68,7 +72,7 @@
         input_layouts: Optional[Placement] = None,
         output_layouts: Optional[Placement] = None,
         use_local_output: bool = True
-    ) -> None:
+    ):
         super().__init__()
         self.input_layouts = (input_layouts or Replicate(), )
         self.output_layouts = (output_layouts or Shard(-1), )
@@ -146,9 +150,9 @@
             The DTensor layout of the output for the nn.Module, this is used to ensure the output of the nn.Module
             with the user desired layout. If not specified, the output tensor is replicated.
         use_local_output (bool, optional):
-            Whether to use local :class:`torch.Tensor` instead of `DTensor` for the module output, default: True.
+            Whether to use local :class:`torch.Tensor` instead of :class:`DTensor` for the module output, default: True.
     Returns:
-        A ParallelStyle object that represents Rowwise sharding of the nn.Module.
+        A :class:`ParallelStyle` object that represents Rowwise sharding of the nn.Module.
 
     Example::
         >>> # xdoctest: +SKIP(failing)
@@ -171,7 +175,7 @@
         input_layouts: Optional[Placement] = None,
         output_layouts: Optional[Placement] = None,
         use_local_output: bool = True
-    ) -> None:
+    ):
         super().__init__()
         self.input_layouts = (input_layouts or Shard(-1), )
         self.output_layouts = (output_layouts or Replicate(), )
@@ -225,20 +229,20 @@
 class PrepareModuleInput(ParallelStyle):
     """
     Configure the nn.Module's inputs to convert the input tensors of the nn.Module to DTensors at runtime according to
-    input_layouts, and perform layout redistribution according to the desired_input_layouts.
+    ``input_layouts``, and perform layout redistribution according to the ``desired_input_layouts``.
 
     Keyword Args:
         input_layouts (Union[Placement, Tuple[Placement]]):
             The DTensor layouts of input tensors for the nn.Module, this is used to convert the input tensors to
-            DTensors. If some inputs are not torch.Tensor or no need to convert to DTensors, `None` need to be specified
+            DTensors. If some inputs are not torch.Tensor or no need to convert to DTensors, ``None`` need to be specified
             as a placeholder.
         desired_input_layouts (Union[Placement, Tuple[Placement]]):
             The desired DTensor layout of input tensors for the nn.Module, this is used to ensure the inputs of the nn.Module
-            have the desired DTensor layouts. This argument needs to have the same length with `input_layouts`.
+            have the desired DTensor layouts. This argument needs to have the same length with ``input_layouts``.
         use_local_output (bool, optional):
-            Whether to use local :class:`torch.Tensor` instead of `DTensor` for the module inputs, default: False.
+            Whether to use local :class:`torch.Tensor` instead of :class:`DTensor` for the module inputs, default: False.
     Returns:
-        A ParallelStyle object that prepares the sharding layouts of the nn.Module's inputs.
+        A :class:`ParallelStyle` object that prepares the sharding layouts of the nn.Module's inputs.
 
     Example::
         >>> # xdoctest: +SKIP(failing)
@@ -276,12 +280,9 @@
         prepared_inputs = []
         if not isinstance(inputs, tuple):
             inputs = (inputs,)
-<<<<<<< HEAD
-=======
         if len(inputs) != len(self.input_layouts):
             raise ValueError("module inputs and input_layouts should have same length!")
 
->>>>>>> c05dd2aa
         for inp, input_layout, desired_layout in zip(inputs, self.input_layouts, self.desired_input_layouts):
             if input_layout is not None:
                 if isinstance(inp, DTensor):
@@ -305,18 +306,18 @@
 class PrepareModuleOutput(ParallelStyle):
     """
     Configure the nn.Module's outputs to convert the output tensors of the nn.Module to DTensors at runtime according to
-    output_layouts, and perform layout redistribution according to the desired_output_layouts.
+    ``output_layouts``, and perform layout redistribution according to the ``desired_output_layouts``.
 
     Keyword Args:
         output_layouts (Union[Placement, Tuple[Placement]]):
             The DTensor layouts of output tensors for the nn.Module, this is used to convert the output tensors to
-            DTensors if they are `torch.Tensor`. If some outputs are not torch.Tensor or no need to convert to DTensors,
-            `None` need to be specified as a placeholder.
+            DTensors if they are :class:`torch.Tensor`. If some outputs are not torch.Tensor or no need to convert to DTensors,
+            ``None`` need to be specified as a placeholder.
         desired_output_layouts (Union[Placement, Tuple[Placement]]):
             The desired DTensor layouts of output tensors for the nn.Module, this is used to ensure the outputs of the nn.Module
             have the desired DTensor layouts.
         use_local_output (bool, optional):
-            Whether to use local :class:`torch.Tensor` instead of `DTensor` for the module outputs, default: False.
+            Whether to use local :class:`torch.Tensor` instead of :class:`DTensor` for the module outputs, default: False.
     Returns:
         A ParallelStyle object that prepares the sharding layouts of the nn.Module's outputs.
 
@@ -348,16 +349,15 @@
         self.desired_output_layouts = \
             (desired_output_layouts,) if isinstance(desired_output_layouts, Placement) else desired_output_layouts
         self.use_local_output = use_local_output
+        assert len(self.output_layouts) == len(self.desired_output_layouts), \
+            "output_layouts and desired_output_layouts should have same length!"
 
     def _prepare_out_fn(self, outputs, device_mesh):
         prepared_outputs = []
         if not isinstance(outputs, tuple):
             outputs = (outputs,)
-<<<<<<< HEAD
-=======
         if len(outputs) != len(self.output_layouts):
             raise ValueError("module outputs and output_layouts should have same length!")
->>>>>>> c05dd2aa
         for out, out_layout, desired_out_layout in zip(outputs, self.output_layouts, self.desired_output_layouts):
             if out_layout is not None:
                 if isinstance(out, DTensor):
