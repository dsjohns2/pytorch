--- conflicted
+++ resolved
@@ -1,13 +1,30 @@
-from typing import Dict, Optional, Sequence, Tuple
-
+from abc import ABC, abstractmethod
+from contextlib import contextmanager, nullcontext
+from copy import copy
+from dataclasses import dataclass
+from functools import partial, wraps
+from typing import (
+    Any,
+    Callable,
+    cast,
+    Dict,
+    List,
+    Optional,
+    Sequence,
+    Set,
+    Tuple,
+    Type,
+    Union,
+)
+
+from functorch import make_fx
+
+import torch
 import torch.distributed as dist
 
 # We need to import _functional_collectives to trigger op registration
 import torch.distributed._functional_collectives
 import torch.nn as nn
-<<<<<<< HEAD
-from torch.distributed._spmd.distribute import distribute, Schema
-=======
 import torch.utils._pytree as pytree
 
 from torch import fx
@@ -17,9 +34,11 @@
     distribute,
     Schema,
 )
->>>>>>> 28621208
 from torch.distributed._spmd.distributed_graph import DistributedGraph
-from torch.distributed._tensor import Placement, Replicate
+from torch.distributed._tensor import DeviceMesh, Placement, Replicate, Shard
+from torch.fx.graph import _PyTreeCodeGen, _PyTreeInfo, CodeGen
+from torch.nn.utils import stateless
+from torch.nn.utils._named_member_accessor import NamedMemberAccessor
 
 
 class SPMD(nn.Module):
@@ -65,9 +84,6 @@
             )
 
         assert self._compiled_m is not None
-<<<<<<< HEAD
-        return self._compiled_m(*args, **kwargs)
-=======
         return self._compiled_m(*args, **kwargs)
 
 
@@ -574,5 +590,4 @@
 
         return wrapper
 
-    return inner
->>>>>>> 28621208
+    return inner