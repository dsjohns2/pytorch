--- conflicted
+++ resolved
@@ -1,10 +1,6 @@
-<<<<<<< HEAD
 import contextlib
 
 from typing import Any, cast, Dict, List, NamedTuple, Optional, Set, Tuple
-=======
-from typing import Any, Dict, List, NamedTuple, Optional, Tuple
->>>>>>> a72190fd
 
 import torch
 import torch.distributed as dist
@@ -12,24 +8,15 @@
 
 from torch.distributed.fsdp._common_utils import _named_parameters_with_duplicates
 from torch.utils._pytree import tree_flatten, tree_unflatten
-<<<<<<< HEAD
 from torch.utils.hooks import RemovableHandle
 from ._fsdp_api import MixedPrecisionPolicy
-=======
->>>>>>> a72190fd
 from ._fsdp_collectives import (
     AllGatherResult,
     foreach_all_gather,
     foreach_all_gather_copy_out,
     foreach_reduce_scatter,
 )
-<<<<<<< HEAD
-from ._fsdp_common import (
-    _raise_assert_with_print,
-    FSDPMeshInfo,
-    HSDPMeshInfo,
-    TrainingState,
-)
+from ._fsdp_common import FSDPMeshInfo, HSDPMeshInfo, TrainingState
 from ._fsdp_param import FSDPParam, ParamModuleInfo, ShardedState
 
 _ModuleToHandleDict = Dict[nn.Module, RemovableHandle]  # for state dict
@@ -50,27 +37,6 @@
 class FSDPCommContext:
     """This has the communication state shared across FSDP states/parameter groups."""
 
-=======
-from ._fsdp_common import FSDPMeshInfo, HSDPMeshInfo, TrainingState
-from ._fsdp_param import FSDPParam, ParamModuleInfo, ShardedState
-
-
-"""
-[Note: Overlapping all-gather copy-in and all-gather]
-For implicit forward prefetching, we want to overlap the next copy-in with the
-current all-gather. We do so using a separate copy-in stream. However, since
-we have the all-gather input as a view into the output, we must make sure to
-copy into different memory from the current all-gather's output. Thus, we keep
-a reference to the current all-gather's output and have the next FSDP parameter
-group free it after its copy-in. Finally, we have the last FSDP state flush the
-reference to avoid holding onto memory after forward.
-"""
-
-
-class FSDPCommContext:
-    """This has the communication state shared across FSDP states/parameter groups."""
-
->>>>>>> a72190fd
     def init(self):
         # Setting the all-gather/reduce-scatter streams to be higher priority
         # can help avoid some issues where their copies in/out are delayed and
@@ -87,11 +53,8 @@
         # Reduce-scatter stream gives separate execution "thread" for post-
         # backward logic like pre/post-gradient division and reduce-scatter
         self.reduce_scatter_stream = torch.cuda.Stream(priority=high_priority)
-<<<<<<< HEAD
         # Post-forward order for explicit backward prefetching
         self.post_forward_order: List[FSDPParamGroup] = []  # will cause ref cycles
-=======
->>>>>>> a72190fd
 
     def get_all_gather_streams(
         self, training_state: TrainingState
@@ -141,27 +104,24 @@
         self._init_mp_dtypes()
         self._module_fqn: Optional[str] = None  # prefixed from root module
 
-<<<<<<< HEAD
         # - Hook state
         self._module_to_pre_save_state_dict_hook_handle: _ModuleToHandleDict = {}
         self._module_to_pre_load_state_dict_hook_handle: _ModuleToHandleDict = {}
 
         # - Communication and communication/computation overlap
         self.comm_ctx = FSDPCommContext()
-        # Group's indices in the communication context's post-forward order
+        # Group's indices in the shared post-forward order
         self._post_forward_indices: List[int] = []
-        # Used to avoid mistargeted backward prefetches in the case that some
-        # module is used in forward but not in backward
-        self.expected_backward_unshard_count: int = 0
+        # Used to avoid mistargeted backward prefetches when the module is used
+        # in forward but not in backward: for each forward, we record a tuple
+        # of the output's grad fns and later query the autograd engine whether
+        # any grad fn will execute in the current backward to know to prefetch.
+        self.all_forward_grad_fns: Set[Tuple[Any, ...]] = set()
         # Whether to reduce-scatter or all-reduce gradients, respectively
         # (can be set to false to save communication during gradient
         # accumulation); all-reducing without reduce-scatter is disallowed
         self.reduce_scatter_grads: bool = True
         self.all_reduce_grads: bool = True
-=======
-        # - Communication and communication/computation overlap
-        self.comm_ctx = FSDPCommContext()
->>>>>>> a72190fd
         self._init_grad_divide_factors()
 
         # - CUDA events for stream synchronization
@@ -171,12 +131,9 @@
         # the group's post-backward (e.g. reduce-scatter and div), which should
         # be waited on at the end of backward
         self._reduce_scatter_view_out_event: Optional[torch.cuda.Event] = None
-<<<<<<< HEAD
         # Holds the reshard-after-forward CUDA event when resharding to a
         # different world size, which should be waited on in the next unshard
         self._reshard_after_forward_event: Optional[torch.cuda.Event] = None
-=======
->>>>>>> a72190fd
 
     # Initialization #
     def _init_mp_dtypes(self) -> None:
@@ -187,7 +144,6 @@
                 f"FSDP expects uniform original parameter dtype but got {orig_dtypes}"
             )
         self._orig_dtype = next(iter(orig_dtypes))
-<<<<<<< HEAD
         reduce_dtypes = {fsdp_param.reduce_dtype for fsdp_param in self.fsdp_params}
         if len(reduce_dtypes) != 1:
             # This can be relaxed if we issue one reduce-scatter per reduce
@@ -197,9 +153,6 @@
                 f"FSDP expects uniform reduce dtype but got {reduce_dtypes}"
             )
         self._reduce_dtype = next(iter(reduce_dtypes))
-=======
-        self._param_dtype = self._orig_dtype
->>>>>>> a72190fd
 
     def _init_grad_divide_factors(self):
         """
@@ -222,36 +175,26 @@
             data_parallel_world_size / self._grad_predivide_factor
         )
 
-<<<<<<< HEAD
     def lazy_init(self):
         self._register_state_dict_hooks()
 
-=======
->>>>>>> a72190fd
     # Runtime #
     def unshard(self, async_op: bool = False):
         if self._all_gather_result is not None:  # already called, pending wait
             return
-        if self._sharded_state == ShardedState.UNSHARDED:
+        if self.is_unsharded:
             return  # no-op
-<<<<<<< HEAD
         if self._reshard_after_forward_event is not None:
             # Resharded parameter data is allocated in the default stream and
             # used in the all-gather streams
             self._wait_all_gather_streams_on_event(self._reshard_after_forward_event)
             self._reshard_after_forward_event = None
-=======
->>>>>>> a72190fd
         self._all_gather_result = foreach_all_gather(
             self.fsdp_params,
             self._all_gather_process_group,
             async_op,
             *self.comm_ctx.get_all_gather_streams(self._training_state),
             self.device,
-<<<<<<< HEAD
-=======
-            self._param_dtype,
->>>>>>> a72190fd
         )
 
     def wait_for_unshard(self):
@@ -290,7 +233,6 @@
         self.comm_ctx.all_gather_stream.wait_event(event)
 
     def reshard(self):
-<<<<<<< HEAD
         if self._training_state == TrainingState.FORWARD:
             if not self._reshard_after_forward:
                 return
@@ -299,8 +241,6 @@
                 self._reshard_after_forward_event = torch.cuda.Event()
                 self._reshard_after_forward_event.record()
                 return
-=======
->>>>>>> a72190fd
         self._to_sharded()
 
     def pre_forward(
@@ -316,7 +256,6 @@
     def post_forward(self, module: nn.Module, input: Any, output: Any):
         with torch.profiler.record_function("FSDP::post_forward"):
             self.reshard()
-<<<<<<< HEAD
             self._record_post_forward()
             self._training_state = TrainingState.IDLE
             return output
@@ -328,31 +267,21 @@
         self.comm_ctx.post_forward_order.append(self)
         self._post_forward_indices.append(post_forward_index)
 
-=======
-            self._training_state = TrainingState.IDLE
-            return output
-
->>>>>>> a72190fd
-    def pre_backward(self, *unused: Any):
+    def pre_backward(self, forward_grad_fns: Tuple[Any, ...], *unused: Any):
         with torch.profiler.record_function("FSDP::pre_backward"):
             self._training_state = TrainingState.PRE_BACKWARD
             self.unshard()  # no-op if prefetched
             self.wait_for_unshard()
-<<<<<<< HEAD
-            self.expected_backward_unshard_count -= 1
+            # Can be already removed if running backward >1 time
+            self.all_forward_grad_fns.discard(forward_grad_fns)
             self._prefetch_unshard()
-=======
->>>>>>> a72190fd
-
-    def _post_backward(self, *unused: Any):
+
+    def post_backward(self, *unused: Any):
         self._training_state = TrainingState.POST_BACKWARD
         with torch.profiler.record_function("FSDP::post_backward_reshard"):
-<<<<<<< HEAD
             if not self.reduce_scatter_grads:
                 self.reshard()
                 return
-=======
->>>>>>> a72190fd
             # Save the autograd-computed gradients before resharding to only
             # access the unsharded parameters when their data is present
             fsdp_params_with_grad: List[FSDPParam] = []
@@ -372,71 +301,73 @@
                 self._reduce_scatter_process_group,
                 self.comm_ctx.reduce_scatter_stream,
                 self._orig_dtype,
-<<<<<<< HEAD
                 self._reduce_dtype,
-=======
-                self._orig_dtype,
->>>>>>> a72190fd
                 self.device,
                 self._grad_predivide_factor,
                 self._grad_postdivide_factor,
             )
 
     def finalize_backward(self):
-        if self._sharded_state == ShardedState.UNSHARDED:
-            # Run post-backward here since the forward inputs did not require
-            # gradient, so the post-backward hook did not run
-            self._post_backward()
         if self._reduce_scatter_view_out_event is not None:
             torch.cuda.current_stream().wait_event(self._reduce_scatter_view_out_event)
             self._reduce_scatter_view_out_event = None
         self._training_state = TrainingState.IDLE
-<<<<<<< HEAD
         self._post_forward_indices.clear()
-        self.expected_backward_unshard_count = 0
+        self.all_forward_grad_fns.clear()
 
     def _prefetch_unshard(self):
         if self._training_state == TrainingState.PRE_BACKWARD:
             if not self._post_forward_indices:
-                msg = "Unexpected backward prefetch without running forward for "
-                _raise_assert_with_print(f"{msg} {self._module_fqn}")
+                # Can happen if running backward >1 time through this module
+                # (with `retain_graph=True`)
+                return
             curr_index = self._post_forward_indices.pop()
             if (target_index := curr_index - 1) < 0:
                 return
             target_fsdp_param_group = self.comm_ctx.post_forward_order[target_index]
-            if target_fsdp_param_group.expected_backward_unshard_count > 0:
+            if any(
+                torch._C._will_engine_execute_node(grad_fn)  # type: ignore[attr-defined]
+                for forward_grad_fns in target_fsdp_param_group.all_forward_grad_fns
+                for grad_fn in forward_grad_fns
+            ):
                 with torch.profiler.record_function(
                     "FSDP::backward_prefetch"
                 ), target_fsdp_param_group.use_training_state(
                     TrainingState.PRE_BACKWARD
                 ):
                     target_fsdp_param_group.unshard()
-=======
->>>>>>> a72190fd
 
     # Utilities #
     def _to_sharded(self):
-        if self._sharded_state != ShardedState.SHARDED:
+        if not self.is_sharded:
             for fsdp_param in self.fsdp_params:
                 fsdp_param.to_sharded()
             self._sharded_state = ShardedState.SHARDED
 
-<<<<<<< HEAD
     def _to_sharded_post_forward(self):
-        if self._sharded_state != ShardedState.SHARDED_POST_FORWARD:
+        if not self.is_sharded_post_forward:
             for fsdp_param in self.fsdp_params:
                 fsdp_param.to_sharded_post_forward()
             self._sharded_state = ShardedState.SHARDED_POST_FORWARD
 
-=======
->>>>>>> a72190fd
     def _to_unsharded(self):
-        if self._sharded_state != ShardedState.UNSHARDED:
+        if not self.is_unsharded:
             for fsdp_param in self.fsdp_params:
                 fsdp_param.to_unsharded()
             self._sharded_state = ShardedState.UNSHARDED
 
-<<<<<<< HEAD
+    @property
+    def is_sharded(self) -> bool:
+        return self._sharded_state == ShardedState.SHARDED
+
+    @property
+    def is_sharded_post_forward(self) -> bool:
+        return self._sharded_state == ShardedState.SHARDED_POST_FORWARD
+
+    @property
+    def is_unsharded(self) -> bool:
+        return self._sharded_state == ShardedState.UNSHARDED
+
     @contextlib.contextmanager
     def use_training_state(self, training_state: TrainingState):
         old_training_state = self._training_state
@@ -446,8 +377,6 @@
         finally:
             self._training_state = old_training_state
 
-=======
->>>>>>> a72190fd
     # Hook Registration #
     def _register_post_backward_hook(
         self, args: Tuple[Any, ...], kwargs: Dict[str, Any]
@@ -474,7 +403,6 @@
         kwargs = tree_unflatten(kwargs_list, kwargs_spec)
         return args, kwargs
 
-<<<<<<< HEAD
     def _register_state_dict_hooks(self) -> None:
         assert len(self._module_to_pre_save_state_dict_hook_handle) == 0
         assert len(self._module_to_pre_load_state_dict_hook_handle) == 0
@@ -509,15 +437,9 @@
     def _all_gather_process_group(self) -> dist.ProcessGroup:
         mesh_info = (
             cast(FSDPMeshInfo, self.post_forward_mesh_info)
-            if self._sharded_state == ShardedState.SHARDED_POST_FORWARD
+            if self.is_sharded_post_forward
             else self.mesh_info
         )
-=======
-    # Properties #
-    @property
-    def _all_gather_process_group(self) -> dist.ProcessGroup:
-        mesh_info = self.mesh_info
->>>>>>> a72190fd
         assert isinstance(mesh_info, FSDPMeshInfo)
         return mesh_info.shard_process_group
 
@@ -563,5 +485,5 @@
 
     @staticmethod
     def backward(ctx, *grads: torch.Tensor):
-        ctx.param_group._post_backward()
+        ctx.param_group.post_backward()
         return (None,) + grads