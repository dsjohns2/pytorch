--- conflicted
+++ resolved
@@ -32,12 +32,7 @@
     if not dist.distributed_c10d.is_initialized():
         dist.distributed_c10d.init_process_group()
     default_pg = dist.distributed_c10d._get_default_group()
-<<<<<<< HEAD
-    mesh = init_device_mesh(
-        device_type=device_type,
-        mesh_shape=(default_pg.size(),),
-        mesh_dim_names=("dp_shard",),
-    )
+    mesh = init_device_mesh(device_type=device_type, mesh_shape=(default_pg.size(),))
     return mesh
 
 
@@ -62,8 +57,4 @@
         modules.append(module)
 
     dfs(root_module)
-    return modules
-=======
-    mesh = init_device_mesh(device_type=device_type, mesh_shape=(default_pg.size(),))
-    return mesh
->>>>>>> 222c58a5
+    return modules