import functools

from typing import Any, Callable, Dict, List, Optional, Sequence, Set, Tuple

import torch
import torch.nn as nn
from torch.autograd import Variable
from torch.autograd.graph import register_multi_grad_hook

from torch.distributed._composable_state import (
    _get_module_state,
    _insert_module_state,
    _replace_module_state,
    _State,
)
from torch.distributed.utils import _to_kwargs
from torch.utils._pytree import tree_flatten, tree_map
from torch.utils.hooks import RemovableHandle
from ._fsdp_api import MixedPrecisionPolicy
from ._fsdp_common import _cast_fp_tensor, TrainingState
from ._fsdp_param import FSDPParam
from ._fsdp_param_group import FSDPCommContext, FSDPParamGroup


class FSDPStateContext:
    """This has state shared across FSDP states."""

    def __init__(self):
        # All FSDP states in one module tree
        self.all_states: List[FSDPState] = []
        # Iteration's forward root runs the once-per-forward logic; this root
        # may not be the overall root set by lazy initialization in cases where
        # only a submodule runs forward
        self.iter_forward_root: Optional[FSDPState] = None
        # Final callback should only be queued once per backward
        self.post_backward_final_callback_queued: bool = False


class FSDPState(_State):
    def __init__(self):
        super().__init__()
        self._fsdp_param_group: Optional[FSDPParamGroup] = None
        self._is_root: Optional[bool] = None  # root responsible for lazy init
        self._state_ctx = FSDPStateContext()
        self._comm_ctx = FSDPCommContext()
        self._training_state: TrainingState = TrainingState.IDLE
        self._pre_forward_hook_handle: Optional[RemovableHandle] = None
        self._post_forward_hook_handle: Optional[RemovableHandle] = None
        self._pre_backward_hook_handles: List[RemovableHandle] = []
        # Shared post-forward order for explicit backward prefetching
        self._post_forward_order: List[FSDPParamGroup] = []  # will cause ref cycles

    # Define a separate init since `__init__` is called in the contract
    def init(
        self, module: nn.Module, device: torch.device, mp_policy: MixedPrecisionPolicy
    ) -> None:
        _insert_module_state(module, self)
        self._modules: Tuple[nn.Module, ...] = (module,)
        self._device = device
        self._mp_policy = mp_policy
        self._pre_forward_hook_handle = module.register_forward_pre_hook(
            self._pre_forward, prepend=True, with_kwargs=True
        )
        self._post_forward_hook_handle = module.register_forward_hook(
            self._post_forward, prepend=False
        )

    def _root_pre_forward(
        self, module: nn.Module, args: Tuple[Any, ...], kwargs: Dict[str, Any]
    ) -> Tuple[Tuple[Any, ...], Dict[str, Any]]:
        self._lazy_init()
        if self._state_ctx.iter_forward_root is not None:
            return args, kwargs
        self._state_ctx.iter_forward_root = self
        with torch.profiler.record_function("FSDP::root_pre_forward"):
            # Wait for optimizer before implicitly prefetched all-gathers
            current_stream = torch.cuda.current_stream()
            self._comm_ctx.all_gather_copy_in_stream.wait_stream(current_stream)
            self._comm_ctx.all_gather_stream.wait_stream(current_stream)
            if self._device.type == "cuda":
                with torch.profiler.record_function("FSDP::inputs_to_device"):
                    args_tuple, kwargs_tuple = _to_kwargs(
                        args, kwargs, self._device, False
                    )  # same as DDP
                args, kwargs = args_tuple[0], kwargs_tuple[0]
        return args, kwargs

    def _lazy_init(self) -> None:
        """
        Lazy initialization logically represents when all modules' parallelisms
        have finalized (e.g. FSDP has been applied to all desired modules).
        This means that we can determine root state. We identify the root by
        the 1st state to run forward.
        """
        if self._is_root is not None:
            return  # no-op: already initialized
        self._is_root = True
<<<<<<< HEAD
        root_modules = self._modules
        visited_states: Set[FSDPState] = set()
        for root_module in root_modules:
            for module in root_module.modules():
                if (state := _get_module_fsdp_state(module)) is not None:
                    if state in visited_states:
                        continue
                    visited_states.add(state)
                    if module is not root_module:
                        state._is_root = False
                    self._state_ctx.all_states.append(state)
                    if state._fsdp_param_group:
                        state._fsdp_param_group.lazy_init()
=======
        root_module = self._module
        for module_name, module in root_module.named_modules():
            if (state := _get_module_fsdp_state(module)) is None:
                continue
            if module is not root_module:
                if state._is_root is not None:
                    raise RuntimeError(
                        "FSDP state has already been lazily initialized for "
                        f"{module_name}\nFSDP requires running forward through "
                        "the root module first"
                    )
                state._is_root = False
            self._state_ctx.all_states.append(state)
>>>>>>> 42724b99
        if self._fsdp_param_group:
            # For the root, do not reshard after forward since for training,
            # the parameters would be freed and all-gathered immediately
            self._fsdp_param_group.post_forward_mesh_info = None
        self._init_fqns()
        self._init_shared_state()

    def _init_shared_state(self) -> None:
        self._comm_ctx.init()
        for state in self._state_ctx.all_states:
            state._state_ctx = self._state_ctx
            state._comm_ctx = self._comm_ctx
            if fsdp_param_group := state._fsdp_param_group:
                fsdp_param_group.comm_ctx = self._comm_ctx

    def _init_fqns(self) -> None:
        """Sets module and parameter FQN attributes for debugging."""
        assert self._is_root
        for root_module in self._modules:
            param_to_fsdp_param: Dict[nn.Parameter, FSDPParam] = {}
            module_to_fsdp_param_group: Dict[nn.Module, FSDPParamGroup] = {}
            for state in self._state_ctx.all_states:
                if fsdp_param_group := state._fsdp_param_group:
                    for fsdp_param in fsdp_param_group.fsdp_params:
                        param_to_fsdp_param[fsdp_param.sharded_param] = fsdp_param
                    for module in fsdp_param_group.modules:
                        module_to_fsdp_param_group[module] = fsdp_param_group
            for param_name, param in root_module.named_parameters():
                if param in param_to_fsdp_param:
                    param_to_fsdp_param[param]._param_fqn = param_name
            for module_name, module in root_module.named_modules():
                if module in module_to_fsdp_param_group:
                    if (
                        fsdp_param_group := module_to_fsdp_param_group[module]
                    )._module_fqn:
                        fsdp_param_group._module_fqn += f", {module_name}"
                    else:
                        fsdp_param_group._module_fqn = module_name

    def _pre_forward(
        self, module: nn.Module, args: Tuple[Any, ...], kwargs: Dict[str, Any]
    ) -> Tuple[Tuple[Any, ...], Dict[str, Any]]:
        # When composing with module-hook-based activation checkpointing, the
        # the pre-backward hook is responsible for the unshard
        if self._training_state == TrainingState.PRE_BACKWARD:
            return args, kwargs
        self._training_state = TrainingState.FORWARD
        args, kwargs = self._root_pre_forward(module, args, kwargs)
        if self._mp_policy.cast_forward_inputs and self._mp_policy.param_dtype:
            with torch.profiler.record_function("FSDP::cast_forward_inputs"):
                cast_fn = functools.partial(
                    _cast_fp_tensor, self._mp_policy.param_dtype
                )
                args, kwargs = tree_map(cast_fn, args), tree_map(cast_fn, kwargs)
        if self._fsdp_param_group:
            args, kwargs = self._fsdp_param_group.pre_forward(module, args, kwargs)
        return args, kwargs

    def _post_forward(self, module: nn.Module, input: Any, output: Any) -> Any:
        # When composing with module-hook-based activation checkpointing, the
        # post-backward hook is responsible for the reshard
        if self._training_state == TrainingState.PRE_BACKWARD:
            return output
        if self._fsdp_param_group:
            output = self._fsdp_param_group.post_forward(module, input, output)
        output = self._register_pre_backward_hook(output)
        self._training_state = TrainingState.IDLE
        if self._state_ctx.iter_forward_root is self:
            if all_gather_state := self._comm_ctx.all_gather_state:
                self._comm_ctx.all_gather_copy_in_stream.wait_event(
                    all_gather_state.event
                )
                self._comm_ctx.all_gather_stream.wait_event(all_gather_state.event)
                self._comm_ctx.all_gather_state = None  # free the all-gather result
            self._state_ctx.iter_forward_root = None
        if self._mp_policy.output_dtype is not None:
            with torch.profiler.record_function("FSDP::cast_forward_outputs"):
                output = tree_map(
                    functools.partial(_cast_fp_tensor, self._mp_policy.output_dtype),
                    output,
                )
        return output

    def _pre_backward(self, *unused: Any) -> None:
        self._training_state = TrainingState.PRE_BACKWARD
        self._register_root_post_backward_final_callback()
        if self._fsdp_param_group:
            self._fsdp_param_group.pre_backward(*unused)

    def _root_post_backward_final_callback(self) -> None:
        with torch.profiler.record_function("FSDP::root_post_backward_callback"):
            self._training_state = TrainingState.IDLE
            for state in self._state_ctx.all_states:
                state._training_state = TrainingState.IDLE
                if state._fsdp_param_group:
                    state._fsdp_param_group.finalize_backward()
            self._state_ctx.post_backward_final_callback_queued = False
            for handle in self._pre_backward_hook_handles:
                handle.remove()
            self._pre_backward_hook_handles.clear()
            self._comm_ctx.post_forward_order.clear()

    def _register_pre_backward_hook(self, output: Any) -> Any:
        if not torch.is_grad_enabled():
            return output

        flat_outputs, _ = tree_flatten(output)
        tensors = tuple(t for t in flat_outputs if t.requires_grad)
        if tensors:
            handle = register_multi_grad_hook(tensors, self._pre_backward, mode="any")
            self._pre_backward_hook_handles.append(handle)
            if self._fsdp_param_group:
                self._fsdp_param_group.expected_backward_unshard_count += 1
        return output

    def _register_root_post_backward_final_callback(self):
        if self._state_ctx.post_backward_final_callback_queued:
            return
        self._state_ctx.post_backward_final_callback_queued = True
        Variable._execution_engine.queue_callback(
            self._root_post_backward_final_callback
        )

    @staticmethod
    def check_fusible(fsdp_states: Sequence["FSDPState"]) -> None:
        devices: Set[torch.device] = set()
        mp_policies: Set[MixedPrecisionPolicy] = set()
        fsdp_param_groups: List[FSDPParamGroup] = []
        for fsdp_state in fsdp_states:
            if len(fsdp_state._modules) > 1:
                raise NotImplementedError(
                    f"Fusing already-fused modules is not supported: {fsdp_state._modules}"
                )
            if fsdp_state._is_root is not None:
                raise NotImplementedError("Fusing after lazy init is not supported")
            devices.add(fsdp_state._device)
            mp_policies.add(fsdp_state._mp_policy)
            if fsdp_state._fsdp_param_group:
                fsdp_param_groups.append(fsdp_state._fsdp_param_group)
        prefix = "Cannot fuse with different "
        if len(devices) > 1:
            raise ValueError(prefix + f"devices: {devices}")
        if len(mp_policies) > 1:
            raise ValueError(prefix + f"mixed precision policies: {mp_policies}")
        FSDPParamGroup.check_fusible(fsdp_param_groups)

    @staticmethod
    def fuse(fsdp_states: Sequence["FSDPState"]) -> "FSDPState":
        FSDPState.check_fusible(fsdp_states)
        # Coalesce all parameter groups
        fsdp_param_groups = [
            state._fsdp_param_group
            for state in fsdp_states
            if state._fsdp_param_group is not None
        ]
        if fsdp_param_groups:
            new_fsdp_param_group = FSDPParamGroup.fuse(fsdp_param_groups)
        # Coalesce all modules to use the 1st module's state
        modules: List[nn.Module] = []
        for fsdp_state in fsdp_states:
            modules.extend(list(fsdp_state._modules))
        new_state = fsdp_states[0]
        if new_fsdp_param_group:
            new_state._fsdp_param_group = new_fsdp_param_group
        for module in modules[1:]:
            _replace_module_state(module, new_state)
        new_state._modules = tuple(modules)
        for fsdp_state in fsdp_states:
            if hook_handle := fsdp_state._pre_forward_hook_handle:
                hook_handle.remove()
            if hook_handle := fsdp_state._post_forward_hook_handle:
                hook_handle.remove()
        hook_handle = _register_group_forward_hooks(
            modules, new_state._pre_forward, new_state._post_forward
        )
        new_state._pre_forward_hook_handle = hook_handle
        new_state._post_forward_hook_handle = hook_handle
        # TODO: Add something to module repr to indicate fused.
        return new_state


def _get_module_fsdp_state(module: nn.Module) -> Optional[FSDPState]:
    state = _get_module_state(module)
    if isinstance(state, FSDPState):
        return state
    return None


class MultiHandle(RemovableHandle):
    handles: Tuple[RemovableHandle, ...]

    def __init__(self, handles: Tuple[RemovableHandle, ...]):
        self.handles = handles

    def remove(self):
        for handle in self.handles:
            handle.remove()

    def __getstate__(self):
        return self.handles

    def __setstate__(self, state):
        self.handles = state


def _register_group_forward_hooks(
    modules: Sequence[nn.Module],
    pre_hook: Callable,
    post_hook: Callable,
):
    """
    Registers group forward pre and post-hooks. The pre-hook runs upon the
    first module pre-forward, and the post-hook runs upon the last. If at least
    one module does not run forward, then the post-hook does not run.
    """
    modules_set = set(modules)
    modules_to_run: Set[nn.Module] = set()

    @functools.wraps(pre_hook)
    def wrapped_pre_hook(*args: Any, **kwargs: Any):
        nonlocal modules_to_run
        if len(modules_to_run) == 0:  # first to run
            modules_to_run.update(modules_set)
            return pre_hook(*args, **kwargs)

    def get_wrapped_post_hook(module: nn.Module):
        @functools.wraps(post_hook)
        def wrapped_post_hook(*args: Any, **kwargs: Any):
            modules_to_run.discard(module)
            if len(modules_to_run) == 0:
                return post_hook(*args, **kwargs)

        return wrapped_post_hook

    pre_handles = [
        module.register_forward_pre_hook(
            wrapped_pre_hook, prepend=True, with_kwargs=True
        )
        for module in modules
    ]
    post_handles = [
        module.register_forward_hook(
            get_wrapped_post_hook(module), prepend=False, with_kwargs=False
        )
        for module in modules
    ]
    return MultiHandle(tuple(pre_handles + post_handles))<|MERGE_RESOLUTION|>--- conflicted
+++ resolved
@@ -95,35 +95,26 @@
         if self._is_root is not None:
             return  # no-op: already initialized
         self._is_root = True
-<<<<<<< HEAD
         root_modules = self._modules
         visited_states: Set[FSDPState] = set()
         for root_module in root_modules:
-            for module in root_module.modules():
-                if (state := _get_module_fsdp_state(module)) is not None:
-                    if state in visited_states:
-                        continue
-                    visited_states.add(state)
-                    if module is not root_module:
-                        state._is_root = False
-                    self._state_ctx.all_states.append(state)
-                    if state._fsdp_param_group:
-                        state._fsdp_param_group.lazy_init()
-=======
-        root_module = self._module
-        for module_name, module in root_module.named_modules():
-            if (state := _get_module_fsdp_state(module)) is None:
-                continue
-            if module is not root_module:
-                if state._is_root is not None:
-                    raise RuntimeError(
-                        "FSDP state has already been lazily initialized for "
-                        f"{module_name}\nFSDP requires running forward through "
-                        "the root module first"
-                    )
-                state._is_root = False
-            self._state_ctx.all_states.append(state)
->>>>>>> 42724b99
+            for module_name, module in root_module.named_modules():
+                if (state := _get_module_fsdp_state(module)) is None:
+                    continue
+                if state in visited_states:
+                    continue
+                visited_states.add(state)
+                if module is not root_module:
+                    if state._is_root is not None:
+                        raise RuntimeError(
+                            "FSDP state has already been lazily initialized for "
+                            f"{module_name}\nFSDP requires running forward through "
+                            "the root module first"
+                        )
+                    state._is_root = False
+                self._state_ctx.all_states.append(state)
+                if state._fsdp_param_group:
+                    state._fsdp_param_group.lazy_init()
         if self._fsdp_param_group:
             # For the root, do not reshard after forward since for training,
             # the parameters would be freed and all-gathered immediately
