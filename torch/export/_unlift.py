--- conflicted
+++ resolved
@@ -4,12 +4,8 @@
 
 import torch
 import torch.utils._pytree as pytree
-<<<<<<< HEAD
-from torch._export.utils import _check_input_constraints_pre_hook
+from torch._export.utils import _check_input_constraints_for_graph
 from torch.export.unflatten import _assign_attr, _AttrKind
-=======
-from torch._export.utils import _check_input_constraints_for_graph
->>>>>>> bacbad5b
 from torch.fx.graph import _PyTreeCodeGen, _PyTreeInfo
 
 from .exported_program import (
@@ -25,7 +21,7 @@
     args, received_spec = pytree.tree_flatten(args)
 
     if received_spec != self._in_spec:
-        raise TypeError(  # noqa: TRY200
+        raise ValueError(  # noqa: TRY200
             "Trying to flatten user inputs with exported input tree spec: \n"
             f"{self._in_spec}\n"
             "but actually got inputs with tree spec of: \n"
