r"""
This package introduces support for the XPU backend, specifically tailored for
Intel GPU optimization.

This package is lazily initialized, so you can always import it, and use
:func:`is_available()` to determine if your system supports XPU.
"""
import threading
from functools import lru_cache
from typing import Any, Dict, Optional, Union

import torch
import torch._C
from .. import device as _device
from ._utils import _dummy_type, _get_device_index

_initialized = False
_initialization_lock = threading.Lock()
_is_in_bad_fork = getattr(torch._C, "_xpu_isInBadFork", lambda: False)
_device_t = Union[_device, str, int, None]


def _is_compiled() -> bool:
    r"""Return true if compile with XPU support."""
    return torch._C._has_xpu


if _is_compiled():
    _XpuDeviceProperties = torch._C._XpuDeviceProperties
    _exchange_device = torch._C._xpu_exchangeDevice
    _maybe_exchange_device = torch._C._xpu_maybeExchangeDevice
else:
    # Define dummy if PyTorch was compiled without XPU
    _XpuDeviceProperties = _dummy_type("_XpuDeviceProperties")  # type: ignore[assignment, misc]

    def _exchange_device(device: int) -> int:
        raise NotImplementedError("PyTorch was compiled without XPU support")

    def _maybe_exchange_device(device: int) -> int:
        raise NotImplementedError("PyTorch was compiled without XPU support")


@lru_cache(maxsize=1)
def device_count() -> int:
    r"""Return the number of XPU device available."""
    if not _is_compiled():
        return 0
    return torch._C._xpu_getDeviceCount()


def is_available() -> bool:
    r"""Return a bool indicating if XPU is currently available."""
    # This function nerver throws.
    return device_count() > 0


def is_bf16_supported():
    r"""Return a bool indicating if the current XPU device supports dtype bfloat16."""
    return True


def is_initialized():
    r"""Return whether PyTorch's XPU state has been initialized."""
    return _initialized and not _is_in_bad_fork()


def init():
    r"""Initialize PyTorch's XPU state.
    This is a Python API about lazy initialization that avoids initializing
    XPU until the first time it is accessed. Does nothing if the XPU state is
    already initialized.
    """
    _lazy_init()


def _lazy_init():
    global _initialized
    if is_initialized():
        return
    with _initialization_lock:
        # This test was was protected via GIL. Double-check whether XPU has
        # already been initialized.
        if is_initialized():
            return
        # Stop promptly upon encountering a bad fork error.
        if _is_in_bad_fork():
            raise RuntimeError(
                "Cannot re-initialize XPU in forked subprocess. To use XPU with "
                "multiprocessing, you must use the 'spawn' start method"
            )
        if not _is_compiled():
            raise AssertionError("Torch not compiled with XPU enabled")
        # This function inits XPU backend and detects bad fork processing.
        torch._C._xpu_init()
        _initialized = True


class _DeviceGuard:
    def __init__(self, index: int):
        self.idx = index
        self.prev_idx = -1

    def __enter__(self):
        self.prev_idx = torch.xpu._exchange_device(self.idx)

    def __exit__(self, type: Any, value: Any, traceback: Any):
        self.idx = torch.xpu._maybe_exchange_device(self.prev_idx)
        return False


class device:
    r"""Context-manager that changes the selected device.

    Args:
        device (torch.device or int or str): device index to select. It's a no-op if
            this argument is a negative integer or ``None``.
    """

    def __init__(self, device: Any):
        self.idx = _get_device_index(device, optional=True)
        self.prev_idx = -1

    def __enter__(self):
        self.prev_idx = torch.xpu._exchange_device(self.idx)

    def __exit__(self, type: Any, value: Any, traceback: Any):
        self.idx = torch.xpu._maybe_exchange_device(self.prev_idx)
        return False


class device_of(device):
    r"""Context-manager that changes the current device to that of given object.

    You can use both tensors and storages as arguments. If a given object is
    not allocated on a XPU, this is a no-op.

    Args:
        obj (Tensor or Storage): object allocated on the selected device.
    """

    def __init__(self, obj):
        idx = obj.get_device() if obj.is_xpu else -1
        super().__init__(idx)


def set_device(device: _device_t) -> None:
    r"""Set the current device.

    Args:
        device (torch.device or int or str): selected device. This function is a
            no-op if this argument is negative.
    """
    _lazy_init()
    device = _get_device_index(device)
    if device >= 0:
        torch._C._xpu_setDevice(device)


def get_device_name(device: Optional[_device_t] = None) -> str:
    r"""Get the name of a device.

    Args:
        device (torch.device or int or str, optional): device for which to
            return the name. This function is a no-op if this argument is a
            negative integer. It uses the current device, given by :func:`~torch.xpu.current_device`,
            if :attr:`device` is ``None`` (default).

    Returns:
        str: the name of the device
    """
    return get_device_properties(device).name


def get_device_capability(device: Optional[_device_t] = None) -> Dict[str, Any]:
    r"""Get the xpu capability of a device.

    Args:
        device (torch.device or int or str, optional): device for which to
            return the device capability. This function is a no-op if this
            argument is a negative integer. It uses the current device, given by
            :func:`~torch.xpu.current_device`, if :attr:`device` is ``None``
            (default).

    Returns:
        Dict[str, Any]: the xpu capability dictionary of the device
    """
    prop = get_device_properties(device)
    return {
        "max_work_group_size": prop.max_work_group_size,
        "max_num_sub_groups": prop.max_num_sub_groups,
        "sub_group_sizes": prop.sub_group_sizes,
    }


def get_device_properties(device: Optional[_device_t] = None) -> _XpuDeviceProperties:
    r"""Get the properties of a device.

    Args:
        device (torch.device or int or str): device for which to return the
            properties of the device.

    Returns:
        _XpuDeviceProperties: the properties of the device
    """
    _lazy_init()
    device = _get_device_index(device, optional=True)
    if device < 0 or device >= device_count():
        raise AssertionError("Invalid device index")
    return _get_device_properties(device)  # type: ignore[name-defined]  # noqa: F821


def current_device() -> int:
    r"""Return the index of a currently selected device."""
    _lazy_init()
    return torch._C._xpu_getDevice()


def _get_device(device: Union[int, str, torch.device]) -> torch.device:
    r"""Return the torch.device type object from the passed in device.

    Args:
        device (torch.device or int or str): selected device.
    """
    if isinstance(device, str):
        device = torch.device(device)
    elif isinstance(device, int):
        device = torch.device("xpu", device)
    return device


__all__ = [
    "current_device",
    "device",
    "device_of",
    "device_count",
    "get_device_capability",
    "get_device_name",
    "get_device_properties",
<<<<<<< HEAD
    "has_half",
    "init",
=======
>>>>>>> 097f6886
    "is_available",
    "is_bf16_supported",
    "is_initialized",
    "set_device",
]<|MERGE_RESOLUTION|>--- conflicted
+++ resolved
@@ -236,11 +236,7 @@
     "get_device_capability",
     "get_device_name",
     "get_device_properties",
-<<<<<<< HEAD
-    "has_half",
     "init",
-=======
->>>>>>> 097f6886
     "is_available",
     "is_bf16_supported",
     "is_initialized",
