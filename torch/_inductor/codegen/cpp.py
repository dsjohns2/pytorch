--- conflicted
+++ resolved
@@ -2027,18 +2027,12 @@
             "welford_reduce",
             "welford_combine",
         }
-<<<<<<< HEAD
         assert dtype == src_dtype
         assert dtype in [torch.float, torch.int64]
         assert isinstance(value, CppCSEVariable) and value.is_vec, value
-=======
-        assert dtype == torch.float
-        assert src_dtype == torch.float
-        assert isinstance(value, CppCSEVariable), value
 
         if not value.is_vec:
             value = self.broadcast(value)
->>>>>>> a434a00e
 
         acc_type = reduction_acc_type(reduction_type, dtype)
         acc_type_vec = self.reduction_acc_type_vec(reduction_type, dtype)
