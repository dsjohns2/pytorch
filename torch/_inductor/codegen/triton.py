--- conflicted
+++ resolved
@@ -839,13 +839,9 @@
         self.min_elem_per_thread = min_elem_per_thread
         self.last_usage: Set[str] = set()
 
-<<<<<<< HEAD
-        self.persistent_reduction = (
+        self.persistent_reduction: bool = (
             not disable_persistent_reduction
         ) and self.should_use_persistent_reduction()
-=======
-        self.persistent_reduction: bool = self.should_use_persistent_reduction()
->>>>>>> 00743e70
         self.no_x_dim = (
             self.reduction_hint == ReductionHint.INNER
             and self.persistent_reduction
@@ -2204,9 +2200,6 @@
         )
 
     def codegen_nan_check(self):
-        if not config.nan_asserts:
-            return
-
         wrapper = V.graph.wrapper_code
         _, call_args, arg_types = self.args.python_argdefs()
         for arg, arg_type in zip(call_args, arg_types):
@@ -2688,7 +2681,8 @@
 
         self.codegen_comment(node_schedule)
         final_kernel.call_kernel(final_kernel.kernel_name)
-        final_kernel.codegen_nan_check()
+        if config.nan_asserts:
+            final_kernel.codegen_nan_check()
         if config.warn_mix_layout:
             final_kernel.warn_mix_layout(kernel_name)
 
