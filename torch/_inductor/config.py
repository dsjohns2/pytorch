import os  # noqa: C101
import sys
from typing import Any, Callable, Dict, Optional, TYPE_CHECKING

import torch


def is_fbcode():
    return not hasattr(torch.version, "git_version")


# add some debug printouts
debug = False

# add inf and NaN checkers
debug_check_inf_and_nan = False

# Whether to disable a progress bar for autotuning
disable_progress = True

# Whether to enable printing the source code for each future
verbose_progress = False

# use fx aot graph codegen cache
fx_graph_cache = os.environ.get("TORCHINDUCTOR_FX_GRAPH_CACHE") == "1"

# use cpp wrapper instead of python wrapper
cpp_wrapper = os.environ.get("TORCHINDUCTOR_CPP_WRAPPER", "0") == "1"

# Wether to codegen abi compatible model.so
abi_compatible = os.environ.get("TORCHINDUCTOR_ABI_COMPATIBLE", "0") == "1"

# dead code elimination
dce = False

# assume weight tensors are fixed size
static_weight_shapes = True

# put correctness assertions in generated code
size_asserts = os.environ.get("TORCHINDUCTOR_SIZE_ASSERTS", "1") == "1"
nan_asserts = os.environ.get("TORCHINDUCTOR_NAN_ASSERTS") == "1"

# enable loop reordering based on input orders
pick_loop_orders = True

# reuse a kernel input as the output
inplace_buffers = True

# reuse a buffer for an unrelated purpose
allow_buffer_reuse = True

# Enable pooled allocations for non-output tensors
memory_planning = os.environ.get("TORCHINDUCTOR_MEMORY_PLANNING", "0") == "1"

# How to organize memory under memory_planning=True:
# - "none": do not try to pool storage, just reuse
# - "intermediates": all non-outputs share storage, outputs each get unique storage
# - "outputs": two pools, one for intermediates (freed on return) and one for outputs
# - "combined": a single pool for both intermediates and outputs
memory_pool = os.environ.get("TORCHINDUCTOR_MEMORY_POOL", "intermediates")

# codegen benchmark harness
benchmark_harness = True

# fuse pointwise into templates
epilogue_fusion = True

# do epilogue fusions before other fusions
epilogue_fusion_first = False

# enable pattern match+replace optimizations
pattern_matcher = True

# register custom graph optimization pass hook. so far, pre/post passes are
# only applied before/after pattern_matcher in post_grad_passes.
#
# def my_custom_pre_pass(graph: torch.fx.graph.Graph):
#     # my custom graph optimization pass
#     ...
#
# def my_custom_post_pass(graph: torch.fx.graph.Graph):
#     # my custom graph optimization pass
#     ...
#
# torch._inductor.config.post_grad_custom_pre_pass = my_custom_pre_pass
# torch._inductor.config.post_grad_custom_post_pass = my_custom_post_pass
post_grad_custom_pre_pass: Optional[Callable[[torch.fx.graph.Graph], None]] = None
post_grad_custom_post_pass: Optional[Callable[[torch.fx.graph.Graph], None]] = None

# Registers a custom pregrad pass. Note that the pre-grad IR is 1.
# non-functional, 2. non-normalized, and 3. prone to change. Ideally we should
# use post-grad passes.
pre_grad_custom_pass: Optional[Callable[[torch.fx.graph.Graph], None]] = None

# Optimize away split cat patterns (Experimental)
split_cat_fx_passes = True

# Optimize conv-batchnorm if batchnorm is in eval mode. Slightly reduces numerical stability.
efficient_conv_bn_eval_fx_passes = False

# Enable predispatch aten IR for export
is_predispatch = False

# Deprecated
group_fusion = False

# Deprecated
batch_fusion = True

# Pre grad group/batch fusion and options in order, set to empty dict to disable fusion.
# Call `torch._inductor.fx_passes.group_batch_fusion.list_group_batch_fusions()` to see available fusions.
pre_grad_fusion_options: Dict[str, Dict[str, Any]] = {
    "batch_linear": {},
    "batch_linear_lhs": {},
    "batch_layernorm": {},
    "batch_tanh": {},
    "batch_relu": {},
    "batch_sigmoid": {},
}

# Post grad group/batch fusion and options, set to empty dict to disable fusion.
# Call `torch._inductor.fx_passes.group_batch_fusion.list_group_batch_fusions(False)` to see available fusions.
post_grad_fusion_options: Dict[str, Dict[str, Any]] = {}

# enable reordering pass for improving memory locality
reorder_for_locality = True

# Scale down RBLOCK for better occupancy
dynamic_scale_rblock = os.environ.get("TORCHINDUCTOR_DYNAMIC_SCALE_RBLOCK", "1") == "1"

# this forces fusion for int_mm with mul. Needed when you want to avoid realizing the int32
# but the mul gets fused with other pointwise ops instead.
force_fuse_int_mm_with_mul = False

# for pattern torch.mm(a, b.to(dtype)) with cuda tensors,
# enable torch._inductor.kernel.mm.tuned_mixed_mm fused kernel.
# Autotune will compare perf with normal cast->then->mm option
use_mixed_mm = False

# enable runtime numeric check for pre/post grad fx passes
# floating point provides limited accuracy (about 7 decimal digits for single precision
# floating point numbers,about 16 decimal digits for double precision floating point numbers)
# according to PyTorch documentation.
# https://pytorch.org/docs/stable/notes/numerical_accuracy.html#batched-computations-or-slice-computations
fx_passes_numeric_check: Dict[str, Any] = {
    "pre_grad": False,
    "precision": 1e-4,
    "num_iterations": 1,
    "requires_optimizer": True,
}

# for pattern torch.mm(a, b.to(dtype)) with cuda tensors, always use
# torch._inductor.kernel.mm.tuned_mixed_mm's fused kernel.
# Autotune will not compare with normal cast->then->mm option.
# (if force_mixed_mm is true, the use_mixed_mm flag will be ignored)
force_mixed_mm = False

# enable reordering pass for increasing overlap between compute and communication
reorder_for_compute_comm_overlap = False

# passes (in execution order) for increasing overlap between compute and communication
# for built-in passes, use string name; for user-defined passes, pass in the function handle
reorder_for_compute_comm_overlap_passes = [
    "reorder_compute_for_overlap",
    "sink_waits",
    "raise_comms",
]

# runtime estimation function for ops
# for built-in estimation function, pass in "default"; for user-defined estimation function, pass in the function handle
estimate_op_runtime = "default"

# unit: GB/s, uni-directional P2P bandwidth per card
# default value is NVLink
intra_node_bw = 300

# unit: GB/s, uni-directional P2P bandwidth per node
# default value is InfiniBand
inter_node_bw = 25

# enable slow autotuning passes to select algorithms
max_autotune = os.environ.get("TORCHINDUCTOR_MAX_AUTOTUNE") == "1"

# enable slow autotuning passes to select pointwise/reductions algorithms
max_autotune_pointwise = os.environ.get("TORCHINDUCTOR_MAX_AUTOTUNE_POINTWISE") == "1"

# enable slow autotuning passes to select gemm algorithms
max_autotune_gemm = os.environ.get("TORCHINDUCTOR_MAX_AUTOTUNE_GEMM") == "1"

# force cublas and triton to use the same precision; cublas supports TF32 for matmul operations
# when m, n, k are multiples of 16, 16, 8, whereas triton supports TF32 for matmul operations
# for any combinations of m, n, k, regardless of their alignment. setting this flag will ensure
# that triton does not use TF32 wherever cublas would not use TF32
force_same_precision = (
    True if is_fbcode() else os.environ.get("TORCHINDUCTOR_FORCE_SAME_PRECISION") == "1"
)
# Specify candidate backends for gemm autotune.
# Possible choices are combinations of: ATen, Triton, CUTLASS.
# ATen: default Pytorch ATen kernels.
# Triton: Triton templates defined in torch inductor.
# CUTLASS: Cutlass templates and kernels.
max_autotune_gemm_backends = os.environ.get(
    "TORCHINDUCTOR_MAX_AUTOTUNE_GEMM_BACKENDS", "ATEN,TRITON"
).upper()

# the value used as a fallback for the unbacked SymInts
# that can appear in the input shapes (e.g., in autotuning)
unbacked_symint_fallback = 8192

# enable searching global and local cache regardless of `max_autotune`
search_autotune_cache = os.environ.get("TORCHINDUCTOR_SEARCH_AUTOTUNE_CACHE") == "1"

save_args = os.environ.get("TORCHINDUCTOR_SAVE_ARGS") == "1"

# We will disable creating subprocess for autotuning if this is False
autotune_in_subproc = os.environ.get("TORCHINDUCTOR_AUTOTUNE_IN_SUBPROC") == "1"

# If autotuning in subprocess, whether to use multiple devices
autotune_multi_device = os.environ.get("TORCHINDUCTOR_AUTOTUNE_MULTI_DEVICE") == "1"

coordinate_descent_tuning = (
    os.environ.get("TORCHINDUCTOR_COORDINATE_DESCENT_TUNING") == "1"
)
coordinate_descent_check_all_directions = (
    os.environ.get("TORCHINDUCTOR_COORDINATE_DESCENT_CHECK_ALL_DIRECTIONS") == "1"
)
coordinate_descent_search_radius = int(
    os.environ.get("TORCHINDUCTOR_COORDINATE_DESCENT_RADIUS", "1")
)

# Disabled by default on ROCm, opt-in if model utilises NHWC convolutions
layout_opt_default = "1" if not torch.version.hip else "0"
layout_optimization = (
    os.environ.get("TORCHINDUCTOR_LAYOUT_OPTIMIZATION", layout_opt_default) == "1"
)

force_layout_optimization = os.environ.get("TORCHINDUCTOR_FORCE_LAYOUT_OPT", "0") == "1"


# Whether to keep the output strides the same as eager after layout optimization.
keep_output_stride = os.environ.get("TORCHINDUCTOR_KEEP_OUTPUT_STRIDE", "1") == "1"

# Enabling this will let compiler print warning messages if a generated triton
# kernel has inputs with mixed layouts.  This is helpful for perf debugging
# since kernel with mixed layout inputs may run much slower then one whose inputs
# have uniform layouts.
warn_mix_layout = os.environ.get("TORCHINDUCTOR_WARN_MIX_LAYOUT") == "1"

# control store vs recompute heuristic
# For fanouts, rematerialization can lead to exponential blowup. So, have
# smaller threshold
realize_reads_threshold = 4
realize_opcount_threshold = 30

# Threshold to prevent excessive accumulation of ops in one buffer during lowering
realize_acc_reads_threshold = 8

# fallback to eager for random/dropout, this is slow but useful for debugging
fallback_random = False

# automatically create fallbacks when encountering an unhandled op
implicit_fallbacks = True

# fuse even in cases without common reads
aggressive_fusion = False

# For each fused kernel in the wrapper, comment with the nodes that get fused.
# Useful for debugging fusion.
debug_fusion = os.environ.get("TORCHINDUCTOR_DEBUG_FUSION") == "1"
benchmark_fusion = os.environ.get("TORCHINDUCTOR_BENCHMARK_FUSION") == "1"
enabled_metric_tables = os.environ.get("TORCHINDUCTOR_ENABLED_METRIC_TABLES", "")

# how many nodes to allow into a single fusion
max_fusion_size = 64

# max number of inputs to generate cat as a pointwise op with masked laods
max_pointwise_cat_inputs = 128

# replace small reductions with pointwise, disable with `= 1`
unroll_reductions_threshold = 8

# Add extra comments to output code (causes compile cache misses)
comment_origin = False

# Convert 1x1 convs into matmuls
conv_1x1_as_mm = False

# Enable split reductions for better utilization when the dimension
# being reduced over is large (by splitting it)
split_reductions = True

benchmark_kernel = os.environ.get("TORCHINDUCTOR_BENCHMARK_KERNEL", "0") == "1"

# Enable constant and index_expr folding
constant_and_index_propagation = True

# we always add constants into graph.constants without
# performing any constant-inlining optimization
always_keep_tensor_constants = False

# assert that indirect indexing does not read / write out of bounds
assert_indirect_indexing = True

# constant folding on the joint graph
joint_graph_constant_folding = True

# Enable indirect_indexing asserts for decompositions and lowerings
debug_index_asserts = False

# warnings intended for PyTorch developers, disable for point releases
is_nightly_or_source = "dev" in torch.__version__ or "git" in torch.__version__
developer_warnings = is_fbcode() or is_nightly_or_source

# The multiprocessing start method to use for inductor workers in the codecache.
# TODO: fork is not safe in a multithreaded environment, we should evaluate changing
# the default to spawn.
worker_start_method = "fork"


def decide_compile_threads():
    """
    Here are the precedence to decide compile_threads
    1. User can override it by TORCHINDUCTOR_COMPILE_THREADS.  One may want to disable async compiling by
       setting this to 1 to make pdb happy.
    2. Set to 1 if it's win32 platform or it's a fbcode build
    3. decide by the number of CPU cores
    """
    if "TORCHINDUCTOR_COMPILE_THREADS" in os.environ:
        return int(os.environ["TORCHINDUCTOR_COMPILE_THREADS"])
    elif sys.platform == "win32" or is_fbcode():
        return 1
    else:
        cpu_count = (
            len(os.sched_getaffinity(0))
            if hasattr(os, "sched_getaffinity")
            else os.cpu_count()
        )
        assert cpu_count
        return min(32, cpu_count)


compile_threads = decide_compile_threads()

# gemm autotuning global cache dir
if is_fbcode():
    from libfb.py import parutil

    try:
        if __package__:
            global_cache_dir = parutil.get_dir_path(
                os.path.join(__package__.replace(".", os.sep), "fb/cache")
            )
        else:
            global_cache_dir = parutil.get_dir_path("fb/cache")
    except ValueError:
        global_cache_dir = None
else:
    global_cache_dir = None

# If kernel is fused, the name is generated from the origin node op names
# for larger kernels limit this
kernel_name_max_ops = 10

# Pad input tensors of matmul/bmm/addmm to leverage Tensor Cores in NVIDIA GPUs
shape_padding = os.environ.get("TORCHINDUCTOR_SHAPE_PADDING", "1") == "1"

# When, during shape padding, dimension N would have to be padded, but
# dimension M would not, then we can avoid a padding if we perform an
# explicit transpose ( e.g. matmul(A,B) = matmul(B.T, A.T) ).T in order to
# put the M dimension in the N position, therefore ensuring an aligned
# GEMM result without padding. This can have dramatic
# performance benefits if it is possible. Also, if this flag is enabled,
# dimension M is not padded if N is aligned, since that's unneccessary
# for an aligned result.
shape_pad_use_transpose: bool = True

# Whether to always use shape padding if it is enabled and possible
force_shape_pad: bool = False

# Fx-based linear/matmul/bmm + permute/transpose vertical fusion
permute_fusion = os.environ.get("TORCHINDUCTOR_PERMUTE_FUSION", "0") == "1"

# Mark the wrapper call in PyTorch profiler
profiler_mark_wrapper_call = False

# Generate hook calls to torch._inductor.hooks.run_intermediate_hooks for
# every intermediate for which we can correlate it with an intermediate
# from the original FX graph
generate_intermediate_hooks = False

# Populate traceback field on IRNode; good for debugging why origin_node is
# not populated, or finding out where an IRNode was constructed
debug_ir_traceback = False

# used for debugging to make sure config is properly set
_raise_error_for_testing = False

_profile_var = os.environ.get("TORCHINDUCTOR_PROFILE", "")
profile_bandwidth = _profile_var != ""
profile_bandwidth_regex = "" if _profile_var == "1" else _profile_var
# Specify a file where we print out the profiling results.
# None means we do not dump results to a file.
profile_bandwidth_output = os.environ.get("TORCHINDUCTOR_PROFILE_OUTPUT", None)

# TODO: remove later
disable_cpp_codegen = False


# Freezing will attempt to inline weights as constants in optimization
# and run constant folding and other optimizations on them. After freezing, weights
# can no longer be updated.
freezing: bool = os.environ.get("TORCHINDUCTOR_FREEZING", "0") == "1"

# Make freezing invalidate the eager Parameters of nn modules, to avoid memory overhead
# of potentially keeping multiple copies of weights.
freezing_discard_parameters: bool = False

# Kill switch for allowing temporary tensors to be allocated as stack arrays. Tests
# should be run with this flag both on and off to make sure we have coverage.
allow_stack_allocation: bool = True

# Enables an alternate DSO interface (the "minimal ArrayRef interface") intended
# to maximize performance for use cases that it can accommodate at the expense of
# generality. In brief:
# - inputs and outputs are ArrayRefTensor<T> (note that strides are required, but the
#   tensor must be contiguous)
# - constant handling is unchanged because it is not a per-inference-iteration bottleneck
#
# When the DSO is generated in this mode, the usual interface will also be supported,
# but performance for that interface may be degraded.
use_minimal_arrayref_interface: bool = False


# config specific to codegen/cpp.py
class cpp:
    # set to torch.get_num_threads()
    threads = -1

    # Do not generate loops when the condition doesn't hold, like:
    # for(long i0=4096; i0<4096; i0+=1)
    no_redundant_loops = True

    # Assume number of threads is dynamic, don't specialize thread number.
    # Kernels don't recompile on thread number changes with this flag on.
    # For single-threaded workload, turning it on would incur a slight
    # performance degradation.
    dynamic_threads = False

    simdlen: Optional[int] = None
    min_chunk_size = 4096
    cxx = (
        None,  # download gcc12 from conda-forge if conda is installed
        # "g++-12",
        # "g++-11",
        # "g++-10",
        # "clang++",
        os.environ.get("CXX", "clang++" if sys.platform == "darwin" else "g++"),
        # "g++.par",
    )
    # Allow kernel performance profiling via PyTorch profiler
    enable_kernel_profile = False

    # enable weight prepacking to get a better performance; may lead to large memory footprint
    weight_prepack = True

    # Inject a bug into our relu implementation; useful for testing our repro
    # extraction and minification functionality.
    # Valid values: "compile_error", "runtime_error", "accuracy"
    inject_relu_bug_TESTING_ONLY: Optional[str] = None
    inject_log1p_bug_TESTING_ONLY: Optional[str] = None

    # If None, autodetect whether or not AVX512/AVX2 can be used.  Otherwise,
    # force usage as specified, without testing.
    vec_isa_ok: Optional[bool] = None

    # similar to config.triton.descriptive_names
    descriptive_names = "original_aten"

    # how many nodes to allow into a single horizontal fusion
    max_horizontal_fusion_size = 16

    # Make scatter_reduce fallback when reduce is sum to avoid performance regression
    # using atomic_add.
    fallback_scatter_reduce_sum = True

    # Use funsafe-math-optimizations when compiling
    enable_unsafe_math_opt_flag = False

    # Use ffp-contract when compiling
    enable_floating_point_contract_flag = False


# config specific to codegen/triton.py
class triton:
    # Use cudagraphs on output code
    cudagraphs = False

    # Use cudagraph trees for memory pooling if `cudagraphs` is True
    cudagraph_trees = True

    # assertions not on the fast path, steady state
    slow_path_cudagraph_asserts = True

    # TODO - need to debug why this prevents cleanup
    cudagraph_trees_history_recording = False

    # assertions on the fast path
    fast_path_cudagraph_asserts = False

    # skip warmup for cudagraph trees
    skip_cudagraph_warmup = False

    # Synchronize before and after every compiled graph.
    debug_sync_graph = False

    # Synchronize after every kernel launch, to help pinpoint bugs
    debug_sync_kernel = False

    # Always load full blocks (rather than broadcasting inside the block)
    dense_indexing = False

    # limit tiling dimensions
    max_tiles = 2

    # use triton.autotune for pointwise ops with complex layouts
    # this should only be disabled for debugging/testing
    autotune_pointwise = True

    # max autotune gemm with cublasLt
    autotune_cublasLt = True

    # should we stop a fusion to allow better tiling?
    tiling_prevents_pointwise_fusion = True
    tiling_prevents_reduction_fusion = True

    # should we give different names to kernels
    # Note: This is orthogonal to descriptive_names - this is deciding whether
    # our triton kernel names should all be `triton_` (to maximize caching) or
    # whether they should be unique.
    unique_kernel_names = os.environ.get("TORCHINDUCTOR_UNIQUE_KERNEL_NAMES") == "1"

    # should we put op names in kernel names
    # False: No special names (just triton__1, triton__2, etc.)
    # "torch": Maps to the fx op in the Dynamo graph (module name, method name, etc.)
    # "original_aten": Maps to the highest-level aten op (i.e. pre-decompositions)
    # "inductor_node": Maps to the node name in the FX graph passed to Inductor
    descriptive_names = "original_aten"

    # use alternate codegen for smaller reductions
    persistent_reductions = (
        os.environ.get("TORCHINDUCTOR_PERSISTENT_REDUCTIONS", "1") == "1"
    )

    # 0/False: disable
    # 1/True: enable, use tuning to pick between different subkernels
    # 2: enable, force using persistent reduction (for debugging)
    # 3: enable, force using non-persistent reduction (for debugging)
    multi_kernel = int(os.environ.get("TORCHINDUCTOR_MULTI_KERNEL", "0"))

    # hint to Triton when arguments are divisible by 16
    divisible_by_16 = True

    # theses are not enforced, but they are used by asserts in triton_heuristics.py
    # NOTE: mobilevit_s in timm_models required X to be set to the higher value 2048

    # Max RBLOCK will be large for multi-kernel since we do more aggressive
    # persistent reduction.
    max_block = {
        "X": 2048,
        "Y": 1024,
        "Z": 1024,
        "R": 4096 * (16 if multi_kernel else 1),
    }

    # Store the generated cubin files for cpp wrapper code to load
    store_cubin = False

    # the max number of spills we allow for the configs we benchmark.
    # Setting this to 0 means we skip a config if it spills even a single
    # register.
    # Setting it to a larger value allows a config spilling a small amount
    # of registers being benchmarked.
    #
    # NOTE: triton will always report >0 register spills for kernels using sin/cos.
    # (check this issue https://github.com/openai/triton/issues/1756 )
    # So far we see a fixed 8 spilled registers for kernels using sin/cos.
    # Raise the threshold to 16 to be safe.
    # We should revisit this once we understand more of the source of register spills.
    spill_threshold: int = 16

    # Generate code containing the newer tl.make_block_ptr() API for loads/store
    use_block_ptr = False

    # Inject a bug into our relu implementation; useful for testing our repro
    # extraction and minification functionality.
    # Valid values: "compile_error", "runtime_error", "accuracy"
    inject_relu_bug_TESTING_ONLY: Optional[str] = None


class aot_inductor:
    # AOTInductor output path
    # If an absolute path is specified, the generated lib files will be stored under the directory;
    # If a relative path is specified, it will be used as a subdirectory under the default caching path;
    # If not specified, a temp directory will be created under the default caching path.
    # If the specified path contains something like "model.so", the sub-string will be used
    # to name the generated library.
    output_path = ""

    debug_compile = os.environ.get("AOT_INDUCTOR_DEBUG_COMPILE", "0") == "1"

<<<<<<< HEAD
=======
    # Wether to codegen abi compatible model.so
    abi_compatible = (
        os.environ.get("AOT_INDUCTOR_ABI_COMPATIBLE", "1" if is_fbcode() else "0")
        == "1"
    )

>>>>>>> 1e4b408b
    # Serialized tree spec for flattening inputs
    serialized_in_spec = ""

    # Serialized tree spec for flattening outputs
    serialized_out_spec = ""

    # flag to decide whether to create a submodule for constant graph.
    use_runtime_constant_folding: bool = False


class cuda:
    # CUDA arch to use for CUDA template kernel compilation.
    # e.g. "70", "75", "80", "90", etc.
    # When arch is None, Inductor uses torch.cuda.get_device_capability(0).
    arch: Optional[str] = None

    # CUDA version to use for CUDA template kernel compilation.
    # e.g. "11.4", "12.1", etc.
    # When version is None, Inductor uses torch.version.cuda.
    version: Optional[str] = None

    # Optimization level for the host compiler.
    compile_opt_level = "-O1"

    # Whether to enable device LTO (link-time-optimization).
    enable_cuda_lto = False

    # Whether to keep intermediate files dring compilation.
    enable_ptxas_info = False

    # Whether to enable debug info, e.g. line number, cutlass debug info.
    enable_debug_info = False

    # Whether to use fast math.
    use_fast_math = False

    # Path to the CUTLASS repo root directory.
    # The default path only works under PyTorch local development environment.
    cutlass_dir = os.environ.get(
        "TORCHINDUCTOR_CUTLASS_DIR",
        os.path.abspath(
            os.path.join(os.path.dirname(torch.__file__), "../third_party/cutlass/")
        ),
    )

    # Configures the maximum number of CUTLASS configs to profile in max_autotune.
    # By default it's None, so that all CUTLASS configs are tuned.
    # This is mainly used to reduce test time in CI.
    cutlass_max_profiling_configs: Optional[int] = None

    # Path to CUDA NVCC.
    # NVCC search order:
    # 1) cuda_cxx set in this config
    # 2）CUDACXX environment variable
    # 3）CUDA_HOME environment variable
    # 4) default system search PATH.
    cuda_cxx: Optional[str] = None

    # If set to True, it will ensure that only GEMM ops capable of
    # epilogue fusion via CUTLASS Epilogue Visitor Trees ( EVT )
    # are enabled for the CUTLASS backend.
    cutlass_only_evt_capable_ops: bool = False


# create a directory containing lots of debug information
class trace:
    # master switch for all debugging flags below
    enabled = os.environ.get("TORCH_COMPILE_DEBUG", "0") == "1"

    # Save debug information to a temporary directory
    # If not specified, a temp directory will be created by system
    debug_dir: Optional[str] = None

    # Save python logger call >=logging.DEBUG
    debug_log = False

    # Save python logger call >=logging.INFO
    info_log = False

    # Save input FX graph (post decomps, pre optimization)
    fx_graph = True

    # Save FX graph after transformations
    fx_graph_transformed = True

    # Save TorchInductor IR before fusion pass
    ir_pre_fusion = True

    # Save TorchInductor IR after fusion pass
    ir_post_fusion = True

    # Copy generated code to trace dir
    output_code = True

    # SVG figure showing post-fusion graph
    graph_diagram = os.environ.get("INDUCTOR_POST_FUSION_SVG", "0") == "1"

    # SVG figure showing fx with fusion
    draw_orig_fx_graph = os.environ.get("INDUCTOR_ORIG_FX_SVG", "0") == "1"

    # We draw our fx graphs with the "record" shape attribute by default.
    # Sometimes, when the graph is very complex, we may hit dot errors like below:
    #   "flat edge between adjacent nodes one of which has a record shape -
    #    replace records with HTML-like labels"
    # and thus fail to generate a graph. So, let's give the user an option
    # to specify the shape attribute for the dot graph. For example, passing
    # INDUCTOR_DOT_GRAPH_SHAPE_SVG = "none" would let us generate HTML-like lables
    # to workaround the above failure.
    dot_graph_shape = os.environ.get("INDUCTOR_DOT_GRAPH_SHAPE_SVG", None)

    # Store cProfile (see snakeviz to view)
    compile_profile = False

    # Upload the .tar.gz file
    # Needs to be overriden based on specific environment needs
    upload_tar: Optional[Callable[[str], None]] = None


_save_config_ignore = {
    # workaround: "Can't pickle <function ...>"
    "trace.upload_tar",
}

if TYPE_CHECKING:
    from torch.utils._config_typing import *  # noqa: F401, F403

from torch.utils._config_module import install_config_module

# adds patch, save_config, etc
install_config_module(sys.modules[__name__])<|MERGE_RESOLUTION|>--- conflicted
+++ resolved
@@ -27,8 +27,10 @@
 # use cpp wrapper instead of python wrapper
 cpp_wrapper = os.environ.get("TORCHINDUCTOR_CPP_WRAPPER", "0") == "1"
 
-# Wether to codegen abi compatible model.so
-abi_compatible = os.environ.get("TORCHINDUCTOR_ABI_COMPATIBLE", "0") == "1"
+# codegen cpp wrapper code in an ABI compatible mode
+abi_compatible = (
+    os.environ.get("TORCHINDUCTOR_ABI_COMPATIBLE", "1" if is_fbcode() else "0") == "1"
+)
 
 # dead code elimination
 dce = False
@@ -608,15 +610,6 @@
 
     debug_compile = os.environ.get("AOT_INDUCTOR_DEBUG_COMPILE", "0") == "1"
 
-<<<<<<< HEAD
-=======
-    # Wether to codegen abi compatible model.so
-    abi_compatible = (
-        os.environ.get("AOT_INDUCTOR_ABI_COMPATIBLE", "1" if is_fbcode() else "0")
-        == "1"
-    )
-
->>>>>>> 1e4b408b
     # Serialized tree spec for flattening inputs
     serialized_in_spec = ""
 
