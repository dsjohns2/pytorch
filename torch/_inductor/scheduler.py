import collections
import dataclasses
import functools
import itertools
import logging
import math
import os
import pprint
import textwrap
from typing import (
    Any,
    Counter,
    DefaultDict,
    Dict,
    Generic,
    List,
    Optional,
    Sequence,
    Set,
    Tuple,
    TypeVar,
    Union,
)

import sympy

import torch
from torch._dynamo.utils import dynamo_timed
from torch._inductor.metrics import get_metric_table, is_metric_table_enabled
from torch.fx.experimental.symbolic_shapes import free_unbacked_symbols
from torch.utils._triton import has_triton

from . import comms, config, dependencies, ir, metrics
from .codegen.common import get_scheduling_for_device, Kernel
from .comm_analysis import estimate_nccl_collective_runtime
from .dependencies import StarDep, WeakDep
from .ir import ComputedBuffer, MultiOutput, MultiOutputLayout
from .sizevars import SimplifyIndexing
from .utils import (
    cache_on_self,
    cmp,
    free_symbol_has,
    get_device_tflops,
    get_dtype_size,
    get_gpu_dram_gbps,
    green_text,
    is_collective,
    is_wait,
    red_text,
    sympy_product,
)
from .virtualized import V


log = logging.getLogger(__name__)
fusion_log = torch._logging.getArtifactLogger(__name__, "fusion")


class WhyNoFuse:
    # TODO when we drop support for Python < 3.10, we can use
    # @dataclass(slots=True) instead of manually specifying __slots__.
    __slots__ = ["node1", "node2", "reason", "args"]
    reason: str
    args: Tuple[Any, ...]

    def __init__(self, node1: "BaseSchedulerNode", node2: "BaseSchedulerNode"):
        self.node1 = node1
        self.node2 = node2

    def __call__(self, reason, *args):
        self.reason = reason
        self.args = args
        fusion_log.debug(self)

    def __str__(self):
        return f"cannot fuse {self.node1.get_name()} with {self.node2.get_name()}: " + (
            self.reason % self.args
        )


def pformat(obj):
    if isinstance(obj, set):
        # pformat has trouble with sets of sympy exprs
        obj = sorted(obj, key=str)
    result = pprint.pformat(obj, indent=4)
    if "\n" in result:
        return f"\n{textwrap.indent(result, ' '*4)}"
    return result


class OutputNode:
    def __init__(self, dep):
        self.unmet_dependencies = {dep}
        self.inverse_users = []

    def is_reduction(self):
        return False

    def get_alias_names(self):
        return ()

    def get_name(self):
        return "OUTPUT"

    __repr__ = get_name


def fuse(node1: "BaseSchedulerNode", node2: "BaseSchedulerNode"):
    if node1.is_foreach() or node2.is_foreach():
        return ForeachKernelSchedulerNode.fuse(node1, node2)
    else:
        return FusedSchedulerNode.fuse(node1, node2)


# TODO(xmfan): reuse an existing mapping for this if it exists, or formalize this into ir.py:ExternKernel
kernel_name_to_op = {
    "extern_kernels.convolution": torch.ops.aten.convolution,
    "extern_kernels.mm": torch.ops.aten.mm,
    "extern_kernels.bmm": torch.ops.aten.bmm,
    "extern_kernels.addmm": torch.ops.aten.addmm,
}


class BaseSchedulerNode:
    def __init__(self, scheduler: "Scheduler", node: ir.Buffer):
        self.scheduler: Scheduler = scheduler
        self.node: ir.Buffer = node
        self.users: List[NodeUser] = []
        self.inverse_users: List[BaseSchedulerNode] = []
        self.node_users: List[BaseSchedulerNode] = []
        self.set_read_writes(node.get_read_writes())
        self.ancestors: Set[str] = set()
        self.min_order: int
        self.max_order: int
        self.last_usage: Set[
            str
        ] = set()  # buffers that won't be used after this kernel
        self.written = False

    def __repr__(self):
        return f"{type(self).__name__}(name={self.get_name()!r})"

    def debug_str(self) -> str:
        """Longer form printout for trace logs"""
        name = self.get_name()
        lines = [
            f"{name}: {type(self).__name__}({type(getattr(self, 'node', None)).__name__})",
            f"{name}.writes = {pformat(self.read_writes.writes)}",
            f"{name}.unmet_dependencies = {pformat(self.unmet_dependencies)}",
            f"{name}.met_dependencies = {pformat(self.read_writes.reads - self.unmet_dependencies)}",
            f"{name}.users = {self.users}",
        ]
        try:
            lines += [
                self.debug_str_extra(),
            ]
        except Exception:
            log.warning("Ignoring error in debug_str()", exc_info=True)

        return "\n".join(lines).rstrip()

    def debug_str_extra(self) -> str:
        return ""

    def log_details(self):
        log.info(
            "%s: unmet_dependencies = %s, writes = %s",
            self,
            self.unmet_dependencies,
            self.read_writes.writes,
        )

    def update_mutated_names(self, renames: Dict[str, str]):
        self.set_read_writes(self.read_writes.rename(renames))

    def add_mutation_dep(self, dep):
        self.set_read_writes(self.read_writes.with_read(dep))

    def add_fake_dep(self, dep):
        self.set_read_writes(self.read_writes.with_read(dep))

    def set_users(self, users: List["NodeUser"]):
        # deduplicate
        result: Dict[int, NodeUser] = {}
        for use in users:
            if id(use.node) in result:
                result[id(use.node)] = use.merge(result[id(use.node)])
            else:
                result[id(use.node)] = use
        self.users = list(result.values())

    def set_last_usage(
        self, future_used_buffers: Set[str], mutation_real_name: Dict[str, str]
    ):
        used_buffers = self.used_or_aliased_buffer_names()
        used_buffers = {mutation_real_name.get(k, k) for k in used_buffers}
        self.last_usage = used_buffers - future_used_buffers

    def get_aliases(self):
        return self.node.get_alias_names()

    def get_mutations(self):
        return self.node.get_mutation_names()

    def has_aliasing_or_mutation(self):
        return bool(self.get_aliases() or self.get_mutations())

    def set_read_writes(self, rw: dependencies.ReadWrites):
        self.read_writes: dependencies.ReadWrites = rw
        self.unmet_dependencies = self.read_writes.reads
        self.prune_deps()

    def op_counts(self):
        return self.read_writes.op_counts

    def used_buffer_names(self) -> Set[str]:
        return {
            dep.name
            for dep in itertools.chain(self.read_writes.reads, self.read_writes.writes)
        }

    def used_or_aliased_buffer_names(self) -> Set[str]:
        used_names = set()

        for dep in itertools.chain(self.read_writes.reads, self.read_writes.writes):
            used_names.add(dep.name)
            if V.graph.name_to_buffer.get(dep.name):
                layout = V.graph.name_to_buffer[dep.name].get_layout()
                # needed to avoid deallocating aliased buffer
                # if there are still uses of aliases ahead
                if isinstance(layout, ir.AliasedLayout):
                    used_names.add(layout.view.data.get_name())
        return used_names

    def prune_deps(self):
        self.unmet_dependencies = {
            dep
            for dep in self.unmet_dependencies
            if dep.name not in self.scheduler.available_buffer_names
        }

    def prune_weak_deps(self):
        # Prune weak dependencies on buffers that have been removed
        def should_prune(dep):
            return isinstance(dep, WeakDep) and dep.name in V.graph.removed_buffers

        to_remove = {dep for dep in self.read_writes.reads if should_prune(dep)}
        self.set_read_writes(self.read_writes.remove_reads(to_remove))

    def prune_redundant_deps(self, name_to_fused_node):
        """
        Prunes weakdeps intended for mutation ordering
        on an upstream fused node if after fusion there is another dependency
        on the fused upstream node, making the weakdep redundant

        In essence this enforces an ordering on fusions. As fusions occur, weakdeps will
        be incrementally removed, enabling other fusions, ensuring they are fused in order.
        """
        name_to_dep_count: Counter[str] = collections.Counter()

        for dep in self.unmet_dependencies:
            if not isinstance(dep, WeakDep):
                name_to_dep_count[name_to_fused_node[dep.name].get_name()] += 1

        def should_prune(dep):
            if isinstance(dep, WeakDep):
                is_redundant = (
                    name_to_dep_count[name_to_fused_node[dep.name].get_name()] > 0
                )
                # These can occur because fused nodes always gather deps from their snodes
                # If B has a weakdep on A
                # B gets fused with C, then any time BC is fused, the weakdep will reappear
                is_self_dep = name_to_fused_node[dep.name] == self
                return is_redundant or is_self_dep
            else:
                return False

        deps_to_prune = {dep for dep in self.unmet_dependencies if should_prune(dep)}

        if deps_to_prune:
            self.unmet_dependencies = self.unmet_dependencies - deps_to_prune
            self.set_read_writes(self.read_writes.remove_reads(deps_to_prune))

    def get_name(self) -> str:
        return self.node.get_name()

    def get_first_name(self) -> str:
        return self.get_name()

    def get_names(self) -> Set[str]:
        return {self.get_name()}

    def get_nodes(self) -> Sequence["BaseSchedulerNode"]:
        return [self]

    def get_device(self):
        return self.node.get_device()

    def is_reduction(self):
        return False

    def is_template(self):
        return False

    def is_extern(self):
        return False

    def is_foreach(self):
        return False

    def can_inplace(self, read_dep: dependencies.MemoryDep):
        return False

    def has_side_effects(self):
        return False

    def decide_inplace_update(self):
        """
        Decide if there should be inplace updates for the node
        and record the decision in the active kernel.
        """
        if not self.node.should_allocate():
            return

        if isinstance(self, (SchedulerNode,)) and (
            self.node.get_alias_names() or self.node.get_mutation_names()
        ):
            return

        if (
            (
                isinstance(self, (SchedulerNode,))
                # o what have i done.  lets make this an api
                or (
                    isinstance(self, ExternKernelSchedulerNode)
                    and isinstance(self.node, (ir.AllReduce, ir.InPlaceHint))
                )
            )
            and config.inplace_buffers
            and (
                not isinstance(V.kernel, torch._inductor.codegen.triton.TritonKernel)
                or getattr(V.kernel, "mutations", None) is not None
            )
        ):
            from .codegen.wrapper import buffer_reuse_key

            ordered_reads = sorted(self.read_writes.reads, key=lambda x: x.name)

            for read in ordered_reads:
                input_node: Optional[
                    BaseSchedulerNode
                ] = self.scheduler.name_to_node.get(read.name)
                if input_node and V.graph.wrapper_code.can_reuse(input_node, self):
                    assert input_node.users is not None
                    remaining_uses = [
                        x
                        for x in input_node.users
                        if x.node.get_name()
                        not in self.scheduler.available_buffer_names
                    ]
                    if (
                        len(remaining_uses) == 1
                        and remaining_uses[0].can_inplace
                        and remaining_uses[0].node is self
                        and not isinstance(
                            input_node.node.get_layout(),
                            (
                                ir.MultiOutputLayout,
                                ir.MutationLayout,
                                ir.AliasedLayout,
                            ),
                        )
                        and not (
                            isinstance(
                                input_node.node, (ir.FallbackKernel, ir.MultiOutput)
                            )
                            and len(input_node.node.get_alias_names()) > 0
                        )
                        and buffer_reuse_key(input_node.node)
                        == buffer_reuse_key(self.node)
                    ):
                        # hacky check for if V.kernel is a real kernel or NullHandler
                        if hasattr(V.kernel, "args"):
                            # if there isn't a triton kernel, then we don't need to call triton-specific things.
                            # but TODO this might be a convenient place to signal to the Collective kernels to inplace
                            # (and, can we make "kernel" less generic of a name?)
                            V.kernel.args.make_inplace(
                                input_node.get_name(), self.get_name()
                            )
                            # mutations not tracked in cpp kernels
                            if isinstance(
                                V.kernel, torch._inductor.codegen.triton.TritonKernel
                            ):
                                V.kernel.mutations.add(input_node.get_name())
                                V.kernel.mutations.add(self.get_name())

                            # update last usage of reused node
                            self.last_usage.discard(input_node.get_name())

                            V.kernel.inplace_update_buffers[
                                self.get_name()
                            ] = input_node.get_name()
                        break

    def allocate(self):
        if not self.node.should_allocate():
            return

        if isinstance(self, (SchedulerNode,)) and (
            self.node.get_alias_names() or self.node.get_mutation_names()
        ):
            V.graph.wrapper_code.codegen_allocation(self.node)
            return

        # hacky check for if V.kernel is a real kernel or NullHandler
        if (
            hasattr(V.kernel, "args")
            and self.get_name() in V.kernel.inplace_update_buffers
        ):
            V.graph.wrapper_code.codegen_inplace_reuse(
                self.scheduler.name_to_node[
                    V.kernel.inplace_update_buffers[self.get_name()]
                ].node,
                self.node,
            )
        else:
            V.graph.wrapper_code.codegen_allocation(self.node)

    def can_free(self):
        # There's no real allocated buffer, no need to free it
        if isinstance(self.node.layout, ir.NoneLayout):
            return False
        for use in self.users:
            if isinstance(use.node, OutputNode):
                return False
        return True

    def codegen_originating_info(self, buffer, only_once=True):
        if not config.comment_origin:
            return

        if only_once and self.written:
            return
        origins = self.node.origins
        out_lines = []

        for o in origins:
            if o.op == "output":
                # These are boring and samey
                continue

            out_lines.append("")
            # TODO(voz): Should the pragma be constant somewhere?
            out_lines.append("#pragma CMT ORIGIN:")
            op_info_str = f"#pragma CMT {o.op} {o.target}"
            if "seq_nr" in o.meta:
                op_info_str = op_info_str + f" seq_nr:{o.meta['seq_nr']}"
            out_lines.append(op_info_str)
            if "stack_trace" in o.meta:
                stack_trace = f"{o.meta['stack_trace']}"
                stack_trace_last_line = stack_trace.split("|")[-1]
                out_lines.append(
                    "#pragma CMT "
                    + stack_trace_last_line.replace("{", "{{")
                    .replace("}", "}}")
                    .replace("\n", "\\")
                )
                out_lines.append("#pragma CMT END ORIGIN")
                out_lines.append("")

        if len(out_lines) == 0:
            return

        # TODO(voz): Ostensibly, we should not need this. But there are cases where C++ codegen does
        # not use BracesBuffer, so we have no good indicator of a C++ buffer atm.
        buffer.writelines(out_lines)
        self.written = True

    def get_read_write_buffers_sizes(self) -> int:
        """
        Counting the number of bytes accessed for a kernel is
        surprisingly tricky. In particular, there is a differentiation
        between 'theoretical' memory accesses and practical memory
        accesses. For example, a layernorm kernel may actually access an
        input 3 times, but in theory, it only needs to access its input
        once (and may be optimized to do so through say, persistent
        reductions)

        Another example is that even though a buffer is passed in, we may
        not access the entire buffer. This may occur if we are accessing
        a slice of the buffer. Another tricky case is for indirect
        indexing, where the amount of bytes accessed depends on the
        values of the input.

        What this function aims to compute is the memory accesses for
        worst-case inputs, best-case optimization. What this means is
        that for each buffer we compute the amount of potential accesses in two ways and take the minimum.

        1. Numel in ranges multiplied by number of deps the buffer has
        2. The buffer size
        """
        if isinstance(self, NopKernelSchedulerNode):
            return 0
        if isinstance(self, ExternKernelSchedulerNode) and isinstance(
            self.node, MultiOutput
        ):
            return 0

        if isinstance(self, SchedulerNode):
            node_numel = V.graph.sizevars.size_hint(
                sympy_product(self.get_ranges()[0])
                * sympy_product(self.get_ranges()[1])
            )
        else:
            node_numel = int(1e9)
        buf_accesses = collections.defaultdict(list)
        for dep in self.read_writes.reads | self.read_writes.writes:
            buf_accesses[dep.name].append(dep)

        reads = {dep.name for dep in self.read_writes.reads}
        writes = {dep.name for dep in self.read_writes.writes}

        def is_materialized(buf, snodes):
            users = self.scheduler.name_to_node[buf].users
            buf_uses = {user.node for user in users}
            return len(buf_uses - set(snodes)) > 0

        if isinstance(self, FusedSchedulerNode):
            removed_buffers = {
                dep for dep in writes if not is_materialized(dep, self.snodes)
            }
            writes = writes - removed_buffers
            reads = reads - removed_buffers
        node_bytes = 0

        for buf_name in reads | writes:
            buf_accessed_elems = sum([node_numel for dep in buf_accesses[buf_name]])
            buf: Union[ir.Buffer, ir.TensorBox]
            if buf_name in V.graph.name_to_buffer:
                buf = V.graph.name_to_buffer[buf_name]
            elif buf_name in V.graph.graph_inputs:
                buf = V.graph.graph_inputs[buf_name]
            else:
                continue

            def get_buf_elems(buf):
                return V.graph.sizevars.size_hint(sympy_product(buf.get_size()))

            # Kind of a lazy way to get the MultiOutput nodes corresponding to
            # a MultiOutputLayout
            if isinstance(buf.layout, MultiOutputLayout):
                users = self.scheduler.name_to_node[buf.get_name()].users
                buf_elems = sum(get_buf_elems(user.node.node) for user in users)
            else:
                buf_elems = get_buf_elems(buf)

            node_bytes += min(buf_elems, buf_accessed_elems) * get_dtype_size(
                buf.get_dtype()
            )

        return node_bytes

    def get_estimated_runtime(self) -> float:
        """
        Returns estimated op runtime in nanoseconds (ns)
        """
        layout = None
        dtype = None
        if not hasattr(self, "node") or not self.node:
            assert isinstance(
                self, (FusedSchedulerNode, ForeachKernelSchedulerNode)
            ), f"{type(self)=}"
            assert self.snodes
            if not self.snodes[0].node:
                return 0
            layout = self.snodes[0].node.get_layout()
            dtype = self.snodes[0].node.get_dtype()
        else:
            layout = self.node.get_layout()
            dtype = self.node.get_dtype()

        if "cuda" != layout.device.type:
            # default to no reordering based on runtime
            return 0

        # Collective kernels
        if is_collective(self.node):
<<<<<<< HEAD
            print("is_collective!")
            # TODO: before land!!!
            return estimate_nccl_collective_runtime(self)
=======
            return estimate_nccl_collective_runtime(self.node)
>>>>>>> f29a0775
        elif is_wait(self.node):
            # ir.Wait is only used for collective ops.
            # The time needed for the collective op is already estimated and considered
            # when we are processing the collective op IR node, so ir.Wait takes 0 time
            # since it doesn't take extra time to get the result after the collective is completed.
            return 0

        try:
            gpu_memory_bandwidth = get_gpu_dram_gbps()
            gpu_flops = get_device_tflops(dtype) * 10**12
        except Exception:
            return 0

        if isinstance(self, ExternKernelSchedulerNode):
            assert isinstance(self.node, ir.ExternKernel), f"{type(self.node)=}"
            op = kernel_name_to_op.get(
                getattr(self.node, "python_kernel_name", ""), None
            )

            # if there is a resolved op, dry-run using fake mode and record flop count
            if op is not None:
                from torch._subclasses.fake_tensor import FakeTensorMode
                from torch.utils.flop_counter import FlopCounterMode

                with FakeTensorMode(), FlopCounterMode(
                    display=False
                ) as flop_counter_mode:
                    from .ir import ir_node_to_tensor

                    fake_inputs = [
                        ir_node_to_tensor(input, guard_shape=False)
                        for input in self.node.inputs
                    ]
                    cls = self.node.__class__
                    cls.process_kernel(op, *fake_inputs, **self.node.kwargs)

                    # TODO(xmfan): find a better heuristic to model FLOPS/latency relationship
                    factor = 1.0
                    counted_flops = flop_counter_mode.get_total_flops()
                    counted_bytes = self.get_read_write_buffers_sizes()
                    compute_time = (factor * counted_flops / gpu_flops) * 1e9
                    transfer_time = counted_bytes / gpu_memory_bandwidth

                    # Return estimated runtime in nanoseconds
                    return max(compute_time, transfer_time)

        elif isinstance(self, FusedSchedulerNode) or isinstance(
            self.node, ComputedBuffer
        ):
            # Return estimated runtime in nanoseconds (bytes / gbps)
            return self.get_read_write_buffers_sizes() / gpu_memory_bandwidth

        return 0


class ExternKernelSchedulerNode(BaseSchedulerNode):
    def debug_str_extra(self) -> str:
        return f"{self.get_name()}.node.kernel = {getattr(self.node, 'python_kernel_name', None)}"

    def is_extern(self):
        return True

    def has_side_effects(self):
        return hasattr(self.node, "has_side_effects") and self.node.has_side_effects()

    def can_inplace(self, read_dep: dependencies.MemoryDep):
        if self.get_aliases() or self.is_template():
            return False

        if read_dep.name not in self.scheduler.name_to_node:
            # don't allow reuse of an 'input' buffer, we don't own it
            # (would this have been fixed if I tracked mutations properly above?)
            return False
        if not isinstance(
            self.node, (torch._inductor.ir.AllReduce, torch._inductor.ir.InPlaceHint)
        ):
            # TODO make this a property of the IR
            return False

        if len(self.read_writes.writes) == 1:
            write_dep = next(iter(self.read_writes.writes))
            numel_diff = read_dep.get_numel() - write_dep.get_numel()
            return V.graph.sizevars.simplify(numel_diff) == 0

        return False


class NopKernelSchedulerNode(BaseSchedulerNode):
    pass


class SchedulerNode(BaseSchedulerNode):
    def __init__(
        self,
        scheduler: "Scheduler",
        node: Union[ir.ComputedBuffer, ir.TemplateBuffer],
        group_fn,
    ):
        super().__init__(scheduler, node)
        (
            self._sizes,
            self._body,
        ) = node.simplify_and_reorder()

        self.group = (node.get_device(), group_fn(self._sizes))

        if isinstance(node, ir.TemplateBuffer):
            self.set_read_writes(node.normalized_read_writes())
        else:
            self.set_read_writes(
                dependencies.extract_read_writes(
                    self._body, *self._sizes, normalize=True
                )
            )

    def debug_str_extra(self) -> str:
        name = self.get_name()
        lines = [
            f"{name}.group.device = {self.group[0]}",
            f"{name}.group.iteration = {self.group[1]}",
            f"{name}.sizes = {self._sizes}",
        ]
        if self.get_aliases():
            lines.append(f"{name}.aliases = {pformat(self.get_aliases())}")
        if self.get_mutations():
            lines.append(f"{name}.mutations = {pformat(self.get_mutations())}")
        if isinstance(self._body, ir.LoopBody):
            lines.append(f"class {name}_loop_body:")
            lines.append(textwrap.indent(self._body.debug_str(), "    "))
        return "\n".join(lines)

    def get_ranges(self):
        return self._sizes

    def is_reduction(self):
        assert isinstance(
            self.node, (ir.ComputedBuffer, ir.TemplateBuffer)
        ), f"{type(self.node)=}"
        return bool(self.node.get_reduction_type())

    def is_template(self):
        return isinstance(self.node, ir.TemplateBuffer)

    def run(self, *index_vars):
        self.decide_inplace_update()
        self.mark_run()
        self.codegen(index_vars)

    def mark_run(self):
        self.allocate()

    def ranges_from_index_vars(self, index_vars):
        sizes = self._sizes
        assert sum(map(len, sizes)) == sum(map(len, index_vars))
        var_ranges = dict(
            zip(
                itertools.chain.from_iterable(index_vars),
                itertools.chain.from_iterable(sizes),
            )
        )
        return var_ranges

    def codegen(self, index_vars):
        var_ranges = self.ranges_from_index_vars(index_vars)
        try:
            with V.set_ops_handler(
                SimplifyIndexing(V.get_ops_handler(), var_ranges)
            ), V.kernel.set_current_node(self):
                self._body(*index_vars)
        except Exception:
            log.fatal("Error in codegen for %s", self.node)
            raise

    def pointwise_read_writes(self):
        """
        Get the memory dependencies in the non-reduction axis.
        """
        sizes, reduction_sizes = self._sizes

        def fn(index):
            return self._body(index, [sympy.Integer(0) for _ in reduction_sizes])

        return dependencies.extract_read_writes(fn, sizes)

    def can_inplace(self, read_dep: dependencies.MemoryDep):
        if self.get_aliases() or self.is_template():
            return False
        if len(self.read_writes.writes) == 1 and isinstance(
            read_dep, dependencies.MemoryDep
        ):
            write_dep = next(iter(self.read_writes.writes))
            assert isinstance(write_dep, dependencies.MemoryDep), f"{type(write_dep)=}"
            return read_dep.index == write_dep.index and read_dep.size == write_dep.size
        return False

    @cache_on_self
    def _get_atomic_add_buffers(self) -> Set[str]:
        buffers_store_as_atomic_add = set()
        if isinstance(self._body, ir.LoopBody):
            for node in self._body.get_nodes():
                if (
                    node.op == "call_method"
                    and node.target == "store"
                    and (
                        ("mode" in node.kwargs and node.kwargs["mode"] == "atomic_add")
                        or (len(node.args) == 5 and node.args[4] == "atomic_add")
                    )
                ):
                    buffers_store_as_atomic_add.add(
                        node.kwargs["name"]
                        if "name" in node.kwargs
                        else (node.args[1] if len(node.args) >= 2 else "")
                    )
        return buffers_store_as_atomic_add

    def has_atomic_add(self, check_buf):
        return check_buf in self._get_atomic_add_buffers()


class FusedSchedulerNode(BaseSchedulerNode):
    """
    This is a "fake" scheduler node that represents a group of scheduler nodes
    that are meant to be fused together. The way it does this is by maintaining
    its unmet dependencies as the union of its constituent nodes.
    """

    @classmethod
    def fuse(cls, node1: BaseSchedulerNode, node2: BaseSchedulerNode):
        assert node1.scheduler is node2.scheduler
        assert isinstance(node1, (SchedulerNode, FusedSchedulerNode)) and isinstance(
            node2, (SchedulerNode, FusedSchedulerNode)
        )
        return cls(node1.scheduler, list(node1.get_nodes()) + list(node2.get_nodes()))  # type: ignore[arg-type]

    def __init__(self, scheduler: "Scheduler", snodes: List[SchedulerNode]):
        # NB: No need to call super().__init__() because we don't need to re-use any of its logic.
        self.snodes = snodes
        self.scheduler = scheduler
        self.node: ir.Buffer = None  # type: ignore[assignment]
        self.users: List[NodeUser] = []
        self.inverse_users = []
        self.node_users = []
        self.group = max(snodes, key=lambda x: int(x.is_reduction())).group
        self.ancestors = set.union(
            *[x.ancestors for x in snodes if x.ancestors is not None]
        )

        self.set_read_writes(
            dependencies.ReadWrites.merge_list([x.read_writes for x in snodes])
        )

        self.unmet_dependencies = {
            dep
            for dep in set.union(*[x.unmet_dependencies for x in snodes])
            if dep.name not in self.get_names()
        } - self.read_writes.writes
        self.min_order = min([x.min_order for x in self.snodes])
        self.max_order = max([x.max_order for x in self.snodes])

    @cache_on_self
    def get_name(self) -> str:
        return "_".join([x.get_name() for x in self.snodes])

    def get_first_name(self) -> str:
        return self.snodes[0].get_name()

    @cache_on_self
    def get_names(self) -> Set[str]:
        return set.union(*[x.get_names() for x in self.snodes])

    def debug_str_extra(self) -> str:
        lines = [
            f"{self.get_name()}.snodes[{i}] =\n{node.debug_str()}"
            for i, node in enumerate(self.snodes)
        ]
        return textwrap.indent("\n".join(lines).rstrip(), "    ")

    def set_last_usage(
        self, future_used_buffers: Set[str], mutation_real_name: Dict[str, str]
    ):
        # Set self.last_usage using the global information
        # This will be used for inter-kernel optimisations
        super().set_last_usage(future_used_buffers, mutation_real_name)
        # Set self.last_usage on the snodes
        # This will be used for optimisations within the kernel
        future_used_buffers: Set[str] = set()
        for node in reversed(self.snodes):
            node.set_last_usage(future_used_buffers, mutation_real_name)
            future_used_buffers.update(node.last_usage)  # type: ignore[arg-type]

    @cache_on_self
    def used_buffer_names(self) -> Set[str]:
        return set.union(*[x.used_buffer_names() for x in self.snodes])

    @cache_on_self
    def used_or_aliased_buffer_names(self) -> Set[str]:
        return set.union(*[x.used_or_aliased_buffer_names() for x in self.snodes])

    def get_nodes(self) -> List[SchedulerNode]:
        return self.snodes

    def __repr__(self):
        return f"{type(self).__name__}(nodes={self.get_name()})"

    @cache_on_self
    def is_reduction(self):
        return any(x.is_reduction() for x in self.snodes)

    @cache_on_self
    def is_template(self):
        return any(x.is_template() for x in self.snodes)

    @cache_on_self
    def get_template_node(self):
        for node in self.snodes:
            if node.is_template():
                return node
        return None

    def get_device(self):
        return self.group[0]

    @cache_on_self
    def has_aliasing_or_mutation(self):
        return any(x.has_aliasing_or_mutation() for x in self.snodes)

    @cache_on_self
    def op_counts(self):
        op_counts: Counter[str] = collections.Counter()
        for node in self.snodes:
            op_counts.update(node.op_counts())
        return op_counts

    def has_atomic_add(self, check_buf):
        return any(
            (
                isinstance(sub_schedule_node1, SchedulerNode)
                and sub_schedule_node1.has_atomic_add(check_buf)
            )
            for sub_schedule_node1 in self.get_nodes()
        )

    # None of these need to be implemented, as a FusedSchedulerNode is just an
    # abstraction for scheduling purposes
    def update_mutated_names(self, renames: Dict[str, str]):
        raise NotImplementedError

    def add_mutation_dep(self, name):
        raise NotImplementedError

    def set_users(self, users: List["NodeUser"]):
        raise NotImplementedError

    def get_aliases(self):
        raise NotImplementedError

    def get_mutations(self):
        raise NotImplementedError

    def can_inplace(self, read_dep: dependencies.MemoryDep):
        raise NotImplementedError

    def allocate(self):
        raise NotImplementedError

    def can_free(self):
        raise NotImplementedError


class ForeachKernelSchedulerNode(FusedSchedulerNode):
    """Scheduler node which consists of a list of scheduler nodes that each operate on a
    distinct tensor in a list of tensors."""

    def get_consumer_subnode_for(self, producer):
        if producer.get_name() in self.read_to_node:
            return self.read_to_node[producer.get_name()]

        return None

    def get_producer_subnode_for(self, consumer):
        for rd in consumer.read_writes.reads:
            if rd.name in self.name_to_node:
                return self.name_to_node[rd.name]

        return None

    @classmethod
    def can_fuse(cls, producer, consumer):
        why = WhyNoFuse(producer, consumer)
        if producer.is_foreach() and consumer.is_foreach():
            foreach_match = len(producer.snodes) == len(consumer.snodes)
            if not foreach_match:
                why("foreach do not have same length")
            return foreach_match and all(
                producer.scheduler.can_fuse(l, r)
                for l, r in zip(producer.snodes, consumer.snodes)
            )
        elif consumer.is_foreach():
            consumer_subnode = consumer.get_consumer_subnode_for(producer)
            if consumer_subnode is not None:
                return consumer.scheduler.can_fuse(producer, consumer_subnode)

            why("candidate producer is not dep of any foreach consumer")
            return False

        elif producer.is_foreach():
            producer_subnode = producer.get_producer_subnode_for(consumer)
            if producer_subnode is not None:
                return producer.scheduler.can_fuse(producer_subnode, consumer)

            why("candidate consumer has no dep in any foreach producer")
            return False

        raise AssertionError(
            "At least one node passed to ForeachKernelSchedulerNode.can_fuse should be a foreach node"
        )

    @classmethod
    def fuse(cls, producer, consumer):
        assert producer.is_foreach() or consumer.is_foreach()
        prev_node_1 = None
        prev_node_2 = None
        if producer.is_foreach() and consumer.is_foreach():
            fused_nodes = [
                FusedSchedulerNode.fuse(l, r)
                for l, r in zip(producer.snodes, consumer.snodes)
            ]
        elif producer.is_foreach():
            producer_subnode = producer.get_producer_subnode_for(consumer)
            fused_nodes = []
            prev_node_1 = producer
            prev_node_2 = None
            for node in producer.snodes:
                if node is producer_subnode:
                    new_node = FusedSchedulerNode.fuse(node, consumer)
                    prev_node_2 = new_node
                    fused_nodes.append(new_node)
                else:
                    fused_nodes.append(node)

        elif consumer.is_foreach():
            consumer_subnode = consumer.get_consumer_subnode_for(producer)
            fused_nodes = []
            prev_node_1 = consumer
            prev_node_2 = None

            for node in consumer.snodes:
                if node is consumer_subnode:
                    new_node = FusedSchedulerNode.fuse(producer, node)
                    prev_node_2 = new_node
                    fused_nodes.append(new_node)
                else:
                    fused_nodes.append(node)

        return cls(producer.scheduler, fused_nodes, prev_node_1, prev_node_2)

    def __init__(
        self,
        scheduler: "Scheduler",
        nodes: List[SchedulerNode],
        prev_node_1=None,
        prev_node_2=None,
    ):
        self.read_to_node = {}
        self.name_to_node = {}

        if prev_node_1 is None or prev_node_2 is None:
            super().__init__(scheduler, nodes)

            for node in nodes:
                for read in node.read_writes.reads:
                    self.read_to_node[read.name] = node

                for name in node.get_names():
                    self.name_to_node[name] = node
        else:
            self.scheduler = scheduler
            self.snodes = nodes
            self.node: ir.Buffer = None  # type: ignore[assignment]
            self.users: List[NodeUser] = []

            self.set_read_writes(
                dependencies.ReadWrites.merge_list(
                    [prev_node_1.read_writes, prev_node_2.read_writes]
                )
            )

            self.unmet_dependencies = {
                dep
                for dep in set.union(
                    prev_node_1.unmet_dependencies, prev_node_2.unmet_dependencies
                )
                if dep.name not in self.get_names()
            } - self.read_writes.writes

            self.min_order = min([prev_node_1.min_order, prev_node_2.min_order])
            self.max_order = max([prev_node_1.max_order, prev_node_2.max_order])

            foreach_node = prev_node_1 if prev_node_1.is_foreach() else prev_node_2
            other_node = prev_node_2 if prev_node_1.is_foreach() else prev_node_1

            self.ancestors = foreach_node.ancestors
            self.ancestors.update(other_node.ancestors)

            self.name_to_node = foreach_node.name_to_node
            for name in other_node.get_names():
                self.name_to_node[name] = other_node

        self.group = (nodes[0].get_device(), "foreach")

        self.origins: Set[torch.fx.Node] = set()

    def mark_run(self):
        raise NotImplementedError

    def codegen(self):
        assert isinstance(self.node, ir.ComputedBuffer), f"{type(self.node)=}"
        self.node.get_store_function()(self.node.make_loader()())

    def can_free(self):
        return NotImplementedError

    def is_foreach(self):
        return True

    def get_subkernel_nodes(self):
        """Returns a list of nodes which comprise the foreach kernel, operating on corresponding elements of our input lists.
        These nodes may be vertically fused."""
        return list(self.snodes)

    def get_nodes(self):
        """Returns all nodes contained in this kernel, unpacking fused nodes into their constituent scheduler nodes."""
        return list(itertools.chain.from_iterable(x.get_nodes() for x in self.snodes))

    def get_first_name(self):
        return self.snodes[0].get_first_name()

    def prune_redundant_deps(self, name_to_fused_node):
        for node in self.snodes:
            node.prune_redundant_deps(name_to_fused_node)


def pick_loop_order(stride_lengths, sizes, priority_idx=()):
    """
    A heuristic to decide loop iteration orders.  This has not been well
    tuned and may be something we should autotune.
    """

    @functools.cmp_to_key
    def index_cmp(a, b):
        if sizes[a] == 1 or sizes[b] == 1:
            # 1-sizes don't matter, just move them to the end
            return cmp(sizes[a] == 1, sizes[b] == 1)

        stride_len_a = [sl[a] for sl in stride_lengths]
        stride_len_b = [sl[b] for sl in stride_lengths]

        # equivalent to
        # np.logical_or(stride_lengths[:, b] == 0, stride_lengths[:, a] < stride_lengths[:, b]).all()
        a_first = sum(
            sl_b == 0 or sl_a < sl_b for sl_a, sl_b in zip(stride_len_a, stride_len_b)
        )
        b_first = sum(
            sl_a == 0 or sl_b < sl_a for sl_a, sl_b in zip(stride_len_a, stride_len_b)
        )
        if a_first > b_first:
            return -1
        if b_first > a_first:
            return 1

        # otherwise contiguous
        return cmp(b, a)

    order = list(reversed(range(len(stride_lengths[0]))))
    if len(priority_idx) > 0:
        # if we have priority node, only use that node's order
        stride_lengths = [stride_lengths[pi] for pi in priority_idx]
    if config.pick_loop_orders:
        order.sort(key=index_cmp)
    return order


@dataclasses.dataclass
class NodeUser:
    node: BaseSchedulerNode
    can_inplace: bool = False

    # A weak user must be scheduled after a given node, but doesn't actually
    # use the result
    is_weak: bool = False

    def __hash__(self):
        return hash((self.node.get_name(), self.can_inplace, self.is_weak))

    def __eq__(self, other):
        return (
            self.get_name() == other.get_name()
            and self.can_inplace == other.can_inplace
            and self.is_weak == other.is_weak
        )

    def get_name(self):
        return self.node.get_name()

    def merge(self, other: "NodeUser") -> "NodeUser":
        assert self.node is other.node
        return NodeUser(
            self.node,
            self.can_inplace and other.can_inplace,
            self.is_weak and other.is_weak,
        )


_post_grad_graph_counter = itertools.count()


class Scheduler:
    @dynamo_timed
    def __init__(self, nodes):
        super().__init__()
        self.backends = {}
        self.fuse_cache = {}
        self.post_grad_graph_id = next(_post_grad_graph_counter)

        self.nodes = []
        self.available_buffer_names = {
            *V.graph.graph_inputs.keys(),
            *V.graph.constants.keys(),
        }

        self.nodes = [self.create_scheduler_node(n) for n in nodes]

        # some new constants could have been created above
        self.available_buffer_names.update(V.graph.constants.keys())
        for node in self.nodes:
            node.prune_deps()

        self.name_to_node: Dict[str, BaseSchedulerNode] = {
            n.get_name(): n for n in self.nodes
        }
        self.name_to_fused_node: Dict[
            str, BaseSchedulerNode
        ] = dict()  # set in fuse_nods()

        # mutation_real_name: Maps back to the original name for codegen
        # Example:
        # If you mutate buf0 inside of buf1's kernel, then:
        # mutation_real_name = {"buf0" : "buf1"}
        # all subsequent uses of buf0 become buf1's usage in dependency graph
        self.mutation_real_name = {}

        # We handle mutation by renaming modified versions of the same
        # buffer in the dependency graph to prevent cycles.
        # mutation_renames: tracks the current name for a given buffer
        #                   (changed once per mutation)
        # Example:
        # If you mutate buf0 inside of buf1's kernel, then:
        # mutation_renames = {"buf1" : "buf0"}
        # in codegen we only use buf0, never buf1
        self.mutation_renames = {}

        self.compute_dependencies()
        self.topological_sort_schedule()
        self.dead_node_elimination()
        if config.reorder_for_compute_comm_overlap:
            comms.decide_global_ordering_of_comms(self.nodes)
        self.compute_ancestors()

        metrics.ir_nodes_pre_fusion += len(self.nodes)
        V.debug.ir_pre_fusion(self.nodes)
        self.num_orig_nodes = len(self.nodes)
        self.name_to_fused_node = {n.get_name(): n for n in self.nodes}
        self.create_foreach_nodes()
        self.topological_sort_schedule()
        self.logged_slow_fusion = set()
        self.fuse_nodes()
        if config.reorder_for_compute_comm_overlap:
            # Refresh node_users and inverse_users to reflect fused nodes
            self.compute_node_users()
            self.nodes = comms.reorder_compute_and_comm_for_overlap(self.nodes)
        self.compute_last_usage()
        V.debug.ir_post_fusion(self.nodes)
        V.debug.graph_diagram(self.nodes)
        self.debug_draw_graph()

        # used during codegen:
        self.current_device: torch.device = None  # type: ignore[assignment]
        self.buffer_names_to_free = set()

        # fx graph node to the position it appears in the graph
        # for debug attribution
        self.origin_to_index = {}

        get_metric_table("graph_stats").add_row(
            lambda: {
                "graph_id": self.post_grad_graph_id,
                "num_nodes_before_fusion": self.num_orig_nodes,
                "num_nodes_after_fusion": len(self.nodes),
            }
        )

    def debug_draw_graph(self):
        """Generate an image of the graph for debugging"""
        if os.environ.get("INDUCTOR_WRITE_SCHEDULER_GRAPH", None) == "1":
            from .debug import draw_buffers

            draw_buffers(self.nodes, print_graph=True)

    def debug_print_nodes(self, label):
        if log.isEnabledFor(logging.INFO):
            log.info("%s:", label)
            for node in self.nodes:
                node.log_details()

    def create_scheduler_node(self, node):
        assert (
            node.origins is not None
        ), "All nodes passed to scheduling must have an origin"
        if node.is_no_op():
            return NopKernelSchedulerNode(self, node)
        elif isinstance(node, (ir.ComputedBuffer, ir.TemplateBuffer)):
            group_fn = self.get_backend(node.get_device()).group_fn
            return SchedulerNode(self, node, group_fn)
        elif isinstance(node, ir.ExternKernel):
            return ExternKernelSchedulerNode(self, node)
        else:
            raise NotImplementedError(node)

    def create_foreach_nodes(self):
        removed_node_names = set()
        fe_nodes = []
        kept_node_names = self.name_to_fused_node.keys()

        for names in V.graph.lists.values():
            names = [
                name
                for name in names
                if name in kept_node_names
                and not isinstance(self.name_to_node[name], NopKernelSchedulerNode)
            ]
            if not names:
                # All nodes eliminated
                continue

            removed_node_names.update(names)
            snodes = [self.name_to_node[name] for name in names]

            fe_node = ForeachKernelSchedulerNode(self, snodes)  # type: ignore[arg-type]

            fe_nodes.append(fe_node)

            for name in names:
                self.name_to_fused_node[name] = fe_node

        self.nodes = [
            node for node in self.nodes if node.get_name() not in removed_node_names
        ] + fe_nodes

    def compute_dependencies(self):
        """
        Create dependency edges between nodes, handling aliasing and
        mutation properly.
        """

        T = TypeVar("T")

        class DedupList(Generic[T]):
            """
            This data structure behaves like a list except it makes sure the
            elements remain unique.
            Normally one could use a set/dict for this purpose however
            the list in question gets elements appended as it is being
            iterated over which means that we need to keep the list
            semantics.
            """

            def __init__(self, items=None, membership=None):
                self.items = items or list()
                self.membership = membership or set()

            def append(self, node_user: T) -> None:
                if node_user in self.membership:
                    return
                self.items.append(node_user)
                self.membership.add(node_user)

            def __add__(self, other: "DedupList[T]") -> "DedupList[T]":
                new_membership = set.union(self.membership, other.membership)
                new_items = self.items + [
                    x for x in other.items if x not in self.membership
                ]
                return DedupList(new_items, new_membership)

        name_to_users: DefaultDict[str, DedupList[NodeUser]] = collections.defaultdict(
            DedupList
        )

        # handle aliasing by using python aliasing in name_to_users
        # if foo aliases bar then we will make name_to_users["foo"] point
        # to the same python list as name_to_users["bar"]
        for node1 in self.nodes:
            node1_name = node1.get_name()
            for node2_name in node1.get_aliases():
                if node1_name in name_to_users and node2_name in name_to_users:
                    # merge the two
                    list1 = name_to_users[node1_name]
                    list2 = name_to_users[node2_name]
                    combined = list1 + list2
                    for key in name_to_users.keys():
                        if name_to_users[key] is list1 or name_to_users[key] is list2:
                            name_to_users[key] = combined
                elif node1_name in name_to_users:
                    name_to_users[node2_name] = name_to_users[node1_name]
                else:
                    name_to_users[node1_name] = name_to_users[node2_name]

        def rename(n):
            if n in self.mutation_renames:
                return rename(self.mutation_renames[n])
            return n

        def dep_closure(node_name):
            reachable_names = {node_name}
            node = self.name_to_node[node_name]
            write_dep = next(iter(node.read_writes.writes))
            for read_dep in node.read_writes.reads:
                if (
                    read_dep.name in self.name_to_node
                    and isinstance(read_dep, dependencies.MemoryDep)
                    and isinstance(write_dep, dependencies.MemoryDep)
                    and read_dep.index == write_dep.index
                    and read_dep.size == write_dep.size
                ):
                    reachable_names.update(dep_closure(read_dep.name))
            return reachable_names

        def add_user(used_by_name, user_node, can_inplace=False, is_weak=False):
            name_to_users[rename(used_by_name)].append(
                NodeUser(user_node, can_inplace, is_weak)
            )

        unbacked_symbol_to_origin_node = {}

        for node in self.nodes:
            log.debug("scheduling %s", node.node)

            # unbacked symbols don't follow ordinary buffer dependencies, so
            # we track their def/uses separately
            unbacked_symbol_defs = sorted(
                node.node.get_unbacked_symbol_defs(), key=lambda x: x.name
            )
            for s in unbacked_symbol_defs:
                assert isinstance(s, sympy.Symbol)
                # Pick the first definer as canonical.  There may be multiple
                # because if a MultiOutputLayout buffer propagates an unbacked
                # symint to multiple outputs, they will all claim to def it.
                if s not in unbacked_symbol_to_origin_node:
                    unbacked_symbol_to_origin_node[s] = node

            unbacked_symbol_uses = sorted(
                node.node.get_unbacked_symbol_uses(), key=lambda x: x.name
            )
            # if a kernel takes unbacked symints, register dependencies
            for s in unbacked_symbol_uses:
                assert (
                    s in unbacked_symbol_to_origin_node
                ), f"{s} not in {unbacked_symbol_to_origin_node}"
                node.add_fake_dep(StarDep(unbacked_symbol_to_origin_node[s].get_name()))

            # a node will mutate either 0 or 1 buffers
            assert len(node.get_mutations()) <= 1
            for alt_name in node.get_mutations():
                alt_name = rename(alt_name)
                # this node must run after the prior writer
                add_user(alt_name, node)
                node.add_mutation_dep(StarDep(alt_name))
                for other_node in name_to_users[alt_name].items:
                    # this node must run after all prior readers
                    other_name = rename(other_node.get_name())
                    known_dep_node_names = dep_closure(node.get_name())
                    if other_name not in known_dep_node_names:
                        # If this node already directly or indirectly depends on other_node,
                        # we don't need to insert an extra dep.
                        node.add_mutation_dep(WeakDep(other_name))
                        add_user(other_name, node, is_weak=True)

            # add normal non-mutation dependencies
            for read in node.read_writes.reads:
                is_weak = isinstance(read, WeakDep)
                add_user(read.name, node, node.can_inplace(read), is_weak)

            node.update_mutated_names(self.mutation_renames)

            # update our renaming scheme for the next iteration
            for alt_name in node.get_mutations():
                self.mutation_renames[rename(alt_name)] = node.get_name()
                self.mutation_renames[alt_name] = node.get_name()
                self.mutation_real_name[node.get_name()] = self.mutation_real_name.get(
                    alt_name, alt_name
                )

        # make sure outputs aren't dead-code-eliminated
        for node_name in V.graph.get_output_names():
            log.debug("scheduling output %s", node_name)
            add_user(node_name, OutputNode(StarDep(node_name)))

        # make sure unbacked symints aren't dead-code-eliminated
        for node in V.graph.graph_outputs:
            if isinstance(node, ir.ShapeAsConstantBuffer):
                for s in free_unbacked_symbols(node.shape):
                    assert (
                        s in unbacked_symbol_to_origin_node
                    ), f"{s} not in {unbacked_symbol_to_origin_node.keys()}"
                    node_name = unbacked_symbol_to_origin_node[s].node.name
                    log.debug(
                        "scheduling output %s for unbacked symint %s", node_name, s
                    )
                    add_user(node_name, OutputNode(StarDep(node_name)))

        # make sure input mutation isn't dead-code-eliminated
        for name in self.mutation_renames:
            if name in V.graph.graph_inputs:
                add_user(name, OutputNode(StarDep(name)))
                V.graph.mutated_inputs.add(name)

        inp_names = {
            name: index for index, name in enumerate(V.graph.graph_inputs.keys())
        }
        V.graph.mutated_input_idxs = [
            inp_names[name] for name in V.graph.mutated_inputs
        ]

        # copy users information onto the nodes
        for node in self.nodes:
            node.set_users(name_to_users[node.get_name()].items)

        # populate inverse_users
        for node in self.nodes:
            for user in node.users:
                user.node.inverse_users.append(node)

    def compute_node_users(self):
        # set up buffer name to (fused)snode mapping
        buf_to_snode = {}
        for node in self.nodes:
            if isinstance(node, FusedSchedulerNode):
                for x in node.snodes:
                    buf_to_snode[x.get_name()] = node
            buf_to_snode[node.get_name()] = node

        for node in self.nodes:
            node.node_users = []
            node.inverse_users = []

        # compute inverse_users
        for node in self.nodes:
            inverse_users = []
            for dep in node.unmet_dependencies:
                assert dep.name in buf_to_snode
                dep_node = buf_to_snode[dep.name]
                inverse_users.append(dep_node)
            node.inverse_users = inverse_users

        # compute node_users
        # TODO: ideally, we should deduplicate .users and .node_users,
        # but currently .users contains extra information that's difficult to
        # extract into a standalone container.
        node_to_users: Dict[BaseSchedulerNode, List[BaseSchedulerNode]] = {}
        for node in self.nodes:
            for inverse_user in node.inverse_users:
                node_to_users.setdefault(inverse_user, []).append(node)
        for node, users in node_to_users.items():
            node.node_users = users

    def dead_node_elimination(self):
        """
        Remove any nodes without users
        """
        again = True  # repeat until a fixed point
        while again:
            updated_nodes = []
            for node in self.nodes:

                def can_eliminate_user(user: NodeUser):
                    return user.is_weak or user.get_name() in V.graph.removed_buffers

                can_eliminate = not node.has_side_effects() and all(
                    can_eliminate_user(u) for u in node.users
                )

                if not can_eliminate:
                    updated_nodes.append(node)
                else:
                    # dead code
                    log.debug("removed dead node: %s", node.get_name())
                    V.graph.removed_buffers.add(node.get_name())

            again = len(self.nodes) > len(updated_nodes)
            self.nodes = updated_nodes

        # Prune any WeakDeps no longer needed
        for node in self.nodes:
            node.prune_weak_deps()

    def topological_sort_schedule(self):
        """
        Ensure self.nodes is in topologically sorted order
        """
        seen: Set[ir.Buffer] = set()
        name_to_node: Dict[str, ir.Buffer] = dict()
        result: List[ir.Buffer] = []

        def visit(n):
            if n not in seen:
                seen.add(n)
                for dep in sorted(n.unmet_dependencies, key=lambda d: d.name):
                    visit(name_to_node[dep.name])
                result.append(n)

        for node in self.nodes:
            for name in node.get_names():
                name_to_node[name] = node
        for node in self.nodes:
            visit(node)
        self.nodes = result

    def compute_ancestors(self):
        """
        Populate each node.ancestors
        """
        # note self.nodes is topologically sorted
        name_to_ancestors: Dict[str, Set[str]] = {}
        for node in self.nodes:
            ancestors = set()
            for dep in node.unmet_dependencies:
                ancestors.add(dep.name)
                ancestors |= name_to_ancestors[dep.name]
            name_to_ancestors[node.get_name()] = ancestors
            node.ancestors = ancestors

        for order, node in enumerate(self.nodes):
            node.min_order = order
            node.max_order = order

    def fuse_nodes(self):
        """
        Mutates self.nodes to combine nodes into FusedSchedulerNodes.
        """
        for i in range(10):
            old_len = len(self.nodes)
            fusion_log.debug(
                "===== attempting fusion (%d/10): %d nodes =====", i + 1, old_len
            )
            self.fuse_nodes_once()
            new_len = len(self.nodes)
            fusion_log.debug(
                "completed fusion round (%d/10): fused %d nodes into %d nodes\n",
                i + 1,
                old_len,
                new_len,
            )
            if new_len == old_len or new_len == 1:
                fusion_log.debug("===== fusion complete (%d iterations) =====", i + 1)
                break

    def benchmark_fused_nodes(self, nodes):
        """
        Benchmark fused list of nodes and return the execution time
        in milliseconds on randomly generated inputs.
        """
        assert len(nodes) > 0
        device = nodes[0].get_device()
        V.graph.scheduler = self
        self.current_device = device
        backend = self.get_backend(device)
        return backend.benchmark_fused_nodes(nodes)

    def speedup_by_fusion(self, node1, node2):
        """
        If config.benchmark_fusion is False, always return True.
        Otherwise, return True if fusion can brings speedup.
        """
        if not config.benchmark_fusion:
            return True

        if node1.is_template():
            # TODO support benchmarking epilogue fusion
            return True

        node_list_1 = node1.get_nodes()
        device = node_list_1[0].get_device()

        # don't support benchmark fusion for CPU right now.
        if device.type == "cpu":
            return True

        node_list_2 = node2.get_nodes()
        node_list_fused = node_list_1 + node_list_2

        # We can not accurately benchmark kernel using atomic_add
        # due to how we generate random integer inputs.
        # Skip benchmarking them by allowing fusion.
        if any(
            hasattr(n.node, "data")
            and hasattr(n.node.data, "scatter_mode")
            and n.node.data.scatter_mode == "atomic_add"
            for n in node_list_fused
        ):
            return True

        from triton.compiler.errors import CompilationError

        why = WhyNoFuse(node1, node2)

        try:
            ms1, path1 = self.benchmark_fused_nodes(node_list_1)
            if math.isinf(ms1):
                why("register spilling of the first kernel")
                return False
            ms2, path2 = self.benchmark_fused_nodes(node_list_2)
            if math.isinf(ms2):
                why("register spilling of the second kernel")
                return False
            ms_fused, path_fused = self.benchmark_fused_nodes(node_list_fused)
            if math.isinf(ms_fused):
                why("register spilling of the fused kernel")
                return False
        except CompilationError as e:
            # workaround triton issue: https://github.com/openai/triton/issues/2151
            if "Loop-carried variable" in str(e):
                return True  # allow fusion
            else:
                raise

        if fusion_log.isEnabledFor(logging.DEBUG):
            if ms_fused < ms1 + ms2:
                fusion_log.debug(
                    "can fuse (benchmark): fusing %s with %s cause %sx speedup",
                    node1.get_names(),
                    node2.get_names(),
                    green_text(f"{(ms1 + ms2) / ms_fused:.3f}"),
                )
            else:
                fusion_log.debug(
                    "cannot fuse (benchmark): fusing %s with %s cause %sx slowdown",
                    node1.get_names(),
                    node2.get_names(),
                    red_text(f"{ms_fused / (ms1 + ms2):.3f}"),
                )

        if (
            is_metric_table_enabled("slow_fusion")
            and ms_fused >= ms1 + ms2
            and (path1, path2) not in self.logged_slow_fusion
        ):
            self.logged_slow_fusion.add((path1, path2))
            get_metric_table("slow_fusion").add_row(
                lambda: {
                    "kernel1_path": path1,
                    "kernel1_latency": ms1,
                    "kernel2_path": path2,
                    "kernel2_latency": ms2,
                    "fused_kernel_path": path_fused,
                    "fused_kernel_latency": ms_fused,
                    "slow_down_ratio": ms_fused / (ms1 + ms2),
                }
            )
        return ms_fused < ms1 + ms2

    def fuse_nodes_once(self):
        """
        Mutates self.nodes to combine nodes into FusedSchedulerNodes.

        This relies on two key functions to control the logic:
            - self.can_fuse(): checks if a fusion is legal
            - self.score_fusion(): assigns priority to a given fusion
        """
        fused_nodes = set(self.nodes)
        for node1, node2 in self.get_possible_fusions():
            node1 = self.name_to_fused_node[node1.get_first_name()]
            node2 = self.name_to_fused_node[node2.get_first_name()]
            if self.can_fuse(node1, node2) and not self.will_fusion_create_cycle(
                node1, node2
            ):
                if not self.speedup_by_fusion(node1, node2):
                    continue
                fusion_log.debug(
                    "fusing %s with %s", node1.get_name(), node2.get_name()
                )
                node3 = fuse(node1, node2)
                fused_nodes.remove(node1)
                fused_nodes.remove(node2)
                fused_nodes.add(node3)
                self.name_to_fused_node.update(
                    {n.get_name(): node3 for n in node3.get_nodes()}
                )
        self.nodes = sorted(fused_nodes, key=lambda x: x.min_order)
        self.topological_sort_schedule()
        self.prune_redundant_deps()

    def prune_redundant_deps(self):
        for node in self.nodes:
            node.prune_redundant_deps(self.name_to_fused_node)

    def get_possible_fusions(self):
        """
        Helper to find all legal fusion opportunities, sorted by self.score_fusion()
        """
        possible_fusions = []
        seen = set()

        def check_all_pairs(nodes):
            for node1_index, node1 in enumerate(nodes):
                for node2 in nodes[node1_index + 1 :]:
                    key = (node1, node2)
                    if key in seen:
                        continue
                    seen.add(key)

                    if self.can_fuse(node1, node2):
                        possible_fusions.append(key)
                    elif (node2.is_template() or node2.is_foreach()) and self.can_fuse(
                        node2, node1
                    ):
                        # foreach fusions and epilogue fusions are order dependent
                        possible_fusions.append((node2, node1))

        buffer_names_grouping = collections.defaultdict(list)
        for node in self.nodes:
            for buf in node.used_buffer_names():
                buffer_names_grouping[buf].append(node)
        for node_grouping in buffer_names_grouping.values():
            check_all_pairs(node_grouping)

        if config.aggressive_fusion:
            group_grouping = collections.defaultdict(list)
            for node in self.nodes:
                group = getattr(node, "group", None)
                if group:
                    group_grouping[group].append(node)
            for node_grouping in group_grouping.values():
                check_all_pairs(node_grouping)

        possible_fusions.sort(key=self.score_fusion_key, reverse=True)
        fusion_log.debug("found %d possible fusions", len(possible_fusions))
        return possible_fusions

    def will_fusion_create_cycle(self, node1, node2):
        """
        Finds whether there's a path from node1 to node2 (or vice-versa)
        caused indirectly by other fusions.
        """

        def found_path(node):
            # only fused nodes can introduce new ancestors.
            if isinstance(node, FusedSchedulerNode) and node not in visited:
                visited.add(node)
                if node.get_names().issubset(combined_ancestors):
                    # All fusion outputs are in ancestors of node1 and node2, thus
                    # cannot introduce new path:
                    #
                    # 1. if output is neither descendent of node1 or node2, the
                    #        output cannot introduce a path
                    # 2. due to [can_fuse]: if WLOG output is descendent of node1, it cannot be
                    #        on path(node1->node2), hence it cannot be ancestor of node2
                    # 3. due to [acyclic]: if WLOG output is descendent of node1, it cannot be
                    #        ancestor of node1
                    return False
                else:
                    # continue DFS of new ancestors introduced by the fusion
                    return bool(combined_names & node.ancestors) or any(
                        found_path(self.name_to_fused_node[n])
                        for n in node.ancestors - combined_ancestors
                    )
            return False

        visited = set()
        combined_names = node1.get_names() | node2.get_names()
        combined_ancestors = (node1.ancestors | node2.ancestors) - combined_names
        cycle = any(found_path(self.name_to_fused_node[n]) for n in combined_ancestors)
        if cycle:
            WhyNoFuse(node1, node2)("will create cycle")
        return cycle

    def can_fusion_increase_peak_memory(
        self, node1: BaseSchedulerNode, node2: BaseSchedulerNode
    ):
        """
        This function prevents fusion for nodes that can increase memory
        footprint. This problem is more common in horizontal fusion, where nodes
        that are far apart in the original order get fused, lengthening the live
        intervals of tensors. This is very evident in models with activation
        checkpointing, where the recomputed nodes from different checkpointed
        regions get fused and significantly increase the memory footprint.

        The current attempt is a quick, possibly hacky, heuristic to prevent the
        fusion of nodes that are far away in the original order.

        A better but difficult to implement heurisitic would be to use live
        intervals of the buffers, find region of peak pressure in the original
        program and prevent fusion that crosses that peak region. We might need
        special care or good approximation in this implementation, as fusion of
        node changes live intervals, and re-computing live intervals and peak
        memory after each fusion can introduce large compilation overhead.
        """
        proximity_score = max(
            abs(node1.min_order - node2.max_order),
            abs(node2.min_order - node1.max_order),
        )
        return proximity_score > 64

    def can_fuse(self, node1: BaseSchedulerNode, node2: BaseSchedulerNode):
        """
        Determine if it is possible to combine node1 and node2 into a
        single fused node.
        """

        if node1 is node2:
            return False

        why = WhyNoFuse(node1, node2)

        if (
            isinstance(node1, (ExternKernelSchedulerNode, NopKernelSchedulerNode))
            and not node1.is_template()
        ):
            why("node1 is extern or nop")
            return False
        if (
            isinstance(node2, (ExternKernelSchedulerNode, NopKernelSchedulerNode))
            and not node2.is_template()
        ):
            why("node2 is extern or nop")
            return False

        if node1.is_foreach() or node2.is_foreach():
            return ForeachKernelSchedulerNode.can_fuse(node1, node2)

        if node2.get_names() & node1.ancestors:
            why("node1 must go before node2")
            return False

        if (
            isinstance(node1, (FusedSchedulerNode, SchedulerNode))
            and isinstance(node2, SchedulerNode)
            and isinstance(node2._body, ir.LoopBody)
        ):
            # Fix issue: https://github.com/pytorch/pytorch/issues/108963
            # Check:
            #   If node2 reads a buf which is a mutation buf of node1(SchedulerNode) or among nodes in node1(FusedSchedulerNode),
            #   we will get the corresponding mutation buf and check if this mutation buf is stored by atomic_add mode.
            # If True, we will disable the fusion of node1 and node2.
            if any(
                (
                    node2_used_buf in self.mutation_renames
                    and node1.has_atomic_add(self.mutation_renames[node2_used_buf])
                )
                for node2_used_buf in node2._body.reads_name2expr.keys()
            ):
                return False

        if node2.is_template():
            why("templates can only fuse epilogues")
            return False
        if node1.is_template() and (
            node2.has_aliasing_or_mutation()
            or node2.is_reduction()
            or not config.epilogue_fusion
        ):
            why("template epilogue not satisfied")
            return False

        device = node1.get_device()
        device2 = node2.get_device()
        if device != device2:
            why("device mismatch (%s vs %s)", device, device2)
            return False
        del device2

        no_shared_data = self.score_fusion_memory(node1, node2) == 0
        if no_shared_data and (
            not config.aggressive_fusion or node1.is_reduction() or node2.is_reduction()
        ):
            why("no shared data")
            return False  # heuristic not needed for correctness

        if (
            not node1.is_foreach()
            and not node2.is_foreach()
            and len(node1.get_nodes()) + len(node2.get_nodes()) > config.max_fusion_size
        ):
            why("exceeds max fusion")
            return False  # heuristic not needed for correctness

        if node1.get_names() & node2.ancestors:
            # node2 depends on node1 outputs
            if not self.can_fuse_vertical(node1, node2):
                return False
            return self.get_backend(device).can_fuse_vertical(node1, node2)
        else:  # nodes don't depend on each other, but may have common reads
            if self.can_fusion_increase_peak_memory(node1, node2):
                why("will increase peak memory")
                return False
            return self.get_backend(device).can_fuse_horizontal(node1, node2)

    def can_fuse_vertical(self, node1, node2):
        """
        Check if it is legal to fuse a consumer (node2) into a producer (node1).

        We can fuse them if all the reads of node2 either match
        corresponding writes in node1, or are written by nodes that can
        be scheduled before the fusion of node1 and node2.
        """
        node1_names = node1.get_names()
        computed_deps = set()
        why = WhyNoFuse(node1, node2)

        for rd in node2.unmet_dependencies:
            for cd in node1.read_writes.writes:
                # StarDep doesn't match MemoryDep, different indices don't match
                # However, broadcasting sometimes strips dimensions, and if that's the case
                # we still can match unmet dep
                # if there's indirect indexing, don't match it
                if (
                    rd.name == cd.name
                    and type(rd) == type(cd)
                    and not free_symbol_has(rd.index, "tmp")
                    and not free_symbol_has(cd.index, "tmp")
                    and rd.index == cd.index
                    and len(rd.size) >= len(cd.size)
                    and rd.size[: len(cd.size)] == cd.size
                ):
                    computed_deps.add(rd)

        remaining_deps = {dep.name for dep in node2.unmet_dependencies - computed_deps}
        if remaining_deps & node1_names:
            # MemoryDeps didn't match and read different locations of the same buffer.
            # Examples here include:
            #   - MemoryDep("foo", x) != MemoryDep("foo", x + 1)
            #   - MemoryDep("foo", x) != StarDep("foo")
            why("memory deps did not match")
            return False
        for name in remaining_deps:
            if node1_names & self.name_to_fused_node[name].ancestors:
                why("intermediate nodes between node1 & node2")
                return False
        return True

    def score_fusion(self, node1: BaseSchedulerNode, node2: BaseSchedulerNode):
        """
        Assign a score (higher comes first) to the fusion of node1
        and node2.  When different fusions conflict with each other,
        this is the way we decide what order to run them in.

        Our current score is based on:
        - Estimate of the saved memory operations
        - Fusions closer together in original order
        """
        memory_score = self.score_fusion_memory(node1, node2)
        proximity_score = -max(
            abs(node1.min_order - node2.max_order),
            abs(node2.min_order - node1.max_order),
        )
        return (
            node1.is_template() == config.epilogue_fusion_first and memory_score > 0,
            node1.is_reduction() == node2.is_reduction() and memory_score > 0,
            memory_score,
            proximity_score,
        )

    def score_fusion_memory(self, node1, node2):
        """
        The first term in our fusion score that estimates number of saved memory operations.
        """
        common_memory_deps = (node1.read_writes.reads | node1.read_writes.writes) & (
            node2.read_writes.reads | node2.read_writes.writes
        )
        common_memory_deps = {
            dep for dep in common_memory_deps if not dep.has_unbacked_symbols()
        }
        return sum(dep.numbytes_hint() for dep in common_memory_deps)

    def score_fusion_key(self, nodes):
        """
        Shim for list.sort(key=...)
        """
        node1, node2 = nodes
        return self.score_fusion(node1, node2)

    def compute_last_usage(self):
        """
        Populate node.last_usage recursively (also for the nodes within a FusedSchedulerNode)
        """

        future_used_buffers = set()
        for node_name in V.graph.get_output_names():
            future_used_buffers.add(node_name)

        for node in reversed(self.nodes):
            node.set_last_usage(future_used_buffers, self.mutation_real_name)
            future_used_buffers.update(node.last_usage)

    def free_buffers(self):
        """Free any buffers that are no longer needed"""
        for name in sorted(
            self.buffer_names_to_free
            - V.graph.removed_buffers
            - V.graph.wrapper_code.freed
        ):
            if name in self.name_to_node:
                node = self.name_to_node[name]
                if node.can_free():
                    V.graph.wrapper_code.codegen_free(node.node)
            elif name in V.graph.graph_inputs:
                storage = V.graph.graph_inputs[name].data
                assert isinstance(storage, ir.StorageBox) and storage.is_input_buffer()
                V.graph.wrapper_code.codegen_free(storage.data)

        self.buffer_names_to_free.clear()

    def remove_kernel_local_buffers(self):
        """
        Any buffers that are both created and have a last use in the
        same kernel can be removed.
        """

        # V.kernel.store_buffer_names should represent the set of nodes
        # get fused
        fused_node_names = V.kernel.store_buffer_names
        names_to_remove = []
        for out_buf in V.kernel.store_buffer_names:
            users = self.name_to_node[out_buf].users
            assert users is not None
            users = {user.get_name() for user in users if not user.is_weak}
            if users.issubset(fused_node_names):
                names_to_remove.append(out_buf)

        def remove_filter(n):
            return (
                n not in V.kernel.must_keep_buffers
                and n not in V.kernel.args.input_buffers
                and n not in self.mutation_renames
                and n not in self.mutation_real_name
            )

        names_to_remove = list(filter(remove_filter, names_to_remove))

        for name in names_to_remove:
            if name in V.kernel.args.inplace_buffers:
                buf = V.kernel.args.inplace_buffers[name]
                if isinstance(buf, str) and buf.startswith("REMOVED"):
                    continue
                remove = all(n in names_to_remove for n in buf.other_names)
                if remove:
                    self.remove_inplace_buffer(name)
                V.kernel.inplaced_to_remove.add(name)
            else:
                self.remove_buffer(name)

    def remove_buffer(self, name):
        # Assign a special value instead of deleting the entry
        # because we still rely on output_buffers's length to
        # generate unique arg name.
        log.debug("remove_buffer(%r)", name)
        V.kernel.args.output_buffers[name] = "REMOVED"
        V.kernel.removed_buffers.add(name)

    def remove_inplace_buffer(self, name):
        log.debug("removing_inplace_buffer(%r)", name)
        inner_name = V.kernel.args.inplace_buffers[name].inner_name
        V.kernel.args.inplace_buffers[name] = inner_name.replace(
            "in_out_ptr", "REMOVED"
        )
        V.kernel.removed_buffers.add(name)

    def flush(self):
        for backend in self.backends.values():
            backend.flush()
        self.free_buffers()

    def codegen_extern_call(self, scheduler_node: ExternKernelSchedulerNode):
        assert isinstance(scheduler_node, ExternKernelSchedulerNode)
        # 'decide_inplace_update' stores the inplace update decisions in
        # the current kernel from where 'allocate' retrieve those decisions.
        # We have to make sure there is a non-NULL kernel handler to store
        # those inplace update decisions.
        with V.set_kernel_handler(Kernel(increase_kernel_count=False)):
            scheduler_node.decide_inplace_update()
            scheduler_node.allocate()
        node = scheduler_node.node
        assert isinstance(node, ir.ExternKernel), f"{type(node)=}"
        node.codegen(V.graph.wrapper_code)
        self.free_buffers()

    def create_backend(self, device: torch.device):
        assert (
            device.type != "cuda" or device.index is not None
        ), f"{device} should have been normalized in lowering"
        V.graph.add_device_info(device)

        device_scheduling = get_scheduling_for_device(device.type)
        if device_scheduling is None:
            raise RuntimeError(f"Unsupported device type: {device.type}")

        if device.type == "cuda" and not has_triton():
            device_props = torch.cuda.get_device_properties(device)
            if device_props.major < 7:
                raise RuntimeError(
                    f"Found {device_props.name} which is too old to be supported by the triton GPU compiler, which is used as the backend. Triton only supports devices of CUDA Capability >= 7.0, but your device is of CUDA capability {device_props.major}.{device_props.minor}"  # noqa: B950
                )
            else:
                raise RuntimeError(
                    "Cannot find a working triton installation. More information on installing Triton can be found at https://github.com/openai/triton"  # noqa: B950
                )

        return device_scheduling(self)

    def get_backend(self, device: torch.device):
        if device not in self.backends:
            self.backends[device] = self.create_backend(device)
        return self.backends[device]

    def enter_context(self, node):
        def get_order(n):
            if n not in self.origin_to_index:
                self.origin_to_index.update({n: i for i, n in enumerate(n.graph.nodes)})
            return self.origin_to_index[n]

        origins = [(get_order(e), e) for n in node.get_nodes() for e in n.node.origins]
        if origins:
            _, last = max(origins)
            V.graph.wrapper_code.enter_context(last)

    @dynamo_timed
    def codegen(self):
        for node in self.nodes:
            try:
                log.debug(
                    "Generating code for node %s with estimated runtime %f",
                    node.get_name(),
                    node.get_estimated_runtime(),
                )
            except Exception as e:
                print(e)
                log.debug(
                    "Generating code for node %s with estimated runtime 0.0",
                    node.get_name(),
                )

            self.enter_context(node)

            if not isinstance(node, NopKernelSchedulerNode):
                device = node.get_device()
                if (
                    device != self.current_device
                    or node.is_extern()
                    or node.is_template()
                ):
                    self.flush()
                if device != self.current_device:
                    if device.type == "cuda":
                        if self.current_device and self.current_device.type == "cuda":
                            V.graph.wrapper_code.codegen_device_guard_exit()
                        assert device.index is not None, "device should have an index"
                        V.graph.wrapper_code.codegen_device_guard_enter(device.index)
                    elif self.current_device and self.current_device.type == "cuda":
                        V.graph.wrapper_code.codegen_device_guard_exit()
                    self.current_device = device

            self.buffer_names_to_free.update(node.last_usage)

            if node.is_template():
                node, *epilogue = node.get_nodes()
                self.get_backend(device).codegen_template(node, epilogue)
            elif node.is_extern():
                self.codegen_extern_call(node)
            elif node.is_foreach():
                self.get_backend(device).codegen_foreach(node)
            elif isinstance(node, (FusedSchedulerNode, SchedulerNode)):
                self.get_backend(device).codegen_nodes(node.get_nodes())
            else:
                assert isinstance(node, NopKernelSchedulerNode)
                node.allocate()

            if config.debug_check_inf_and_nan:
                V.graph.wrapper_code.generate_inf_and_nan_checker(node)

            if config.triton.debug_sync_kernel:
                self.get_backend(device).codegen_sync()

            self.available_buffer_names.update(node.get_names())

            if not isinstance(node, NopKernelSchedulerNode):
                device = node.get_device()
                if self.get_backend(device).ready_to_flush():
                    self.flush()

        self.flush()

    def is_unaligned_buffer(self, buf_name):
        if buf_name in V.graph.graph_inputs or buf_name in V.graph.constants:
            # all graph inputs or constants are assumed to be aligned
            return False
        node = self.name_to_node[buf_name]
        layout = node.node.get_layout()
        if isinstance(layout, ir.AliasedLayout):
            return not layout.maybe_guard_aligned()
        else:
            return False


class BaseScheduling:
    def can_fuse_vertical(self, node1: BaseSchedulerNode, node2: BaseSchedulerNode):
        """
        Check whether node1 and node2 can be vertically fused or not.
        """
        raise NotImplementedError()

    def can_fuse_horizontal(self, node1: BaseSchedulerNode, node2: BaseSchedulerNode):
        """
        Check whether node1 and node2 can be horizontally fused or not.
        """
        raise NotImplementedError()

    def group_fn(self, sizes):
        """
        Process the iteration sizes in case a transformation needs to be applied.
        """
        raise NotImplementedError()

    def codegen_template(
        self, template_node: SchedulerNode, epilogue_nodes: List[SchedulerNode]
    ):
        """
        Given a template node, generate a kernel.

        This function is only available for triton now. If the third-party backend behaves as a sub-class
        of TritonScheduling, it can override it or reuse it.
        """
        raise NotImplementedError()

    def codegen_nodes(self, nodes: List[BaseSchedulerNode]):
        """
        Generate a kernel given a list of pre-fused nodes.
        """
        raise NotImplementedError()

    def codegen_sync(self):
        """
        Generate synchronization code for the kernel. This method depends on the hardware characteristics.
        """
        raise NotImplementedError()

    def ready_to_flush(self) -> bool:
        """
        Check whether the backend is requesting the scheduler to flush the generated kernel.
        If not supported, please return False.
        """
        return False

    def flush(self):
        """
        Flush the generated kernel and python wrapper code to the source code file.
        """
        raise NotImplementedError()

    def benchmark_fused_nodes(self, nodes):
        """
        Benchmark fused list of nodes and return the execution time
        in milliseconds on randomly generated inputs.
        """
        raise NotImplementedError()<|MERGE_RESOLUTION|>--- conflicted
+++ resolved
@@ -585,13 +585,7 @@
 
         # Collective kernels
         if is_collective(self.node):
-<<<<<<< HEAD
-            print("is_collective!")
-            # TODO: before land!!!
-            return estimate_nccl_collective_runtime(self)
-=======
             return estimate_nccl_collective_runtime(self.node)
->>>>>>> f29a0775
         elif is_wait(self.node):
             # ir.Wait is only used for collective ops.
             # The time needed for the collective op is already estimated and considered
@@ -2235,7 +2229,6 @@
                     node.get_estimated_runtime(),
                 )
             except Exception as e:
-                print(e)
                 log.debug(
                     "Generating code for node %s with estimated runtime 0.0",
                     node.get_name(),
