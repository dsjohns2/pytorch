--- conflicted
+++ resolved
@@ -332,12 +332,9 @@
     "to_sparse",
     "sparse_sampled_addmm",
     "linalg_lu",
-<<<<<<< HEAD
-    "linalg_lu_solve",
-=======
     "pixel_shuffle",
     "pixel_unshuffle",
->>>>>>> 3b237529
+    "linalg_lu_solve",
 }
 
 GRADIENT_IMPLEMENTED_FOR_SPARSE_COMPLEX = {
