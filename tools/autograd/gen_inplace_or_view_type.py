# Generates ADInplaceOrViewType.h/cpp
#
# NOTE: If any changes are being made to the ADInplaceOrView codegen please also check
# if updates are needed in torch/csrc/autograd/autograd_not_implemented_fallback.cpp
# The fallback is expected to mimick this codegen, so we should keep the two in sync.

from typing import Dict, List, Optional, Sequence, Tuple

from torchgen.api import cpp
from torchgen.api.autograd import (
    dispatch_strategy,
    gen_differentiable_outputs,
    NativeFunctionWithDifferentiabilityInfo,
)
from torchgen.api.types import (
    BaseCType,
    Binding,
    boolT,
    ConstRefCType,
    CType,
    DispatcherSignature,
    intArrayRefT,
    longT,
    OptionalCType,
    symIntArrayRefT,
    SymIntT,
    # See Note [Nested Arg Types]
    tensorT,
    ViewInverseSignature,
)
from torchgen.code_template import CodeTemplate
from torchgen.context import with_native_function
from torchgen.model import (
    NativeFunction,
    NativeFunctionsViewGroup,
    SchemaKind,
    SelfArgument,
    TensorOptionsArguments,
    Type,
)
from torchgen.utils import FileManager

from .context import with_native_function_with_differentiability_info
from .gen_trace_type import (
    get_return_value,
    MANUAL_AUTOGRAD,
    tie_return_values,
    type_wrapper_name,
)

# See NOTE [ Autograd View Variables ] in variable.h for details.
# If you update list VIEW_FUNCTIONS or RETURNS_VIEWS_OF_INPUT,
# you **MUST** also update the public list of view ops accordingly in
# docs/source/tensor_view.rst. Note not all ATen functions are exposed to public,
# e.g alias & sparse_coo_tensor_with_dims_and_tensors.
#
# A map: function name => name of the argument that all outputs are view of

VIEW_FUNCTIONS_WITH_METADATA_CHANGE = [
    "view_as_complex",
    "view_as_real",
    "_conj",
    "_neg_view",
    "_nested_view_from_buffer",
]

VIEW_FUNCTIONS = {
    "numpy_T": "self",
    "alias": "self",
    "as_strided": "self",
    "diagonal": "self",
    "expand": "self",
    "permute": "self",
    "select": "self",
    "slice": "self",
    "slice_inverse": "self",
    "split": "self",
    "split_with_sizes": "self",
    "squeeze": "self",
    "t": "self",
    "transpose": "self",
    "unfold": "self",
    "unsqueeze": "self",
    "flatten": "self",
    "view": "self",
    "unbind": "self",
    "_indices": "self",
    "_values": "self",
    "indices": "self",
    "values": "self",
    "crow_indices": "self",
    "col_indices": "self",
    "ccol_indices": "self",
    "row_indices": "self",
    # sparse_coo ctor output should really be views of both indices and values,
    # but we only supports making as view of a single variable, and indices is
    # discrete anyways.
    # FIXME: clone indices on construction.
    "sparse_coo_tensor_with_dims_and_tensors": "values",
    "_reshape_alias": "self",
    "_test_autograd_multiple_dispatch_view": "self",
}

for key in VIEW_FUNCTIONS_WITH_METADATA_CHANGE:
    VIEW_FUNCTIONS[key] = "self"

# note: some VIEW_FUNCTIONS are just compositions of the view functions above
# this list contains both the root view functions and any that are purely composed
# of viewing functions, and is used by the JIT to determine when an operator
# may return a view of its inputs; however they may sometimes return a copy.
# (e.g. `contiguous`)
RETURNS_VIEWS_OF_INPUT = set(VIEW_FUNCTIONS.keys()).union(
    {
        "chunk",
        "detach",
        "contiguous",
        "reshape",
        "reshape_as",
        "expand_as",
        "view_as",
        "real",
        "imag",
        "narrow",
        "movedim",
        "tensor_split",
        "swapdims",
        "swapaxes",
        "mT",
        "mH",
        "adjoint",
        "matrix_H",
    }
)

# These are the functions we consider views for the purposes of validating
# StorageImpl and TensorImpl in gen_variable_type.
# `_unsafe_view` is not included in VIEW_FUNCTIONS above because it is not a
# view for the purposes of ADInplaceOrView kernel, we do not want to call as_view
# See NOTE [Unsafe View] for more info.
ALL_VIEW_FUNCTIONS = {
    **VIEW_FUNCTIONS,
    "_unsafe_view": "self",
}

ARRAYREF_TO_VEC = CodeTemplate(
    """\
auto ${vec} = ${arg}.vec();
"""
)

OPTIONAL_TO_VAL = CodeTemplate(
    """\
auto ${val} = ${arg}.value_or(${default});
"""
)

CALL_DISPATCH = CodeTemplate(
    """\
at::_ops::${unambiguous_name}::call(${unpacked_args})"""
)

REVERSE_VIEW_DISPATCH = CodeTemplate(
    """\
${reverse_name}(${unpacked_args})"""
)

MULTI_OUTPUT_VIEW_ITERATION = CodeTemplate(
    """\
for (auto ${view_idx} : c10::irange(${var}.size())) {
  ${body}
}
"""
)

SETUP_REPLAY_VIEW_IF_NOT_SUPPORT_AS_STRIDED_OR_VIEW_WITH_METADATA_CHANGE = CodeTemplate(
    """\
std::function<at::Tensor(const at::Tensor&)> func=nullptr;
std::function<at::Tensor(const at::Tensor&)> rev_func=nullptr;
if (${is_view_with_metadata_change} ||
    !self.unsafeGetTensorImpl()->support_as_strided() ||
    self.unsafeGetTensorImpl()->is_python_dispatch() ||
    c10::AutogradState::get_tls_state().get_view_replay_enabled()) {
  ${replay_view_func}
  ${reverse_replay_view_func}
}
"""
)

REPLAY_VIEW_LAMBDA_FUNC = CodeTemplate(
    """\
func = [=](const at::Tensor& ${input_base}) {
  return ${replay_view_call}${view_indexing};
};
"""
)

REVERSE_REPLAY_VIEW_LAMBDA_FUNC = CodeTemplate(
    """\
rev_func = [=](const at::Tensor& ${input_view}) {
  return ${reverse_replay_view_call};
};
"""
)

METHOD_DEFINITION = CodeTemplate(
    """\
${return_type} ${type_wrapper_name}(${formals}) {
  ${type_definition_body}
}
"""
)

WRAPPER_REGISTRATION = CodeTemplate(
    """\
m.impl("${unqual_operator_name_with_overload}",
       TORCH_FN(${class_type}::${type_wrapper_name})
);
"""
)

AUTOGRAD_NOT_IMPLEMENTED_REGISTRATION = CodeTemplate(
    """\
m.impl("${unqual_operator_name_with_overload}", torch::autograd::autogradNotImplementedFallback());
"""
)

INPLACE_REDISPATCH = CodeTemplate(
    """\
{
  at::AutoDispatchBelowADInplaceOrView guard;
  at::_ops::${unambiguous_name}::redispatch(${unpacked_args});
}
"""
)

ASSIGN_RETURN_VALUE = CodeTemplate(
    """\
${return_values} = ${rhs_value};
"""
)

VIEW_REDISPATCH = CodeTemplate(
    """\
${assign_return_values} ([&]() {
  at::AutoDispatchBelowADInplaceOrView guard;
  return at::_ops::${unambiguous_name}::redispatch(${unpacked_args});
})();
"""
)

TMP_VAR = "_tmp"


# FIXME: Ideally these functions should be methods on Type class, but we have a
#        comment in codegen/model.py there saying these concepts are not well defined.
#        Thus we put a version that commonly used by autograd codegen here.
def is_tensor_type(t: Type) -> bool:
    # TODO: Should handle optional here?
    return t.is_tensor_like() and t.is_list_like() is None


def is_tensor_list_type(t: Type) -> bool:
    # TODO: Should handle optional here?
    return t.is_tensor_like() and t.is_list_like() is not None


UNPACK_TENSOR = CodeTemplate(
    """\
auto${ref} ${arg_name}_ = unpack${suffix}(${arg_name}, "${arg_name}", ${arg_pos});"""
)


def unpacked_name(arg_name: str) -> str:
    return arg_name + "_"


# e.g. select.int -> select_copy_int_inverse()
def inverse_view_name(f: NativeFunction, g: NativeFunctionsViewGroup) -> str:
    if g.view_copy is not None:
        return ViewInverseSignature(g).name()
    else:
        # NB: some view ops don't have associated group data (e.g. chunk, narrow)
        copy_variant = f"{f.root_name}_copy"
        overload = f"{f.func.name.overload_name}"
        if overload != "":
            overload = "_" + overload
        return f"{copy_variant}{overload}_inverse"


def extract_bindings(f: NativeFunction) -> List[Binding]:
    return [
        r
        for a in f.func.schema_order_arguments()
        for r in cpp.argument(
            a,
            method=False,
            symint=True,
            cpp_no_default_args=set(),
            faithful=False,
            has_tensor_options=False,
        )
    ]


@with_native_function
def unpack_args(f: NativeFunction) -> Tuple[List[str], List[Binding]]:
    body: List[str] = []
    unpacked_bindings: List[Binding] = []

    for i, binding in enumerate(extract_bindings(f)):
        assert not isinstance(binding.argument, SelfArgument)
        if isinstance(binding.argument, TensorOptionsArguments):
            raise RuntimeError("VariableKernel shouldn't take TensorOptions")

        is_nullable = binding.argument.type.is_nullable()
        if not binding.argument.type.is_tensor_like() or is_nullable:
            unpacked_bindings.append(binding)
            continue

        is_tensor_list = is_tensor_list_type(binding.argument.type)
        ref = (not is_nullable) and not is_tensor_list
        suffix = "_opt" if is_nullable and not is_tensor_list else ""
        body.append(
            UNPACK_TENSOR.substitute(
                arg_name=binding.name,
                arg_pos=i,
                suffix=suffix,
                ref="&" if ref else "",
            )
        )
        unpacked_bindings.append(
            Binding(
                name=unpacked_name(binding.name),
                nctype=binding.nctype,
                argument=binding.argument,
                default=binding.default,
            )
        )

    return body, unpacked_bindings


def get_base_name(f: NativeFunction) -> str:
    return f.func.name.name.base  # TODO: should be str(f.func.name.name)?


def get_view_info(f: NativeFunction) -> Optional[str]:
    base_name = get_base_name(f)
    view_info = VIEW_FUNCTIONS.get(base_name, None)
    if view_info is None and base_name in RETURNS_VIEWS_OF_INPUT:
        view_info = "self"
    return view_info


# For view replay calls, we generate an ordinary Dispatcher::call() instead, because:
#  - We want to replay the entire call into the op, including any previously-set dispatch keys (including autograd!).
#  - The view replay call also is not part of the hot path.
def emit_view_call(
    f: NativeFunction, input_base: str, unpacked_args: Sequence[str]
) -> str:
    # View replay functions use the standard Dispatcher::call API.
    return CALL_DISPATCH.substitute(
        unambiguous_name=f.func.name.unambiguous_name(), unpacked_args=unpacked_args
    )


def emit_view_lambda(
    f: NativeFunction,
    g: NativeFunctionsViewGroup,
    bindings: List[Binding],
    view_idx: Optional[str] = None,
) -> str:
    """Generate an additional lambda function to recover views in backward when as_strided is not supported.
    See Note [View + Inplace update for base tensor] and [View + Inplace update for view tensor] for more details.
    """
    input_base = "input_base"
    replay_view_func = ""
    updated_args: List[str] = []
    known_view_arg_simple_types: List[CType] = [
        BaseCType(longT),
        OptionalCType(BaseCType(longT)),
        BaseCType(SymIntT),
        OptionalCType(BaseCType(SymIntT)),
        BaseCType(boolT),
        BaseCType(intArrayRefT),
        BaseCType(symIntArrayRefT),
        ConstRefCType(BaseCType(tensorT)),
    ]
    for binding in bindings:
        arg, arg_type = binding.name, binding.nctype.type
        if arg == "self":
            updated_args.append(input_base)
            continue
        if arg_type not in known_view_arg_simple_types:
            known_types_str = ", ".join([str(t) for t in known_view_arg_simple_types])
            raise TypeError(
                f"You are adding an {arg_type} {arg} argument to op {cpp.name(f.func)} in addition to known types: "
                f"{known_types_str}. Please update the list or materialize it so that it can be closed "
                "over by value, also add a test in pytorch/xla/test/test_operations.py where this code "
                "is exercised."
            )
        if arg_type == BaseCType(intArrayRefT) or arg_type == BaseCType(
            symIntArrayRefT
        ):
            # It's not safe to close over IntArrayRef by value, since this is a
            # reference type, so materialize a vector to close over by value
            arg_vec = arg + "_vec"
            replay_view_func += ARRAYREF_TO_VEC.substitute(arg=arg, vec=arg_vec)
            updated_args.append(arg_vec)
        elif arg_type == OptionalCType(BaseCType(longT)):
            # Materialize int64_t? to int64_t
            arg_value = arg + "_val"
            replay_view_func += OPTIONAL_TO_VAL.substitute(
                arg=arg, val=arg_value, default="0"
            )
            updated_args.append(arg_value)
        elif arg_type == ConstRefCType(BaseCType(tensorT)):
            # NB: Closing over a tensor. If a user modifies this tensor, this will be silently
            # incorrect. The proper thing to do is to store the version counter and copy on write.
            updated_args.append(arg)
        else:
            updated_args.append(arg)

    replay_view_call = emit_view_call(f, input_base, updated_args)
    replay_view_func += REPLAY_VIEW_LAMBDA_FUNC.substitute(
        input_base=input_base,
        replay_view_call=replay_view_call,
        view_indexing=("" if view_idx is None else f"[{view_idx}]"),
    )

    input_view = "input_view"
    reverse_unpacked_args = [
        "self",
        f"{input_view}",
        # inverse_return_mode=
        "at::functionalization::InverseReturnMode::AlwaysView",
        *(() if view_idx is None else (f"{view_idx}",)),
        # skip input_base arg
        *updated_args[1:],
    ]

    from torchgen.api.functionalization import reverse_name

    reverse_replay_view_call = REVERSE_VIEW_DISPATCH.substitute(
<<<<<<< HEAD
        reverse_name=inverse_view_name(f, g),
=======
        reverse_name=reverse_name(f, include_namespace=True),
>>>>>>> 2365f56f
        unpacked_args=reverse_unpacked_args,
    )
    reverse_replay_view_func = REVERSE_REPLAY_VIEW_LAMBDA_FUNC.substitute(
        input_view=input_view, reverse_replay_view_call=reverse_replay_view_call
    )

    is_view_with_metadata_change = (
        "true" if cpp.name(f.func) in VIEW_FUNCTIONS_WITH_METADATA_CHANGE else "false"
    )

    return SETUP_REPLAY_VIEW_IF_NOT_SUPPORT_AS_STRIDED_OR_VIEW_WITH_METADATA_CHANGE.substitute(
        is_view_with_metadata_change=is_view_with_metadata_change,
        replay_view_func=replay_view_func,
        reverse_replay_view_func=reverse_replay_view_func,
    )


def emit_view_body(
    fn: NativeFunctionWithDifferentiabilityInfo, var: str
) -> Tuple[str, str]:
    # See NOTE [ Autograd View Variables ] in variable.h for details.
    f = fn.func
    g = fn.view_group
    assert g is not None

    base_name = get_base_name(f)
    view_info = get_view_info(f)
    call = ""
    differentiable_outputs = gen_differentiable_outputs(fn)
    differentiable_output_vars = {r.name for r in differentiable_outputs}
    if not isinstance(view_info, str):
        raise TypeError(
            f"The view info should be a string for {base_name}, but it is: {view_info}"
        )
    if len(differentiable_output_vars) == 0:
        # no output is differentiable (.indices() for SparseTensors for example)
        rhs_value = (
            f"as_view({view_info}, {var}, "
            f"/* is_bw_differentiable */ false, /* is_fw_differentiable */ false)"
        )
    elif len(differentiable_output_vars) == 1:
        # Single differentiable output (Tensor or Tensor[])
        return_info = differentiable_outputs[0]
        # We only support simple Tensor or a TensorList for functions that return views
        if not is_tensor_type(return_info.type) and not is_tensor_list_type(
            return_info.type
        ):
            raise RuntimeError(
                f"{base_name} that return differentiable views can only return Tensor or Tensor[]"
            )

        # See Note [ View + Inplace detection]
        def get_creation_meta_in_mode(original: str) -> str:
            creation_meta_with_grad_mode = f"(at::GradMode::is_enabled() ? {original} : CreationMeta::NO_GRAD_MODE)"
            return f"InferenceMode::is_enabled() ? CreationMeta::INFERENCE_MODE : {creation_meta_with_grad_mode}"

        # Only allow rebasing of the history if we return a single Tensor
        # If we are in a no grad block, raise a warning
        # See NOTE [ View + Inplace detection ] for more details about this logic
        if is_tensor_list_type(return_info.type):
            creation_meta = get_creation_meta_in_mode("CreationMeta::MULTI_OUTPUT_NODE")
            view_idx = "view_idx"
            view_lambda = emit_view_lambda(
                f, g, extract_bindings(f), view_idx=view_idx
            ).strip()
            as_view_call = (
                f"as_view(/* base */ {view_info}, /* output */ {var}[{view_idx}], "
                "/* is_bw_differentiable */ true, /* is_fw_differentiable */ true, "
                "/* view_func */ func, /* rev_view_func */ rev_func, "
                f"/* creation_meta */ {creation_meta});"
            )
            call += MULTI_OUTPUT_VIEW_ITERATION.substitute(
                var=var, view_idx=view_idx, body=f"{view_lambda}\n{as_view_call}"
            )
            rhs_value = f"std::move({var})"
        else:
            call += emit_view_lambda(f, g, extract_bindings(f), view_idx=None)
            creation_meta = get_creation_meta_in_mode("CreationMeta::DEFAULT")
            rhs_value = (
                f"as_view(/* base */ {view_info}, /* output */ {var}, /* is_bw_differentiable */ true, "
                "/* is_fw_differentiable */ true, "
                f"/* view_func */ func, /* rev_view_func */ rev_func, /* creation_meta */ {creation_meta})"
            )
    else:
        # This could be supported but we don't need it at the moment, so keeping things simple.
        raise RuntimeError(
            "Function that return multiple differentiable output "
            "when at least one of them is view is not supported."
        )
    return call, rhs_value


def modifies_arguments(f: NativeFunction) -> bool:
    return f.func.kind() in [SchemaKind.inplace, SchemaKind.out]


@with_native_function_with_differentiability_info
def emit_inplace_or_view_body(fn: NativeFunctionWithDifferentiabilityInfo) -> List[str]:
    f = fn.func
    inplace_view_body: List[str] = []

    dispatcher_sig = DispatcherSignature.from_schema(f.func)
    dispatcher_exprs = dispatcher_sig.exprs()

    # code-generated ADInplaceOrView kernels plumb and recompute dispatch keys directly through the kernel for performance.
    # See Note [Plumbing Keys Through The Dispatcher] for details.
    dispatch_key_set = "ks & c10::after_ADInplaceOrView_keyset"
    redispatch_args = ", ".join([dispatch_key_set] + [a.expr for a in dispatcher_exprs])

    # Note that this calls the slow, dispatching variants of manual_cpp_binding ops.
    # We could probably work harder to ensure that the fast variants are called instead, but the perf benefit would be minimal.
    if modifies_arguments(f):  # inplace op
        inplace_view_body.append(
            INPLACE_REDISPATCH.substitute(
                unambiguous_name=f.func.name.unambiguous_name(),
                unpacked_args=redispatch_args,
            )
        )
        for r in cpp.return_names(f):
            inplace_view_body.append(f"increment_version({r});")
    else:
        assert get_view_info(f) is not None
        inplace_view_body.append(
            VIEW_REDISPATCH.substitute(
                assign_return_values="auto " + TMP_VAR + " = ",
                unambiguous_name=f.func.name.unambiguous_name(),
                unpacked_args=redispatch_args,
            )
        )
        call, rhs_value = emit_view_body(fn, TMP_VAR)
        inplace_view_body.append(call)
        assert rhs_value is not None
        inplace_view_body.append(
            ASSIGN_RETURN_VALUE.substitute(
                return_values=tie_return_values(f), rhs_value=rhs_value
            )
        )
    if f.func.returns:
        inplace_view_body.append(f"return {get_return_value(f)};")
    return inplace_view_body


@with_native_function
def gen_formals(f: NativeFunction) -> str:
    return ", ".join(
        # code-generated autograd kernels plumb and recompute dispatch keys directly through the kernel for performance.
        # See Note [Plumbing Keys Through The Dispatcher] for details.
        ["c10::DispatchKeySet ks"]
        + [
            f'{cpp.argument_type(a, binds="__placeholder__", symint=True).cpp_type()} {a.name}'
            for a in f.func.schema_order_arguments()
        ]
    )


@with_native_function_with_differentiability_info
def inplace_or_view_method_definition(
    fn: NativeFunctionWithDifferentiabilityInfo,
) -> Optional[str]:
    f = fn.func
    if get_view_info(f) is None and (
        # For functions that modify their inputs but don't return them,
        # we can't give them autograd support.
        # See https://github.com/pytorch/pytorch/issues/53796
        not modifies_arguments(f)
        or len(f.func.returns) == 0
    ):
        return None
    return METHOD_DEFINITION.substitute(
        return_type=cpp.returns_type(f.func.returns, symint=True).cpp_type(),
        type_wrapper_name=type_wrapper_name(f),
        formals=gen_formals(f),
        type_definition_body=emit_inplace_or_view_body(fn),
    )


@with_native_function_with_differentiability_info
def inplace_or_view_method_registration(
    fn: NativeFunctionWithDifferentiabilityInfo,
) -> Optional[str]:
    f = fn.func
    if get_view_info(f) is None and (
        not modifies_arguments(f) or len(f.func.returns) == 0
    ):
        return None
    return WRAPPER_REGISTRATION.substitute(
        unqual_operator_name_with_overload=f.func.name,
        type_wrapper_name=type_wrapper_name(f),
        class_type="ADInplaceOrView",
    )


def use_derived(fn: NativeFunctionWithDifferentiabilityInfo) -> bool:
    f = fn.func
    name = cpp.name(f.func)
    return name not in MANUAL_AUTOGRAD and dispatch_strategy(fn) == "use_derived"


def gen_inplace_or_view_type_env(
    fn: NativeFunctionWithDifferentiabilityInfo,
) -> Dict[str, List[str]]:
    definition = inplace_or_view_method_definition(fn)
    registration = inplace_or_view_method_registration(fn)

    return {
        "ops_headers": (
            [f"#include <ATen/ops/{fn.func.root_name}_ops.h>"]
            if definition is not None
            else []
        ),
        "inplace_or_view_method_definitions": [definition]
        if definition is not None
        else [],
        "inplace_or_view_wrapper_registrations": [registration]
        if registration is not None
        else [],
    }


def gen_inplace_or_view_type(
    out: str,
    native_yaml_path: str,
    tags_yaml_path: str,
    fns_with_infos: List[NativeFunctionWithDifferentiabilityInfo],
    template_path: str,
) -> None:
    # NOTE: see Note [Sharded File] at the top of the VariableType.cpp
    # template regarding sharding of the generated files.
    num_shards = 2

    fm = FileManager(install_dir=out, template_dir=template_path, dry_run=False)
    fm.write_sharded(
        "ADInplaceOrViewType.cpp",
        [fn for fn in fns_with_infos if use_derived(fn)],
        key_fn=lambda fn: fn.func.root_name,
        base_env={
            "generated_comment": "@"
            + f"generated from {fm.template_dir_for_comments()}/ADInplaceOrViewType.cpp",
        },
        env_callable=gen_inplace_or_view_type_env,
        num_shards=2,
        sharded_keys={
            "ops_headers",
            "inplace_or_view_method_definitions",
            "inplace_or_view_wrapper_registrations",
        },
    )<|MERGE_RESOLUTION|>--- conflicted
+++ resolved
@@ -26,13 +26,11 @@
     SymIntT,
     # See Note [Nested Arg Types]
     tensorT,
-    ViewInverseSignature,
 )
 from torchgen.code_template import CodeTemplate
 from torchgen.context import with_native_function
 from torchgen.model import (
     NativeFunction,
-    NativeFunctionsViewGroup,
     SchemaKind,
     SelfArgument,
     TensorOptionsArguments,
@@ -275,16 +273,12 @@
 
 
 # e.g. select.int -> select_copy_int_inverse()
-def inverse_view_name(f: NativeFunction, g: NativeFunctionsViewGroup) -> str:
-    if g.view_copy is not None:
-        return ViewInverseSignature(g).name()
-    else:
-        # NB: some view ops don't have associated group data (e.g. chunk, narrow)
-        copy_variant = f"{f.root_name}_copy"
-        overload = f"{f.func.name.overload_name}"
-        if overload != "":
-            overload = "_" + overload
-        return f"{copy_variant}{overload}_inverse"
+def inverse_view_name(f: NativeFunction) -> str:
+    copy_variant = f"{f.root_name}_copy"
+    overload = f"{f.func.name.overload_name}"
+    if overload != "":
+        overload = "_" + overload
+    return f"{copy_variant}{overload}_inverse"
 
 
 def extract_bindings(f: NativeFunction) -> List[Binding]:
@@ -365,10 +359,7 @@
 
 
 def emit_view_lambda(
-    f: NativeFunction,
-    g: NativeFunctionsViewGroup,
-    bindings: List[Binding],
-    view_idx: Optional[str] = None,
+    f: NativeFunction, bindings: List[Binding], view_idx: Optional[str] = None
 ) -> str:
     """Generate an additional lambda function to recover views in backward when as_strided is not supported.
     See Note [View + Inplace update for base tensor] and [View + Inplace update for view tensor] for more details.
@@ -442,11 +433,7 @@
     from torchgen.api.functionalization import reverse_name
 
     reverse_replay_view_call = REVERSE_VIEW_DISPATCH.substitute(
-<<<<<<< HEAD
-        reverse_name=inverse_view_name(f, g),
-=======
         reverse_name=reverse_name(f, include_namespace=True),
->>>>>>> 2365f56f
         unpacked_args=reverse_unpacked_args,
     )
     reverse_replay_view_func = REVERSE_REPLAY_VIEW_LAMBDA_FUNC.substitute(
@@ -469,9 +456,6 @@
 ) -> Tuple[str, str]:
     # See NOTE [ Autograd View Variables ] in variable.h for details.
     f = fn.func
-    g = fn.view_group
-    assert g is not None
-
     base_name = get_base_name(f)
     view_info = get_view_info(f)
     call = ""
@@ -510,7 +494,7 @@
             creation_meta = get_creation_meta_in_mode("CreationMeta::MULTI_OUTPUT_NODE")
             view_idx = "view_idx"
             view_lambda = emit_view_lambda(
-                f, g, extract_bindings(f), view_idx=view_idx
+                f, extract_bindings(f), view_idx=view_idx
             ).strip()
             as_view_call = (
                 f"as_view(/* base */ {view_info}, /* output */ {var}[{view_idx}], "
@@ -523,7 +507,7 @@
             )
             rhs_value = f"std::move({var})"
         else:
-            call += emit_view_lambda(f, g, extract_bindings(f), view_idx=None)
+            call += emit_view_lambda(f, extract_bindings(f), view_idx=None)
             creation_meta = get_creation_meta_in_mode("CreationMeta::DEFAULT")
             rhs_value = (
                 f"as_view(/* base */ {view_info}, /* output */ {var}, /* is_bw_differentiable */ true, "
