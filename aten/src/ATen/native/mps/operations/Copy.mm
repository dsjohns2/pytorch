--- conflicted
+++ resolved
@@ -278,11 +278,6 @@
     stream->copy(sourceBuffer, destBuffer, src.nbytes(), src_byte_offset, dst_byte_offset, profile_id);
   } else {
     // Simulate cast to Complex on older MacOS by initializing real and imag parts
-<<<<<<< HEAD
-    if (dst_.is_complex() && !src.is_complex() && !supportsComplex()) {
-      at::real(dst_) = src;
-      at::imag(dst_) = at::zeros_like(src);
-=======
     if (dst_.is_complex() && !supportsComplex()) {
       if (!src.is_complex()) {
         at::real(dst_) = src;
@@ -290,7 +285,6 @@
       } else {
         at::view_as_real(dst_) = at::view_as_real(src);
       }
->>>>>>> 8d308dc7
     } else if (dst_byte_offset) {
       auto tmp = at::empty(dst_.sizes(), dst_.scalar_type(), c10::nullopt, kMPS, c10::nullopt, c10::nullopt);
       auto tmpBuffer = getMTLBufferStorage(tmp);
